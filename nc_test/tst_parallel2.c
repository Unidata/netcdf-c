/* This is a benchmarking program for netCDF-4 parallel I/O. */

/* Defining USE_MPE causes the MPE trace library to be used (and you
 * must also relink with -llmpe -lmpe). This causes clog2 output to be
 * written, which can be converted to slog2 (by the program
 * clog2TOslog2) and then used in the analysis program jumpshot. */
/*#define USE_MPE 1*/

#include <nc_tests.h>
#include "err_macros.h"
#include <mpi.h>
#include <pnetcdf.h>

#ifdef USE_MPE
#include <mpe.h>
#endif /* USE_MPE */

#undef DEBUG

#define FILE_NAME "tst_parallel2.nc"
#define NDIMS 3
#define DIMSIZE 8
#define NUM_SLABS 8
#define DIM1_NAME "slab"
#define DIM2_NAME "x"
#define DIM3_NAME "y"
#define VAR_NAME "Bond_James_Bond"

int
main(int argc, char **argv)
{
    /* MPI stuff. */
    int mpi_namelen;		
    char mpi_name[MPI_MAX_PROCESSOR_NAME];
    int mpi_size, mpi_rank;
    MPI_Comm comm = MPI_COMM_WORLD;
    MPI_Info info = MPI_INFO_NULL;
    double start_time = 0, total_time;

    /* Netcdf-4 stuff. */
    int ncid, varid, dimids[NDIMS];
    size_t start[NDIMS] = {0, 0, 0};
    size_t count[NDIMS] = {1, DIMSIZE, DIMSIZE};
    int data[DIMSIZE * DIMSIZE], data_in[DIMSIZE * DIMSIZE];
    int j, i;
    
    char file_name[NC_MAX_NAME + 1];
    int ndims_in, nvars_in, natts_in, unlimdimid_in;

#ifdef USE_MPE
    int s_init, e_init, s_define, e_define, s_write, e_write, s_close, e_close;
#endif /* USE_MPE */

    /* Initialize MPI. */
    MPI_Init(&argc,&argv);
    MPI_Comm_size(MPI_COMM_WORLD, &mpi_size);
    MPI_Comm_rank(MPI_COMM_WORLD, &mpi_rank);
    MPI_Get_processor_name(mpi_name, &mpi_namelen);
#ifdef DEBUG
    printf("mpi_name: %s size: %d rank: %d\n", mpi_name, mpi_size, mpi_rank);
#endif

    /* Must be able to evenly divide my slabs between processors. */
    if (NUM_SLABS % mpi_size != 0)
    {
       if (!mpi_rank) printf("NUM_SLABS (%d) is not evenly divisible by mpi_size(%d)\n", 
                             NUM_SLABS, mpi_size);
       ERR;
    }

#ifdef USE_MPE
    MPE_Init_log();
    s_init = MPE_Log_get_event_number(); 
    e_init = MPE_Log_get_event_number(); 
    s_define = MPE_Log_get_event_number(); 
    e_define = MPE_Log_get_event_number(); 
    s_write = MPE_Log_get_event_number(); 
    e_write = MPE_Log_get_event_number(); 
    s_close = MPE_Log_get_event_number(); 
    e_close = MPE_Log_get_event_number(); 
    s_open = MPE_Log_get_event_number(); 
    e_open = MPE_Log_get_event_number(); 
    MPE_Describe_state(s_init, e_init, "Init", "red");
    MPE_Describe_state(s_define, e_define, "Define", "yellow");
    MPE_Describe_state(s_write, e_write, "Write", "green");
    MPE_Describe_state(s_close, e_close, "Close", "purple");
    MPE_Describe_state(s_open, e_open, "Open", "blue");
    MPE_Start_log();
    MPE_Log_event(s_init, 0, "start init");
#endif /* USE_MPE */

#ifdef DEBUG
    if (!mpi_rank)
    {
       printf("\n*** Testing parallel I/O some more.\n");
       printf("*** writing a %d x %d x %d file from %d processors...\n",
              NUM_SLABS, DIMSIZE, DIMSIZE, mpi_size);
    }
#endif

    /* We will write the same slab over and over. */
    for (i = 0; i < DIMSIZE * DIMSIZE; i++)
       data[i] = mpi_rank;

#ifdef USE_MPE
    MPE_Log_event(e_init, 0, "end init");
    MPE_Log_event(s_define, 0, "start define file");
#endif /* USE_MPE */

    /* Create a parallel netcdf-4 file. */
    sprintf(file_name, "%s/%s", TEMP_LARGE, FILE_NAME);
#ifdef DEBUG
    fprintf(stderr,"create: file_name=%s\n",file_name);
#endif
    if (nc_create_par(file_name, NC_PNETCDF, comm, info, &ncid)) ERR;

    /* A global attribute holds the number of processors that created
     * the file. */
    if (nc_put_att_int(ncid, NC_GLOBAL, "num_processors", NC_INT, 1, &mpi_size)) ERR;

    /* Create three dimensions. */
    if (nc_def_dim(ncid, DIM1_NAME, NUM_SLABS, dimids)) ERR;
    if (nc_def_dim(ncid, DIM2_NAME, DIMSIZE, &dimids[1])) ERR;
    if (nc_def_dim(ncid, DIM3_NAME, DIMSIZE, &dimids[2])) ERR;

    /* Create one var. */
    if (nc_def_var(ncid, VAR_NAME, NC_INT, NDIMS, dimids, &varid)) ERR;

    /* Write metadata to file. */
    if (nc_enddef(ncid)) ERR;

#ifdef USE_MPE
    MPE_Log_event(e_define, 0, "end define file");
    if (mpi_rank)
       sleep(mpi_rank);
#endif /* USE_MPE */

/*    if (nc_var_par_access(ncid, varid, NC_COLLECTIVE)) ERR;*/
    if (nc_var_par_access(ncid, varid, NC_INDEPENDENT)) ERR;

    if (!mpi_rank)
       start_time = MPI_Wtime();

    /* Write all the slabs this process is responsible for. */
    for (i = 0; i < NUM_SLABS / mpi_size; i++)
    {
       start[0] = NUM_SLABS / mpi_size * mpi_rank + i;

#ifdef USE_MPE
       MPE_Log_event(s_write, 0, "start write slab");
#endif /* USE_MPE */

       /* Write one slab of data. */
       if (nc_put_vara_int(ncid, varid, start, count, data)) ERR;

#ifdef USE_MPE
       MPE_Log_event(e_write, 0, "end write file");
#endif /* USE_MPE */
    }

    if (!mpi_rank)
    {
       total_time = MPI_Wtime() - start_time;
/*       printf("num_proc\ttime(s)\n");*/
       printf("%d\t%g\t%g\n", mpi_size, total_time, DIMSIZE * DIMSIZE * NUM_SLABS * sizeof(int) / total_time);
    }

#ifdef USE_MPE
    MPE_Log_event(s_close, 0, "start close file");
#endif /* USE_MPE */

    /* Close the netcdf file. */
    if (nc_close(ncid))	ERR;
    
#ifdef USE_MPE
    MPE_Log_event(e_close, 0, "end close file");
#endif /* USE_MPE */

    /* Reopen the file and check it. */
#ifdef DEBUG
    fprintf(stderr,"open: file_name=%s\n",file_name);
#endif
    if (nc_open_par(file_name, NC_NOWRITE|NC_PNETCDF, comm, info, &ncid)) ERR;
    if (nc_inq(ncid, &ndims_in, &nvars_in, &natts_in, &unlimdimid_in)) ERR;
    if (ndims_in != NDIMS || nvars_in != 1 || natts_in != 1 || 
        unlimdimid_in != -1) ERR;

    /* Read all the slabs this process is responsible for. */
    for (i = 0; i < NUM_SLABS / mpi_size; i++)
    {
       start[0] = NUM_SLABS / mpi_size * mpi_rank + i;

#ifdef USE_MPE
       MPE_Log_event(s_read, 0, "start read slab");
#endif /* USE_MPE */

       /* Read one slab of data. */
       if (nc_get_vara_int(ncid, varid, start, count, data_in)) ERR;
       
       /* Check data. */
       for (j = 0; j < DIMSIZE * DIMSIZE; j++)
	  if (data_in[j] != mpi_rank) 
	  {
	     ERR;
	     break;
	  }

#ifdef USE_MPE
       MPE_Log_event(e_read, 0, "end read file");
#endif /* USE_MPE */
    }

#ifdef USE_MPE
    MPE_Log_event(s_close, 0, "start close file");
#endif /* USE_MPE */

    /* Close the netcdf file. */
    if (nc_close(ncid))	ERR;
    
#ifdef USE_MPE
    MPE_Log_event(e_close, 0, "end close file");
#endif /* USE_MPE */

<<<<<<< HEAD
    /* Shut down MPI. */
    MPI_Finalize();

    /* Delete this large file. */
    remove(file_name); 
=======
    MPI_Barrier(MPI_COMM_WORLD);
    if (mpi_rank == 0)
	remove(file_name);
>>>>>>> ab91b1fe

#ifdef DEBUG
    if (!mpi_rank)
    {
       SUMMARIZE_ERR;
       FINAL_RESULTS;
    }
#endif

<<<<<<< HEAD
=======
#ifdef DEBUG
    if (!mpi_rank)
    {
       SUMMARIZE_ERR;
       FINAL_RESULTS;
    }
#endif

>>>>>>> ab91b1fe
    return total_err;
}<|MERGE_RESOLUTION|>--- conflicted
+++ resolved
@@ -221,17 +221,12 @@
     MPE_Log_event(e_close, 0, "end close file");
 #endif /* USE_MPE */
 
-<<<<<<< HEAD
-    /* Shut down MPI. */
-    MPI_Finalize();
-
-    /* Delete this large file. */
-    remove(file_name); 
-=======
     MPI_Barrier(MPI_COMM_WORLD);
     if (mpi_rank == 0)
 	remove(file_name);
->>>>>>> ab91b1fe
+
+    /* Shut down MPI. */
+    MPI_Finalize();
 
 #ifdef DEBUG
     if (!mpi_rank)
@@ -241,16 +236,5 @@
     }
 #endif
 
-<<<<<<< HEAD
-=======
-#ifdef DEBUG
-    if (!mpi_rank)
-    {
-       SUMMARIZE_ERR;
-       FINAL_RESULTS;
-    }
-#endif
-
->>>>>>> ab91b1fe
     return total_err;
 }