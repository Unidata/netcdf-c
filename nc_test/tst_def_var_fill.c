/* This is part of the netCDF package.
 * Copyright 2018 University Corporation for Atmospheric Research/Unidata
 * See COPYRIGHT file for conditions of use.
 *
 * Test per-variable fill mode for classic file formats.
 *
 * Author: Wei-keng Liao.
 */

<<<<<<< HEAD
#include "config.h"
=======
#include <config.h>
>>>>>>> 3d4d2dd8
#include <stdio.h>
#include <stdlib.h>
#include <string.h>
#include <netcdf.h>

#define CHECK_ERR { \
    if (err != NC_NOERR) { \
        nerrs++; \
        printf("Error at line %d in %s: (%s)\n", \
        __LINE__,__FILE__,nc_strerror(err)); \
    } \
}

#define EXP_ERR(exp) { \
    if (err != exp) { \
        nerrs++; \
        printf("Error at line %d in %s: expecting %s but got %s\n", \
        __LINE__,__FILE__,#exp, nc_strerror(err)); \
    } \
}

#define NY 8
#define NX 5

int main(int argc, char** argv) {
    char filename[256];
    int i, j, k, err, nerrs=0, ncid, varid[2], dimid[2], *buf;
    size_t start[2], count[2];
    int formats[5]={NC_FORMAT_CLASSIC, NC_FORMAT_64BIT_OFFSET, NC_FORMAT_CDF5,
                    NC_FORMAT_NETCDF4, NC_FORMAT_NETCDF4_CLASSIC};

    if (argc > 2) {
        printf("Usage: %s [filename]\n",argv[0]);
        return 1;
    }
    if (argc == 2) snprintf(filename, 256, "%s", argv[1]);
    else           strcpy(filename, "tst_def_var_fill.nc");

    char *cmd_str = (char*)malloc(strlen(argv[0]) + 256);
    sprintf(cmd_str, "*** TESTING C   %s for def_var_fill ", argv[0]);
    printf("%-66s ------ ", cmd_str); fflush(stdout);
    free(cmd_str);

    buf = (int*) malloc(NY*NX * sizeof(int));

    for (k=0; k<5; k++) {
#ifndef ENABLE_CDF5
        if (formats[k] == NC_FORMAT_CDF5) continue;
#endif
#ifndef USE_NETCDF4
        if (formats[k] == NC_FORMAT_NETCDF4 ||
            formats[k] == NC_FORMAT_NETCDF4_CLASSIC)
            continue;
#endif
        nc_set_default_format(formats[k], NULL);

        /* create a new file for writing ------------------------------------*/
        err = nc_create(filename, NC_CLOBBER, &ncid); CHECK_ERR

        /* define dimension */
        err = nc_def_dim(ncid, "Y", NY, &dimid[0]); CHECK_ERR
        err = nc_def_dim(ncid, "X", NX, &dimid[1]); CHECK_ERR

        /* define variables */
        err = nc_def_var(ncid, "var_nofill", NC_INT, 2, dimid, &varid[0]); CHECK_ERR
        err = nc_def_var(ncid, "var_fill",   NC_INT, 2, dimid, &varid[1]); CHECK_ERR

        /* set fill mode for variables */
        err = nc_def_var_fill(ncid, NC_GLOBAL, 0, NULL); EXP_ERR(NC_EGLOBAL)
        err = nc_def_var_fill(ncid, varid[0], 1, NULL); CHECK_ERR
        err = nc_def_var_fill(ncid, varid[1], 0, NULL); CHECK_ERR

        err = nc_enddef(ncid); CHECK_ERR

        /* write a subarray to both variables */
        for (i=0; i<NY*NX; i++) buf[i] = 5;
        start[0] = 0;
        start[1] = 2;
        count[0] = NY;
        count[1] = 2;
        err = nc_put_vara_int(ncid, varid[0], start, count, buf); CHECK_ERR
        err = nc_put_vara_int(ncid, varid[1], start, count, buf); CHECK_ERR
        err = nc_close(ncid); CHECK_ERR

        /* Now, reopen the file and read variables back */
        err = nc_open(filename, NC_WRITE, &ncid); CHECK_ERR

        /* get variable IDs */
        err = nc_inq_varid(ncid, "var_nofill", &varid[0]); CHECK_ERR
        err = nc_inq_varid(ncid, "var_fill",   &varid[1]); CHECK_ERR

        /* read variable "var_nofill" and check contents */
        for (i=0; i<NY*NX; i++) buf[i] = -1;
        err = nc_get_var_int(ncid, varid[0], buf); CHECK_ERR
        for (i=0; i<NY; i++) {
            for (j=0; j<NX; j++) {
                if (2 <= j && j < 4) {
                    if (buf[i*NX+j] != 5) {
                        printf("Error at line %d in %s: expect get buf[%d]=%d but got %d\n",
                               __LINE__,__FILE__,i*NX+j, 5, buf[i*NX+j]);
                        nerrs++;
                    }
                }
                else if (buf[i*NX+j] == NC_FILL_INT) {
                    printf("Warning at line %d in %s: get buf[%d] same as NC_FILL_INT\n",
                           __LINE__,__FILE__,i*NX+j);
                }
            }
        }

        /* read variable "var_fill" and check contents */
        for (i=0; i<NY*NX; i++) buf[i] = -1;
        err = nc_get_var_int(ncid, varid[1], buf); CHECK_ERR
        for (i=0; i<NY; i++) {
            for (j=0; j<NX; j++) {
                int expect = NC_FILL_INT;
                if (2 <= j && j< 4) expect = 5;

                if (buf[i*NX+j] != expect) {
                    printf("Error at line %d in %s: expect get buf[%d]=%d but got %d\n",
                           __LINE__,__FILE__,i*NX+j, expect, buf[i*NX+j]);
                    nerrs++;
                }
            }
        }

        err = nc_close(ncid); CHECK_ERR
    }
    free(buf);

    if (nerrs) printf("fail with %d mismatches\n",nerrs);
    else       printf("pass\n");

    return (nerrs > 0);
}<|MERGE_RESOLUTION|>--- conflicted
+++ resolved
@@ -7,11 +7,7 @@
  * Author: Wei-keng Liao.
  */
 
-<<<<<<< HEAD
-#include "config.h"
-=======
 #include <config.h>
->>>>>>> 3d4d2dd8
 #include <stdio.h>
 #include <stdlib.h>
 #include <string.h>
