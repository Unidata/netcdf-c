/** \file \internal
Basic NC_INMEMORY API tests both for netcdf-3 and netcdf-4

Copyright 2011, UCAR/Unidata. See COPYRIGHT file for copying and
redistribution conditions.
*/

#undef DDBG

#include "config.h"
#include <stdio.h>
#include <stdlib.h>
#ifdef HAVE_UNISTD_H
#include <unistd.h>
#endif

#include "netcdf.h"
#include "netcdf_mem.h"
#include "ncbytes.h"
#include "nc_tests.h"
#include "err_macros.h"

#ifdef USE_NETCDF4
#include <hdf5.h>
extern int H5Eprint1(FILE * stream);
#endif

#define FLAGS4 (NC_INMEMORY|NC_NETCDF4|NC_CLOBBER)
#define FLAGS3 (NC_INMEMORY|NCCLOBBER)

#define NC_NETCDF3 0
#define MODIFIED 1
#define EXTRA 1

#define LARGE_SPACE (1<<18)

#define FILE3 "tst_inmemory3.nc"
#define FILE4 "tst_inmemory4.nc"
#define CREATE3 "tst_inmemory3_create.nc"
#define CREATE4 "tst_inmemory4_create.nc"
#define XFAIL "tst_xfail.nc"
#define MISC "tst_misc.nc"

#define CREATEFILE3 "tst_memcreate3.nc"
#define CREATEFILE4 "tst_memcreate4.nc"

/* Make no dimension larger than this */
<<<<<<< HEAD
#define MAXDIMLEN (1024*12)
#define MAXDIMS 3 /* for defining arrays; includes all dimensions */
#define MAXVARS 4 /* for defining arrays; includes all variables  */

#define NDIMS0 2 /* # dimensions in define_metadata: 1 unlimited + 1 fixed */
#define DIM0_NAME "fun" /* unlimited */
#define DIM0_LEN 2
=======
#define MAXDIMLEN 400
#define NDIMS 2
#define UNLIM_LEN 2
#define DIM0_NAME "fun"
>>>>>>> a6bf9720
#define DIM1_NAME "money"
#define DIM1_LEN 400
#define ATT0_NAME "home"
#define ATT0_TEXT "earthship"

#define NVARS0 3 /* # variables in define_metadata */
#define VAR0_NAME "nightlife"
#define VAR1_NAME "time"
#define VAR2_NAME "taxi_distance"

/* Variable added by modify_file */
#define VAR3_NAME "miles"

/* Added variable info for modify_file_extra */
#define DIMX_NAME "bigmoney"
#define DIMX_LEN 8000
#define VARX_NAME "expenses"

#define FLOATVAL ((float)42.22)

/*
CDL for created file:
netcdf tst_inmemory3 {
dimensions:
	fun = UNLIMITED ; // (2 currently)
	money = 8 ;
variables:
	int nightlife(fun, money) ;
	float time ;
	short taxi_distance(money) ;

// global attributes:
		:home = "earthship" ;
data:

 nightlife =
  0, 100, 200, 300, 400, 500, 600, 700,
  800, 900, 1000, 1100, 1200, 1300, 1400, 1500 ;

 time = 42.22 ;

 taxi_distance = 0, 1, 2, 3, 4, 5, 6, 7 ;
}
*/

#ifdef DDBG
#undef ERR
static void
fail(int line) {
    fflush(stdout);
    fprintf(stderr,"\nline=%d\n",line);
    fflush(stderr);
    exit(1);
}
#define ERR fail(__LINE__)
#endif

static int
fail(int stat, const char* file, int line, int xfail)
{
    fflush(stdout);
    fprintf(stderr,"***%sFail: line: %d; status=%d %s\n",
	            (xfail?"X":""),line,stat,nc_strerror(stat));
    err++;
    fflush(stderr);
    return stat;
}

static int
xxfail(int stat, const char* file, int line, int xfail)
{
    fflush(stdout);
    if(stat == NC_NOERR)
        return fail(NC_EINVAL,file,line,xfail);
    fprintf(stderr,"\t***XFail Pass: status=%d %s\n", stat,nc_strerror(stat));
    stat = NC_NOERR; /* because xfail */
    fflush(stderr);
    return stat;
}

static int
check(int stat, const char* file, int line, int xfail)
{
    if(!xfail && stat != NC_NOERR)
    	return fail(stat,file,line,xfail);
    if(xfail)
    	return xxfail(stat,file,line,xfail);
    return stat;
}

#define CHECK(expr) {stat = check((expr),__FILE__,__LINE__,0); if(stat) return stat;}
#define XCHECK(expr) {stat = check((expr),__FILE__,__LINE__,1); if(stat) return stat;}

#define REPORT(xfail,expr) {if((xfail)) {XCHECK((expr));} else {CHECK((expr));}}

/**************************************************/

static void
removefile(const char* path)
{
    unlink(path);
}

static int
readfile(const char* path, NC_memio* memio)
{
    int status = NC_NOERR;
    FILE* f = NULL;
    size_t filesize = 0;
    size_t count = 0;
    char* memory = NULL;
    char* p = NULL;

    /* Open the file for reading */
#ifdef _MSC_VER
    f = fopen(path,"rb");
#else
    f = fopen(path,"r");
#endif
    if(f == NULL)
	{status = errno; goto done;}
    /* get current filesize */
    if(fseek(f,0,SEEK_END) < 0)
	{status = errno; goto done;}
    filesize = (size_t)ftell(f);
    /* allocate memory */
    memory = malloc((size_t)filesize);
    if(memory == NULL)
	{status = NC_ENOMEM; goto done;}
    /* move pointer back to beginning of file */
    rewind(f);
    count = filesize;
    p = memory;
    while(count > 0) {
        size_t actual;
        actual = fread(p,1,count,f);
	if(actual == 0 || ferror(f))
	    {status = NC_EIO; goto done;}	 
	count -= actual;
	p += actual;
    }
    if(memio) {
	memio->size = (size_t)filesize;
	memio->memory = memory;
    }    
done:
    if(status != NC_NOERR && memory != NULL)
	free(memory);
    if(f != NULL) fclose(f);
    return status;    
}


static int
writefile(const char* path, NC_memio* memio)
{
    int status = NC_NOERR;
    FILE* f = NULL;
    size_t count = 0;
    char* p = NULL;

    /* Open the file for writing */
#ifdef _MSC_VER
    f = fopen(path,"wb");
#else
    f = fopen(path,"w");
#endif
    if(f == NULL)
	{status = errno; goto done;}
    count = memio->size;
    p = memio->memory;
    while(count > 0) {
        size_t actual;
        actual = fwrite(p,1,count,f);
	if(actual == 0 || ferror(f))
	    {status = NC_EIO; goto done;}	 
	count -= actual;
	p += actual;
    }
done:
    if(f != NULL) fclose(f);
    return status;    
}


/* Duplicate an NC_memio instance; needed to avoid
   attempting to use memory that might have been realloc'd
   Allow the new memory to be larger than the src memory
*/
int
duplicatememory(NC_memio* src, NC_memio* target, size_t alloc, void** original)
{
    if(src == NULL || target == NULL || src->size == 0 || src->memory == NULL)
	return NC_EINVAL;
    *target = *src;
    if(alloc == 0) alloc = src->size;
    target->memory = malloc(alloc);
    if(target->memory == NULL)
	return NC_ENOMEM;
    if(original) *original = target->memory;
    memcpy(target->memory,src->memory,src->size);
    target->size = alloc;
    return NC_NOERR;
}

/*
Given an ncid of a created file, fill in the meta-data
and data as described by the above CDL. Do not close
the file.
*/

static int
define_metadata(int ncid)
{
    int stat = NC_NOERR;
    int dimid[MAXDIMS], varid0, varid1, varid2;
    short short_data[DIM1_LEN];
    size_t start[1] = {0};
    size_t count[1] = {DIM1_LEN};
    int dimprod = (DIM0_LEN*DIM1_LEN);
    int i;
    float float_data;
    int nightdata[DIM0_LEN*DIM1_LEN] ;

    /* Create data to write */
    float_data = FLOATVAL;

    for (i = 0; i < DIM1_LEN; i++)
        short_data[i] = i;

    for (i = 0; i < dimprod; i++)
        nightdata[i] = (100*i);

    CHECK(nc_put_att_text(ncid, NC_GLOBAL, ATT0_NAME,
			sizeof(ATT0_TEXT), ATT0_TEXT));

    CHECK(nc_def_dim(ncid, DIM0_NAME, NC_UNLIMITED, &dimid[0]));
    CHECK(nc_def_dim(ncid, DIM1_NAME, DIM1_LEN, &dimid[1]));

    CHECK(nc_def_var(ncid, VAR0_NAME, NC_INT, 2, dimid, &varid0));
    CHECK(nc_def_var(ncid, VAR1_NAME, NC_FLOAT, 0, NULL, &varid1));
    CHECK(nc_def_var(ncid, VAR2_NAME, NC_SHORT, 1, &dimid[1], &varid2));

    CHECK(nc_enddef(ncid));

    CHECK(nc_put_vara_float(ncid, varid1, NULL, NULL, &float_data));
    CHECK(nc_put_vara_short(ncid, varid2, start, count, short_data));

    {
        size_t start[2] = {0,0};
        size_t count[2] = {2,DIM1_LEN};
        CHECK(nc_put_vara_int(ncid, varid0, start, count, nightdata));
    }

    return stat;
}


/*
Create our reference file as a real on-disk file
and read it back into memory
*/

static int
create_reference_file(const char* filename, int mode, NC_memio* filedata)
{
    int stat = NC_NOERR;
    int ncid;

    CHECK(nc_create(filename, mode|NC_CLOBBER, &ncid)); /* overwrite */
    CHECK(define_metadata(ncid));
    CHECK(nc_close(ncid));

    /* Read back the contents of the file into memory */
    if(filedata != NULL) {
	memset(filedata,0,sizeof(NC_memio));
	CHECK(readfile(filename,filedata));
    }
    return stat;
}

static int
modify_file(int ncid)
{
    int stat = NC_NOERR;
    size_t i;
    int varid3;
    int dimid[1];
    size_t len;
    int data[MAXDIMLEN];

    /* Get id of the unlimited dimension */
    if((stat=nc_inq_dimid(ncid, DIM0_NAME, dimid))) goto done;
    /* get current dim length */
    if((stat=nc_inq_dimlen(ncid, dimid[0], &len))) goto done;
    /* open file for new meta-data */
    if((stat=nc_redef(ncid))) goto done;
    /* Define a new variable */
    if((stat=nc_def_var(ncid, VAR3_NAME, NC_INT, 1, dimid, &varid3))) goto done;
    /* close metadata */
    if((stat=nc_enddef(ncid))) goto done;
    /* Write data to new variable */
    for(i=0;i<len;i++)
	data[i] = i;
    if((stat=nc_put_var_int(ncid,varid3,data))) goto done;
done:
    return stat;    
}

/* Use this to force significant file size increase */
static int
modify_file_extra(int ncid)
{
    int stat = NC_NOERR;
    size_t i;
    int varidx;
    int dimid[1];
    size_t len;
    int data[MAXDIMLEN];

    /* open file for new meta-data */
    if((stat=nc_redef(ncid))) goto done;
    /* Define a new dimension */
    CHECK(nc_def_dim(ncid, DIMX_NAME, DIMX_LEN, &dimid[0]));
    /* Define a new variable using new dimension */
    if((stat=nc_def_var(ncid, VARX_NAME, NC_INT, 1, dimid, &varidx))) goto done;
    /* close metadata */
    if((stat=nc_enddef(ncid))) goto done;
    /* Write data to new variable */
    for(i=0;i<DIMX_LEN;i++)
	data[i] = i;
    if((stat=nc_put_var_int(ncid,varidx,data))) goto done;
done:
    return stat;    
}

/* Verify the content of a file */
static int
verify_file(int ncid, int modified, int extra)
{
    int stat = NC_NOERR;
    int i;
    int dimid_in[MAXDIMS];
    int dimid[MAXDIMS];
    int ndims_in, nvars_in, natts_in, unlimdimid_in;
    char name_in[NC_MAX_NAME + 1], att0_in[NC_MAX_NAME + 1];
    nc_type type_in;
    size_t len_in;
    int varid[5];
    int nightdata_in[DIM0_LEN*DIM1_LEN] ;
    float float_data_in;
    int milesdata_in[MAXDIMLEN];
    int expenses_in[MAXDIMLEN];
    int dimprod = DIM0_LEN * DIM1_LEN;
#ifdef USE_NETCDF4
    int tmp;
#endif
    
    CHECK(nc_inq(ncid, &ndims_in, &nvars_in, &natts_in, &unlimdimid_in));
    if (ndims_in != (NDIMS0+extra) || nvars_in != (NVARS0+modified+extra) || natts_in != 1 || unlimdimid_in != 0)
	CHECK(NC_EINVAL);

    /* Get all the dimids */
#ifdef USE_NETCDF4
    tmp = 0;
    CHECK((nc_inq_dimids(ncid,&tmp,dimid,1)));
    if(tmp != NDIMS0+extra) CHECK(NC_EINVAL);

    /* Get all the varids */
    tmp = 0;
    CHECK((nc_inq_varids(ncid,&tmp,varid)));
    if(tmp != (NVARS0+modified+extra)) CHECK(NC_EINVAL);
#else
    { /* Simulate nc_inq_varids and nc_inq_dimids */
	int j;
	int dimcnt = 0;
        int varcnt = 0;
	CHECK(nc_inq(ncid, &dimcnt, &varcnt, NULL, NULL));
	for(j=0;j<dimcnt;j++) dimid[j] = j;	
	for(j=0;j<varcnt;j++) varid[j] = j;	
    }
#endif

    CHECK(nc_get_att_text(ncid, NC_GLOBAL, ATT0_NAME, att0_in));
    att0_in[sizeof(ATT0_TEXT)] = '\0';
    if (strcmp(att0_in, ATT0_TEXT)) CHECK(NC_EINVAL);

    /* CHECK dimensions. */
    CHECK(nc_inq_dim(ncid, dimid[0], name_in, &len_in));
    if (strcmp(name_in, DIM0_NAME)) CHECK(NC_EINVAL);
    CHECK(nc_inq_dim(ncid, dimid[1], name_in, &len_in));
    if (strcmp(name_in, DIM1_NAME) || len_in != DIM1_LEN) CHECK(NC_EINVAL);
    if(extra) {
        CHECK(nc_inq_dim(ncid, dimid[2], name_in, &len_in));
        if (strcmp(name_in, DIMX_NAME) || len_in != DIMX_LEN) CHECK(NC_EINVAL);
    }	

    /* CHECK variables. */
    CHECK(nc_inq_var(ncid, varid[0], name_in, &type_in, &ndims_in, dimid_in, &natts_in));
    if (strcmp(name_in, VAR0_NAME) || type_in != NC_INT || ndims_in != NDIMS0 ||
    dimid_in[0] != 0 || dimid_in[1] != 1 || natts_in != 0) CHECK(NC_EINVAL);
    CHECK(nc_inq_var(ncid, varid[1], name_in, &type_in, &ndims_in, dimid_in, &natts_in));
    if (strcmp(name_in, VAR1_NAME) || type_in != NC_FLOAT || ndims_in != 0 ||
    natts_in != 0) CHECK(NC_EINVAL);
    CHECK(nc_inq_var(ncid, varid[2], name_in, &type_in, &ndims_in, dimid_in, &natts_in));
    if (strcmp(name_in, VAR2_NAME) || type_in != NC_SHORT || ndims_in != 1 ||
        dimid_in[0] != 1 || natts_in != 0) CHECK(NC_EINVAL);

    CHECK(nc_get_var_int(ncid, varid[0], nightdata_in));
    for(i=0;i<dimprod;i++) {
	if(nightdata_in[i] != (100*i)) CHECK(NC_EINVAL);
    }

    CHECK(nc_get_vara_float(ncid, varid[1], NULL, NULL, &float_data_in));
    if (float_data_in != FLOATVAL) CHECK(NC_EINVAL);

    if(modified) {
	size_t unlimlen;
	CHECK(nc_inq_var(ncid, varid[3], name_in, &type_in, &ndims_in, dimid_in, &natts_in));
        if (strcmp(name_in, VAR3_NAME) || type_in != NC_INT || ndims_in != 1 ||
	    dimid_in[0] != 0 || natts_in != 0) CHECK(NC_EINVAL);
        CHECK(nc_inq_dimlen(ncid, dimid_in[0], &unlimlen));
        CHECK(nc_get_var_int(ncid, varid[3], milesdata_in));
	for(i=0;i<unlimlen;i++) {
	    if(milesdata_in[i] != i) CHECK(NC_EINVAL);
	}
    }

    if(extra) {
	size_t xlen;
	CHECK(nc_inq_var(ncid, varid[4], name_in, &type_in, &ndims_in, dimid_in, &natts_in));
        if (strcmp(name_in, VARX_NAME) || type_in != NC_INT || ndims_in != 1 ||
	    dimid_in[0] != dimid[2] || natts_in != 0) CHECK(NC_EINVAL);
        CHECK(nc_inq_dimlen(ncid, dimid_in[0], &xlen));
        CHECK(nc_get_var_int(ncid, varid[4], expenses_in));
	for(i=0;i<xlen;i++) {
	    if(expenses_in[i] != i) CHECK(NC_EINVAL);
	}
    }

    return stat;
}

void
memiofree(NC_memio* memio, void** original)
{
    if(memio != NULL) {
	if(memio->memory != NULL)
	    free(memio->memory);
	memio->memory = NULL;
    }
    if(original) *original = NULL;
}

static int
test_open(const char* path, NC_memio* filedata, int mode)
{
    int stat = NC_NOERR;
    NC_memio duplicate;
    void* original = NULL;
    NC_memio finaldata;
    int ncid;
    int xmode = mode; /* modified mode */

    finaldata.memory = NULL;
    finaldata.size = 0;
    finaldata.flags = 0;

    fprintf(stderr,"\n\t***Test open 1: nc_open_mem(): read-only\n");
    CHECK(duplicatememory(filedata,&duplicate,0,&original));
    CHECK(nc_open_mem(path, xmode, duplicate.size, duplicate.memory, &ncid));
    CHECK(verify_file(ncid,!MODIFIED,!EXTRA));
    CHECK(nc_close(ncid));
    memiofree(&duplicate,&original);

    fprintf(stderr,"\n\t***Test open 2: nc_open_memio(): read-only\n");
    CHECK(duplicatememory(filedata,&duplicate,0,&original));
    duplicate.flags = NC_MEMIO_LOCKED;
    CHECK(nc_open_memio(path, xmode, &duplicate, &ncid))
    CHECK(verify_file(ncid,!MODIFIED,!EXTRA));
    CHECK(nc_close_memio(ncid,&finaldata));
    /* Published returned finaldata  */
    fprintf(stderr,"\tfinaldata: size=%lld memory=%p original=%p\n",(unsigned long long)finaldata.size,finaldata.memory,original);
    /* Verify that finaldata is same */
    if(finaldata.size != duplicate.size) CHECK(NC_EINVAL);
    if(finaldata.memory != duplicate.memory) CHECK(NC_EINVAL);
    memiofree(&finaldata,&original);

    fprintf(stderr,"\n\t***Test open 3: nc_open_memio(): read-write, copy, no size increase\n");
    fprintf(stderr,"\t*** Not testable\n");
#if 0
    {
	fprintf(stderr,"\n\t***Test open 3: nc_open_memio(): read-write, copy, no size increase\n");
	xmode |= NC_WRITE; /* allow file to be modified */
	CHECK(duplicatememory(filedata,&duplicate,0,&original));
	CHECK(nc_open_memio(path, xmode, &duplicate, &ncid))
	/* modify file */
	CHECK(modify_file(ncid));
	CHECK(verify_file(ncid,MODIFIED,!EXTRA));
	CHECK(nc_close_memio(ncid,&finaldata));
	/* Published returned finaldata  */
	fprintf(stderr,"\tfinaldata: size=%lld memory=%p original=%p\n",(unsigned long long)finaldata.size,finaldata.memory,original);
	/* Verify that finaldata is same */
	if(finaldata.size < filedata->size) CHECK(NC_EINVAL);
	/* As a safeguard, the memory in duplicate should have been set to NULL*/
	memiofree(&finaldata,&original);
    }
#endif

    fprintf(stderr,"\n\t***Test open 4: nc_open_memio(): read-write, copy, size increase\n");
    xmode |= NC_WRITE; /* allow file to be modified */
    CHECK(duplicatememory(filedata,&duplicate,0,&original));
    CHECK(nc_open_memio(path, xmode, &duplicate, &ncid))
    /* modify file */
    CHECK(modify_file(ncid));
    CHECK(modify_file_extra(ncid));
    CHECK(verify_file(ncid,MODIFIED,EXTRA));
    CHECK(nc_close_memio(ncid,&finaldata));
    /* Published returned finaldata  */
    fprintf(stderr,"\tfinaldata: size=%lld memory=%p original=%p\n",(unsigned long long)finaldata.size,finaldata.memory,original);
    /* Verify that finaldata is same */
    if(finaldata.size < filedata->size) CHECK(NC_EINVAL);
    /* As a safeguard, the memory in duplicate should have been set to NULL*/
    memiofree(&finaldata,&original);

    fprintf(stderr,"\n\t***Test open 5: nc_open_memio(): read-write, locked, extra space\n");
    /* Store the filedata in a memory chunk that leaves room for modification */
    CHECK(duplicatememory(filedata,&duplicate,LARGE_SPACE,&original));
    /* Lock the duplicate memory */
    duplicate.flags |= NC_MEMIO_LOCKED;
    xmode |= NC_WRITE; /* allow file to be modified */
    CHECK(nc_open_memio(path, xmode, &duplicate, &ncid))
    /* modify file */
    CHECK(modify_file(ncid));
    CHECK(verify_file(ncid,MODIFIED,!EXTRA));
    CHECK(nc_close_memio(ncid,&finaldata));
    /* Published returned finaldata  */
    fprintf(stderr,"\tfinaldata: size=%lld memory=%p original=%p\n",(unsigned long long)finaldata.size,finaldata.memory,original);
    /* Check returned finaldata:
       should have same memory but
       actual used final size should not exceed the original */
    if(finaldata.size > duplicate.size) CHECK(NC_EINVAL);
    if(finaldata.memory != duplicate.memory) CHECK(NC_EINVAL);
    memiofree(&finaldata,&original);
    return stat;
}

static int
test_create(const char* path, int mode)
{
    int stat = NC_NOERR;
    NC_memio finaldata;
    int ncid;
    int xmode = mode;
    finaldata.memory = NULL;
    finaldata.size = 0;
    finaldata.flags = 0;

    fprintf(stderr,"\n\t***Test create 1: nc_create_memio(): no initialsize\n");
    CHECK(nc_create_mem(path, xmode, 0, &ncid))
    /* create file metadata */
    CHECK(define_metadata(ncid));
    CHECK(verify_file(ncid,!MODIFIED,!EXTRA));
    CHECK(nc_close_memio(ncid,&finaldata));
    /* Published returned finaldata  */
    fprintf(stderr,"\tfinaldata: size=%lld memory=%p\n",(unsigned long long)finaldata.size,finaldata.memory);
    free(finaldata.memory);
    fprintf(stderr,"\n\t***Test create 2: nc_create_memio(): initialsize; save file\n");
    CHECK(nc_create_mem(path, xmode, LARGE_SPACE, &ncid))
    /* create file metadata */
    CHECK(define_metadata(ncid));
    CHECK(verify_file(ncid,!MODIFIED,!EXTRA));
    CHECK(nc_close_memio(ncid,&finaldata));
    /* Published returned finaldata */
    fprintf(stderr,"\tfinaldata: size=%lld memory=%p\n",(unsigned long long)finaldata.size,finaldata.memory);
    /* Write out the final data as a .nc file */
    CHECK(writefile(path,&finaldata));
    if(finaldata.memory != NULL)
        free(finaldata.memory);
    finaldata.memory = NULL;
    return stat;
}

static int
test_misc(const char* path, int mode, NC_memio* filedata)
{
    int stat = NC_NOERR;
    int ncid;
    int xmode = mode;
    NC_memio duplicate;
    void* original = NULL;

    fprintf(stderr,"\n\t***Test misc 1: use nc_close on created inmemory file\n");
    CHECK(nc_create_mem(MISC, xmode, 0, &ncid))
    CHECK(nc_close(ncid));
    fprintf(stderr,"\t***Pass\n");
    removefile(MISC);

    fprintf(stderr,"\n\t***Test misc 2: use nc_close on opened inmemory file\n");
    CHECK(duplicatememory(filedata,&duplicate,0,&original));
    CHECK(nc_open_memio(path, xmode, &duplicate, &ncid))
    CHECK(verify_file(ncid,!MODIFIED,!EXTRA));
    CHECK(nc_close(ncid));
    fprintf(stderr,"\t***Pass\n");
    /* Do not free: nc_close will have done it memiofree(&duplicate,&original); */
    removefile(MISC);

    return stat;
}

/* Test various edge conditions to ensure they fail correctly */
static int
test_xfail(const char* path, int mode, NC_memio* filedata)
{
    int stat = NC_NOERR;
    NC_memio duplicate = {0,NULL,0};
    int ncid;
    int xmode = mode; /* modified mode */
    void* original = NULL;

    fprintf(stderr,"\n\t***Test xfail 1: nc_open_mem(): write to read-only\n");
    CHECK(duplicatememory(filedata,&duplicate,0,&original));
    CHECK(nc_open_mem(XFAIL, xmode, duplicate.size, duplicate.memory, &ncid));
    XCHECK(nc_redef(ncid));
    CHECK(nc_abort(ncid));
    memiofree(&duplicate,&original);

    fprintf(stderr,"\n\t***Test xfail 2: nc_open_memio(): modify without overallocating\n");
    if((mode & NC_NETCDF4)) {
        fprintf(stderr,"\t*** Suppressed because of HDF5 library bug\n");
    } else {
      /* With HDF5 1.8.20, and possibly other versions,
         this tests causes a seg fault in the HDF5 Library.
         So until it is fixed, just leave well enough alone */
	NC_memio finaldata;
	memset(&finaldata,0,sizeof(finaldata));
	CHECK(duplicatememory(filedata,&duplicate,0,&original));
	duplicate.flags = NC_MEMIO_LOCKED;
	xmode |= NC_WRITE;
	CHECK(nc_open_memio(XFAIL, xmode, &duplicate, &ncid))
	XCHECK(modify_file(ncid));    
	CHECK(nc_abort(ncid));
	memiofree(&finaldata,&original);
	memiofree(&duplicate,&original);
    }

    return stat;
}

int
main(int argc, char **argv)
{
    int stat = NC_NOERR;
    NC_memio filedata3;
    void* original = NULL;
#ifdef USE_NETCDF4
    NC_memio filedata4;
#endif

    fprintf(stderr,"\n*** Testing the inmemory API: netcdf-3.\n");
    CHECK(create_reference_file(FILE3,NC_NETCDF3,&filedata3)); /* netcdf-3 */
    CHECK(test_open(FILE3,&filedata3,NC_NETCDF3));
    CHECK(test_create(CREATE3,NC_NETCDF3));
    CHECK(test_misc(FILE3, NC_NETCDF3, &filedata3));
    CHECK(test_xfail(FILE3, NC_NETCDF3, &filedata3));
    memiofree(&filedata3,&original);

#ifdef USE_NETCDF4
    fprintf(stderr,"\n*** Testing the inmemory API: netcdf-4.\n");
    CHECK(create_reference_file(FILE4,NC_NETCDF4,&filedata4));
    CHECK(test_open(FILE4,&filedata4,NC_NETCDF4));
    CHECK(test_create(CREATE4,NC_NETCDF4));
    CHECK(test_misc(FILE4,NC_NETCDF4, &filedata4));
    CHECK(test_xfail(FILE4, NC_NETCDF4, &filedata4));
    memiofree(&filedata4,&original);
#endif

    SUMMARIZE_ERR;

    FINAL_RESULTS;

    return 0;
}<|MERGE_RESOLUTION|>--- conflicted
+++ resolved
@@ -45,7 +45,7 @@
 #define CREATEFILE4 "tst_memcreate4.nc"
 
 /* Make no dimension larger than this */
-<<<<<<< HEAD
+
 #define MAXDIMLEN (1024*12)
 #define MAXDIMS 3 /* for defining arrays; includes all dimensions */
 #define MAXVARS 4 /* for defining arrays; includes all variables  */
@@ -53,12 +53,7 @@
 #define NDIMS0 2 /* # dimensions in define_metadata: 1 unlimited + 1 fixed */
 #define DIM0_NAME "fun" /* unlimited */
 #define DIM0_LEN 2
-=======
-#define MAXDIMLEN 400
-#define NDIMS 2
-#define UNLIM_LEN 2
-#define DIM0_NAME "fun"
->>>>>>> a6bf9720
+
 #define DIM1_NAME "money"
 #define DIM1_LEN 400
 #define ATT0_NAME "home"
@@ -196,19 +191,19 @@
         size_t actual;
         actual = fread(p,1,count,f);
 	if(actual == 0 || ferror(f))
-	    {status = NC_EIO; goto done;}	 
+	    {status = NC_EIO; goto done;}
 	count -= actual;
 	p += actual;
     }
     if(memio) {
 	memio->size = (size_t)filesize;
 	memio->memory = memory;
-    }    
+    }
 done:
     if(status != NC_NOERR && memory != NULL)
 	free(memory);
     if(f != NULL) fclose(f);
-    return status;    
+    return status;
 }
 
 
@@ -234,13 +229,13 @@
         size_t actual;
         actual = fwrite(p,1,count,f);
 	if(actual == 0 || ferror(f))
-	    {status = NC_EIO; goto done;}	 
+	    {status = NC_EIO; goto done;}
 	count -= actual;
 	p += actual;
     }
 done:
     if(f != NULL) fclose(f);
-    return status;    
+    return status;
 }
 
 
@@ -365,7 +360,7 @@
 	data[i] = i;
     if((stat=nc_put_var_int(ncid,varid3,data))) goto done;
 done:
-    return stat;    
+    return stat;
 }
 
 /* Use this to force significant file size increase */
@@ -392,7 +387,7 @@
 	data[i] = i;
     if((stat=nc_put_var_int(ncid,varidx,data))) goto done;
 done:
-    return stat;    
+    return stat;
 }
 
 /* Verify the content of a file */
@@ -416,7 +411,7 @@
 #ifdef USE_NETCDF4
     int tmp;
 #endif
-    
+
     CHECK(nc_inq(ncid, &ndims_in, &nvars_in, &natts_in, &unlimdimid_in));
     if (ndims_in != (NDIMS0+extra) || nvars_in != (NVARS0+modified+extra) || natts_in != 1 || unlimdimid_in != 0)
 	CHECK(NC_EINVAL);
@@ -437,8 +432,8 @@
 	int dimcnt = 0;
         int varcnt = 0;
 	CHECK(nc_inq(ncid, &dimcnt, &varcnt, NULL, NULL));
-	for(j=0;j<dimcnt;j++) dimid[j] = j;	
-	for(j=0;j<varcnt;j++) varid[j] = j;	
+	for(j=0;j<dimcnt;j++) dimid[j] = j;
+	for(j=0;j<varcnt;j++) varid[j] = j;
     }
 #endif
 
@@ -454,7 +449,7 @@
     if(extra) {
         CHECK(nc_inq_dim(ncid, dimid[2], name_in, &len_in));
         if (strcmp(name_in, DIMX_NAME) || len_in != DIMX_LEN) CHECK(NC_EINVAL);
-    }	
+    }
 
     /* CHECK variables. */
     CHECK(nc_inq_var(ncid, varid[0], name_in, &type_in, &ndims_in, dimid_in, &natts_in));
@@ -699,7 +694,7 @@
 	duplicate.flags = NC_MEMIO_LOCKED;
 	xmode |= NC_WRITE;
 	CHECK(nc_open_memio(XFAIL, xmode, &duplicate, &ncid))
-	XCHECK(modify_file(ncid));    
+	XCHECK(modify_file(ncid));
 	CHECK(nc_abort(ncid));
 	memiofree(&finaldata,&original);
 	memiofree(&duplicate,&original);
