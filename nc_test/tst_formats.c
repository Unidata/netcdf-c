--- conflicted
+++ resolved
@@ -174,11 +174,9 @@
                     int shuffle_in, deflate_in, deflate_level_in;
                     int options_mask_in, pixels_per_block_in;
                     int storage_in;
-<<<<<<< HEAD
+
 		    unsigned int filterid;
 		    size_t nfilters;
-=======
->>>>>>> 1d2fca98
 
                     /* Try to set fill mode after data have been written. */
                     sprintf(file_name, "%s_%d_%d_%d_elatefill.nc", FILE_NAME_BASE, format[f], d, a);
@@ -204,7 +202,6 @@
                     if (nc_inq_var_chunking(ncid, varid, &storage_in, NULL)) ERR;
                     if (storage_in != NC_CONTIGUOUS) ERR;
 
-<<<<<<< HEAD
 		    /* Since there are no filters defined, all of these
                        should succeed or return NC_ENOFILTER */
 		    if (nc_inq_var_filter(ncid, varid, &filterid, NULL, NULL) != NC_ENOFILTER) ERR;
@@ -215,8 +212,6 @@
 ERR;
 		    if(nfilters != 0) ERR;
 
-=======
->>>>>>> 1d2fca98
                     if (nc_enddef(ncid)) ERR;
                     /* For netCDF-4, we don't actually have to write data to
                      * prevent future setting of the fill value. Once the user
