--- conflicted
+++ resolved
@@ -5,10 +5,7 @@
 
 set -e
 
-<<<<<<< HEAD
-=======
 # Note: thredds-test is currently down and the URLs need to be replaced
->>>>>>> 46279384
 
 # Test Urls
 if test "x$FEATURE_THREDDSTEST" = x1 ; then
