--- conflicted
+++ resolved
@@ -88,11 +88,7 @@
 }
 
 if test "x$FEATURE_S3TESTS" = xyes ; then
-<<<<<<< HEAD
-    testsetup https://s3.us-east-1.amazonaws.com/unidata-zarr-test-data 
-=======
 testsetup https://s3.us-east-1.amazonaws.com/${S3TESTBUCKET}
->>>>>>> 8b5f1e23
 fi
 
 echo "*** Testing reading NetCDF-3 file with http"
