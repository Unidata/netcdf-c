## This is a automake file, part of Unidata's netCDF package.
# Copyright 2005-2018, see the COPYRIGHT file for more information.

# This file builds and runs the nc_test program, which tests the
# netCDF-3 API for all formats.

# Ed Hartnett, Ward Fisher, Dennis Heimbigner

# Put together AM_CPPFLAGS and AM_LDFLAGS.
include $(top_srcdir)/lib_flags.am
AM_CPPFLAGS += -I$(top_srcdir)/libsrc
AM_CPPFLAGS += -DTOPSRCDIR=${abs_top_srcdir}
AM_CPPFLAGS += -DTOPBINDIR=${abs_top_bindir}
LDADD = ${top_builddir}/liblib/libnetcdf.la
AM_CPPFLAGS += -I$(top_builddir)/liblib -I$(top_builddir)/include -I$(top_srcdir)/libsrc

# Note which tests depend on other tests. necessary for make -j check
TEST_EXTENSIONS = .sh

# These are the tests which are always run.
TESTPROGRAMS = t_nc tst_small nc_test tst_misc tst_norm tst_names	\
tst_nofill tst_nofill2 tst_nofill3 tst_atts3 tst_meta tst_inq_type	\
tst_utf8_validate tst_utf8_phrases tst_global_fillval			\
tst_max_var_dims tst_formats tst_err_enddef tst_def_var_fill

if USE_NETCDF4
TESTPROGRAMS += tst_atts tst_put_vars tst_elatefill
endif

if USE_PNETCDF
TESTPROGRAMS += tst_parallel2 tst_pnetcdf tst_addvar tst_formatx_pnetcdf
endif

if TEST_PARALLEL4
if USE_PNETCDF
if USE_CDF5
TESTPROGRAMS += tst_cdf5format
endif
endif
endif

# These are the source files for the main workhorse test program,
# nc_test. If you pass nc_test, you are doing well.
nc_test_SOURCES = nc_test.c error.c test_get.c test_put.c test_read.c	\
test_write.c util.c error.h tests.h

# If the user asked for large file tests, then add them.
if LARGE_FILE_TESTS
TESTPROGRAMS += quick_large_files tst_big_var6 tst_big_var2	\
tst_big_rvar tst_big_var tst_large large_files
endif # LARGE_FILE_TESTS

if BUILD_BENCHMARKS
TESTPROGRAMS += testnc3perf
testnc3perf_SOURCES = testnc3perf.c
endif

# Set up the tests.
check_PROGRAMS = $(TESTPROGRAMS)

# Build Diskless test helpers
if BUILD_DISKLESS
check_PROGRAMS += tst_diskless tst_diskless3 tst_diskless4 tst_diskless5
if USE_NETCDF4
check_PROGRAMS += tst_diskless2
endif
endif

TESTS = $(TESTPROGRAMS)

if BUILD_UTILITIES
if BUILD_DISKLESS
TESTS += run_diskless.sh run_diskless5.sh
if BUILD_MMAP
TESTS += run_mmap.sh
run_mmap.log: run_diskless.log
endif
if LARGE_FILE_TESTS
TESTS += run_diskless2.sh
endif
endif
endif

if USE_PNETCDF
TESTS += run_pnetcdf_test.sh
endif

# Distribute the .c files so that m4 isn't required on the users
# machine.
EXTRA_DIST = test_get.m4 test_put.m4 run_diskless.sh run_diskless2.sh	\
run_diskless5.sh run_mmap.sh run_pnetcdf_test.sh test_read.m4		\
test_write.m4 ref_tst_diskless2.cdl tst_diskless5.cdl CMakeLists.txt

# These files are created by the tests.
<<<<<<< HEAD
CLEANFILES = nc_test_classic.nc nc_test_64bit.nc nc_test_netcdf4.nc     \
tst_*.nc t_nc.nc large_files.nc quick_large_files.nc tst_diskless.nc    \
tst_diskless2.nc tst_diskless3.nc tst_diskless3_file.cdl                \
tst_diskless3_memory.cdl tst_diskless4.cdl tst_diskless4.nc             \
tst_formatx.nc nc_test_cdf5.nc unlim.nc tst_inq_type.nc                 \
tst_elatefill.nc tst_global_fillval.nc tst_large_cdf5.nc                \
tst_max_var_dims.nc benchmark.nc 

EXTRA_DIST += bad_cdf5_begin.nc run_cdf5.sh
if ENABLE_CDF5
   # bad_cdf5_begin.nc is a corrupted CDF-5 file with bad variable starting
   # file offsets. It is to be used by tst_open_cdf5.c to check if it can
   # detect and report error code NC_ENOTNC.
   TESTS          += run_cdf5.sh
   check_PROGRAMS += tst_open_cdf5
if LARGE_FILE_TESTS
   TESTPROGRAMS   += tst_large_cdf5 tst_cdf5_begin
   CLEANFILES     += tst_large_cdf5.nc tst_cdf5_begin.nc
endif
endif
=======
CLEANFILES = nc_test_classic.nc nc_test_64bit.nc nc_test_netcdf4.nc	\
tst_*.nc t_nc.nc large_files.nc quick_large_files.nc nc_test_cdf5.nc	\
tst_diskless3_file.cdl tst_diskless3_memory.cdl tst_diskless4.cdl	\
unlim.nc benchmark.nc
>>>>>>> 0b49204e

EXTRA_DIST += bad_cdf5_begin.nc run_cdf5.sh
if ENABLE_CDF5
   # bad_cdf5_begin.nc is a corrupted CDF-5 file with bad variable starting
   # file offsets. It is to be used by tst_open_cdf5.c to check if it can
   # detect and report error code NC_ENOTNC.
   TESTS          += run_cdf5.sh
   check_PROGRAMS += tst_open_cdf5
if LARGE_FILE_TESTS
   TESTPROGRAMS   += tst_large_cdf5 tst_cdf5_begin
   CLEANFILES     += tst_large_cdf5.nc tst_cdf5_begin.nc
endif
endif

# Only clean these on maintainer-clean, because they require m4 to
# regenerate.
#MAINTAINERCLEANFILES = test_get.c test_put.c

# This rule tells make how to turn our .m4 files into .c files.
.m4.c:
	m4 $(AM_M4FLAGS) $(M4FLAGS) $< >$@<|MERGE_RESOLUTION|>--- conflicted
+++ resolved
@@ -92,33 +92,10 @@
 test_write.m4 ref_tst_diskless2.cdl tst_diskless5.cdl CMakeLists.txt
 
 # These files are created by the tests.
-<<<<<<< HEAD
-CLEANFILES = nc_test_classic.nc nc_test_64bit.nc nc_test_netcdf4.nc     \
-tst_*.nc t_nc.nc large_files.nc quick_large_files.nc tst_diskless.nc    \
-tst_diskless2.nc tst_diskless3.nc tst_diskless3_file.cdl                \
-tst_diskless3_memory.cdl tst_diskless4.cdl tst_diskless4.nc             \
-tst_formatx.nc nc_test_cdf5.nc unlim.nc tst_inq_type.nc                 \
-tst_elatefill.nc tst_global_fillval.nc tst_large_cdf5.nc                \
-tst_max_var_dims.nc benchmark.nc 
-
-EXTRA_DIST += bad_cdf5_begin.nc run_cdf5.sh
-if ENABLE_CDF5
-   # bad_cdf5_begin.nc is a corrupted CDF-5 file with bad variable starting
-   # file offsets. It is to be used by tst_open_cdf5.c to check if it can
-   # detect and report error code NC_ENOTNC.
-   TESTS          += run_cdf5.sh
-   check_PROGRAMS += tst_open_cdf5
-if LARGE_FILE_TESTS
-   TESTPROGRAMS   += tst_large_cdf5 tst_cdf5_begin
-   CLEANFILES     += tst_large_cdf5.nc tst_cdf5_begin.nc
-endif
-endif
-=======
 CLEANFILES = nc_test_classic.nc nc_test_64bit.nc nc_test_netcdf4.nc	\
 tst_*.nc t_nc.nc large_files.nc quick_large_files.nc nc_test_cdf5.nc	\
 tst_diskless3_file.cdl tst_diskless3_memory.cdl tst_diskless4.cdl	\
 unlim.nc benchmark.nc
->>>>>>> 0b49204e
 
 EXTRA_DIST += bad_cdf5_begin.nc run_cdf5.sh
 if ENABLE_CDF5
