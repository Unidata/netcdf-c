/*! \file

Copyright 1993, 1994, 1995, 1996, 1997, 1998, 1999, 2000, 2001, 2002,
2003, 2004, 2005, 2006, 2007, 2008, 2009, 2010, 2011, 2012, 2013, 2014,
2015, 2016, 2017, 2018
University Corporation for Atmospheric Research/Unidata.

See \ref copyright file for more info.

*/

#include <config.h>
#include <stdio.h>
#include <stdlib.h>
#ifdef HAVE_UNISTD_H
#include <unistd.h>
#endif

#include "netcdf.h"
#include "netcdf_mem.h"
#include "ncbytes.h"
#include "nc_tests.h"

#ifdef USE_NETCDF4
#include <hdf5.h>
extern int H5Eprint1(FILE * stream);
#endif

static int
readfile(const char* path, NC_memio* memio)
{
    int status = NC_NOERR;
    FILE* f = NULL;
    size_t filesize = 0;
    size_t count = 0;
    char* memory = NULL;
    char* p = NULL;

    /* Open the file for reading */
#ifdef _MSC_VER
    f = fopen(path,"rb");
#else
    f = fopen(path,"r");
#endif
    if(f == NULL) {
	fprintf(stderr,"cannot open file: %s\n",path);
	fflush(stderr);
	status = errno;
	goto done;
    }
    /* get current filesize */
    if(fseek(f,0,SEEK_END) < 0)
	{status = errno; goto done;}
    filesize = (size_t)ftell(f);
    /* allocate memory */
    memory = malloc((size_t)filesize);
    if(memory == NULL)
	{status = NC_ENOMEM; goto done;}
    /* move pointer back to beginning of file */
    rewind(f);
    count = filesize;
    p = memory;
    while(count > 0) {
        size_t actual;
        actual = fread(p,1,count,f);
	if(actual == 0 || ferror(f))
	    {status = NC_EIO; goto done;}
	count -= actual;
	p += actual;
    }
    if(memio) {
	memio->size = (size_t)filesize;
	memio->memory = memory;
<<<<<<< HEAD
    }
=======
	memory = NULL;
    }    
>>>>>>> b65a631a
done:
    if(status != NC_NOERR && memory != NULL)
	free(memory);
    if(f != NULL) fclose(f);
    return status;
}

int
main(int argc, char** argv)
{
    int retval = NC_NOERR;
    int ncid;
    NC_memio mem;
    char* path = "f03tst_open_mem.nc";

    if(argc > 1)
	path = argv[1];

    if((retval=readfile(path,&mem)))
	goto exit;

    if((retval = nc_open_mem("mem", NC_INMEMORY|NC_NETCDF4, mem.size, mem.memory, &ncid)))
	goto exit;
    if((retval = nc_close(ncid)))
	goto exit;
    if(mem.memory)
        free(mem.memory);
    return 0;
exit:
    fprintf(stderr,"retval=%d\n",retval);
    return 1;
}<|MERGE_RESOLUTION|>--- conflicted
+++ resolved
@@ -71,12 +71,8 @@
     if(memio) {
 	memio->size = (size_t)filesize;
 	memio->memory = memory;
-<<<<<<< HEAD
+	memory = NULL;
     }
-=======
-	memory = NULL;
-    }    
->>>>>>> b65a631a
 done:
     if(status != NC_NOERR && memory != NULL)
 	free(memory);
