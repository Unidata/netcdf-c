# Test c output
T=t
#CMD=valgrind --leak-check=full
<<<<<<< HEAD
#CMD=gdb --args

CC=mpicc
=======
CMD=gdb --args
>>>>>>> da44a0bf

CFLAGS=-g -O0 -I.. -I../include
#LDFLAGS=../liblib/.libs/libnetcdf.a  -L/usr/local/lib -lhdf5_hl -lhdf5 -lz -lm -lcurl

LDFLAGS=-L/usr/local/lib -lhdf5_hl -lhdf5 -lz  ../liblib/.libs/libnetcdf.a -ldl -lm -lcurl

CC=/usr/local/bin/mpicc
LDFLAGS=-L/usr/local/lib -lhdf5_hl -lhdf5 -lz  ../liblib/.libs/libnetcdf.a -ldl -lcurl -lpnetcdf -lmpich -lm

#	cd .. ; ${MAKE} all

LLP=/usr/local/lib:${LD_LIBRARY_PATH}

all::
	echo ${LD_RUN_PATH}
	export LD_LIBRARY_PATH=${LLP}; export CFLAGS; export LDFLAGS; \
	${CC} -o t ${CFLAGS} ${T}.c ${LDFLAGS}; \
	${CMD} ./t

cpp::
	${CC} -E ${CFLAGS} ${T}.c > ${T}.txt

all::
<<<<<<< HEAD
	echo ${LD_RUN_PATH}
	export LD_LIBRARY_PATH=${LLP}; export CFLAGS; export LDFLAGS; \
	gcc -o t ${CFLAGS} ${T}.c ${LDFLAGS}; \
	${CMD} ./t
=======
	export LD_RUN_PATH; export CFLAGS; export LDFLAGS; \
	gcc -o t ${CFLAGS} ${T}.c ${LDFLAGS}
	${CMD} ./t
>>>>>>> da44a0bf
<|MERGE_RESOLUTION|>--- conflicted
+++ resolved
@@ -1,13 +1,10 @@
 # Test c output
 T=t
 #CMD=valgrind --leak-check=full
-<<<<<<< HEAD
+
 #CMD=gdb --args
 
 CC=mpicc
-=======
-CMD=gdb --args
->>>>>>> da44a0bf
 
 CFLAGS=-g -O0 -I.. -I../include
 #LDFLAGS=../liblib/.libs/libnetcdf.a  -L/usr/local/lib -lhdf5_hl -lhdf5 -lz -lm -lcurl
@@ -31,13 +28,7 @@
 	${CC} -E ${CFLAGS} ${T}.c > ${T}.txt
 
 all::
-<<<<<<< HEAD
 	echo ${LD_RUN_PATH}
 	export LD_LIBRARY_PATH=${LLP}; export CFLAGS; export LDFLAGS; \
 	gcc -o t ${CFLAGS} ${T}.c ${LDFLAGS}; \
-	${CMD} ./t
-=======
-	export LD_RUN_PATH; export CFLAGS; export LDFLAGS; \
-	gcc -o t ${CFLAGS} ${T}.c ${LDFLAGS}
-	${CMD} ./t
->>>>>>> da44a0bf
+	${CMD} ./t