--- conflicted
+++ resolved
@@ -39,11 +39,7 @@
     cache = nccomm->cdf.cache;
     cachenode = cache->prefetch;
     if(cachenode!= NULL) {
-<<<<<<< HEAD
-        found=0;
-=======
         found = 0;
->>>>>>> be9cb7f6
         for(size_t i=0;i<nclistlength(cachenode->vars);i++) {
             CDFnode* var = (CDFnode*)nclistget(cachenode->vars,i);
             if(var == target) {
