--- conflicted
+++ resolved
@@ -82,12 +82,6 @@
 	            nullfree(node->dodsspecial.dimname); /* in case repeated */
 		    node->dodsspecial.dimname = NULL;
 		    if(values != NULL) {
-<<<<<<< HEAD
-			node->dodsspecial.dimname = nulldup(values[0]);
-#ifdef DEBUG
-fprintf(stderr,"%s.dimname=%s\n",node->ocname,node->dodsspecial.dimname);
-#endif
-=======
 			nullfree(node->dodsspecial.dimname);
 		        node->dodsspecial.dimname = nulldup(values[0]);
 #ifdef DEBUG
@@ -96,7 +90,6 @@
 		    } else {
 		        nullfree(node->dodsspecial.dimname);
 			node->dodsspecial.dimname = NULL;
->>>>>>> b8e9929e
 		    }
 		} else if(strcmp(ocname,"DODS.Unlimited_Dimension")==0
 		   || strcmp(ocname,"DODS_EXTRA.Unlimited_Dimension")==0) {
