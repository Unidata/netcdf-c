--- conflicted
+++ resolved
@@ -242,14 +242,10 @@
   extern int
   NCD2_def_var_chunking(int, int, int, const size_t *);
 
-<<<<<<< HEAD
-  EXTERNL int
-=======
   extern int
   NCD2_def_var_fill(int, int, int, const void *);
 
   extern int
->>>>>>> fd2c5755
   NCD2_def_var_endian(int, int, int);
 
   extern int
