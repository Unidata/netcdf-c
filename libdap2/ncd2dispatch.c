--- conflicted
+++ resolved
@@ -1277,15 +1277,8 @@
 	/* create the variable path name */
 	pathstr = makeocpathstring(conn,var->ocnode,".");
 	var->maxstringlength = 0; /* => use global dfalt */
-<<<<<<< HEAD
-	strncpy(tmpname,"stringlength_",sizeof(tmpname));
-	pathstr = makeocpathstring(conn,var->ocnode,".");
-	strlcat(tmpname,pathstr,sizeof(tmpname));
-	nullfree(pathstr);
-=======
 	strcpy(tmpname,"stringlength_");
 	strncat(tmpname,pathstr,NC_MAX_NAME);
->>>>>>> 3074cc78
 	value = paramlookup(nccomm,tmpname);
 	if(value == NULL) {
 	    strcpy(tmpname,"maxstrlen_");
