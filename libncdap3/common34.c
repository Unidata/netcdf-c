--- conflicted
+++ resolved
@@ -554,17 +554,10 @@
     OCconnection conn = nccomm->oc.conn;
     unsigned long limit;
 
-<<<<<<< HEAD
-    drno->cdf.cache->cachelimit = DFALTCACHELIMIT;
-    value = oc_clientparam_get(conn,"cachelimit");
-    limit = getlimitnumber(value);
-    if(limit > 0) drno->cdf.cache->cachelimit = limit;
-=======
     nccomm->cdf.cache->cachelimit = DFALTCACHELIMIT;
     value = oc_clientparam_get(conn,"cachelimit");
     limit = getlimitnumber(value);
     if(limit > 0) nccomm->cdf.cache->cachelimit = limit;
->>>>>>> 186597e4
 
     nccomm->cdf.fetchlimit = DFALTFETCHLIMIT;
     value = oc_clientparam_get(conn,"fetchlimit");
@@ -576,17 +569,10 @@
     limit = getlimitnumber(value);
     if(limit > 0) nccomm->cdf.smallsizelimit = limit;
 
-<<<<<<< HEAD
-    drno->cdf.cache->cachecount = DFALTCACHECOUNT;
-    value = oc_clientparam_get(conn,"cachecount");
-    limit = getlimitnumber(value);
-    if(limit > 0) drno->cdf.cache->cachecount = limit;
-=======
     nccomm->cdf.cache->cachecount = DFALTCACHECOUNT;
     value = oc_clientparam_get(conn,"cachecount");
     limit = getlimitnumber(value);
     if(limit > 0) nccomm->cdf.cache->cachecount = limit;
->>>>>>> 186597e4
 
     if(oc_clientparam_get(conn,"nolimit") != NULL)
 	dfaltseqlim = 0;
