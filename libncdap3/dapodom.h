/*********************************************************************
 *   Copyright 1993, UCAR/Unidata
 *   See netcdf/COPYRIGHT file for copying and redistribution conditions.
 *   $Header$
 *********************************************************************/

#ifndef DAPODOM_H
#define DAPODOM_H 1

typedef struct Dapodometer {
    int            rank;
<<<<<<< HEAD
    DCEslice       slices[NC_MAX_VAR_DIMS];
=======
    DCEslice        slices[NC_MAX_VAR_DIMS];
>>>>>>> c04d65e1
    size_t         index[NC_MAX_VAR_DIMS];
} Dapodometer;

/* Odometer operators*/
extern Dapodometer* newdapodometer(DCEslice* slices, unsigned int first, unsigned int count);

extern Dapodometer* newsimpledapodometer(struct DCEsegment*,unsigned int);

extern Dapodometer* newdapodometer1(unsigned int count);
extern Dapodometer* newdapodometer2(const size_t*, const size_t*,
                      const ptrdiff_t*, unsigned int, unsigned int);
extern Dapodometer* newdapodometer3(int, size_t*);

extern void freedapodometer(Dapodometer*);
extern char* dapodometerprint(Dapodometer* odom);

extern int dapodometermore(Dapodometer* odom);
extern int dapodometerincr(Dapodometer* odo);
extern int dapodometerincrith(Dapodometer* odo,int);
extern size_t dapodometercount(Dapodometer* odo);
extern void dapodometerreset(Dapodometer*);
extern Dapodometer* dapodometersplit(Dapodometer* odom, int tail);

extern size_t dapodometerspace(Dapodometer* odom, unsigned int wheel);
extern size_t dapodometerpoints(Dapodometer*);

extern size_t* dapodometerindices(Dapodometer*);
extern int dapodometervarmcount(Dapodometer*, const ptrdiff_t*, const size_t*);

#endif /*DAPODOM_H*/<|MERGE_RESOLUTION|>--- conflicted
+++ resolved
@@ -9,11 +9,7 @@
 
 typedef struct Dapodometer {
     int            rank;
-<<<<<<< HEAD
-    DCEslice       slices[NC_MAX_VAR_DIMS];
-=======
     DCEslice        slices[NC_MAX_VAR_DIMS];
->>>>>>> c04d65e1
     size_t         index[NC_MAX_VAR_DIMS];
 } Dapodometer;
 
