--- conflicted
+++ resolved
@@ -99,18 +99,10 @@
 # Otherwise never invoked, but records how to do it.
 # BTW: note that renaming is essential because otherwise
 # autoconf will forcibly delete files of the name *.tab.*
-<<<<<<< HEAD
-cetab.c cetab.h: ce.y
-	bison -d -t -p ce ce.y
-	rm -f cetab.c cetab.h
-	mv ce.tab.c cetab.c
-	mv ce.tab.h cetab.h
-=======
 #cetab.c cetab.h: ${top_srcdir}/oc/ce.y
 #	bison -d -t -p ce ${top_srcdir}/oc/ce.y
 #	rm -f cetab.c cetab.h
 #	mv ce.tab.c cetab.c
 #	mv ce.tab.h cetab.h
->>>>>>> 2ce4c3e3
 
 test: check
