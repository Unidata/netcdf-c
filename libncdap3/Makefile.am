## This is a automake file, part of Unidata's netCDF package.
# Copyright 2005, see the COPYRIGHT file for more information.

# This automake file generates the Makefile to build netCDF-4. The
# generated makefile is not run unless the user selected to build
# netCDF-4.

# $Id: Makefile.am,v 1.41 2010/05/29 18:45:47 dmh Exp $

# We may have to add to these later.
DISTCLEANFILES =
MAINTAINERCLEANFILES =
CLEANFILES =
LDADD=
EXTRA_DIST =

AM_CPPFLAGS = -I$(top_srcdir)/include

# DRNO Sources
SRC=\
constraints3.c \
common34.c \
dapcvt.c \
dapalign.c \
dapodom.c \
daputil.c \
ncdaperr.c \
cdf3.c \
cache.c \
dapdump.c \
dapdebug.c \
dapattr3.c \
ncd3dispatch.c ncdap3.c ncdap3a.c getvara3.c \
dceconstraints.c \
dcetab.c dceparse.c dcelex.c

HDRS=\
nccommon.h \
constraints3.h \
ncd3dispatch.h \
ncdap3.h \
dapalign.h \
dapodom.h \
getvara.h \
dapnc.h \
daputil.h \
dapdebug.h \
dapdump.h \
dceconstraints.h \
<<<<<<< HEAD
dcetab.h dceparselex.h \
ceconstraints.h
=======
dcetab.h dceparselex.h
>>>>>>> c04d65e1

if BUILD_DAP

noinst_LTLIBRARIES = libncdap3.la

# Build convenience library
libncdap3_la_SOURCES = $(SRC) $(HDRS)
libncdap3_la_CPPFLAGS = $(AM_CPPFLAGS)
libncdap3_la_LIBADD =

AM_CPPFLAGS += -I${top_srcdir}/libdispatch

if USE_NETCDF4
AM_CPPFLAGS += -I$(top_srcdir)/libsrc4 -I$(top_srcdir)/libsrc
else
AM_CPPFLAGS += -I$(top_srcdir)/libsrc
endif

AM_CPPFLAGS += -I${top_srcdir}/oc

AM_CPPFLAGS += @EXTERN_CPPFLAGS@

LDADD +=  ${top_builddir}/libncdap3/libncdap3.la \
	  ${top_builddir}/oc/liboc.la \
	  ${top_builddir}/libdispatch/libdispatch.la

LDADD += @EXTERN_LDFLAGS@

# Add a trivial test case to check for undefined references
check_PROGRAMS = t_dap3a t_dap3c
CLEANFILES += t_dap3a t_dap3c
TESTS_ENVIRONMENT=TOPSRCDIR=${abs_top_srcdir}
TESTS = t_dap3a t_dap3c
t_dap3a_SOURCES = t_dap3a.c stubdap3.c
t_dap3c_SOURCES = t_dap3c.c stubdap3.c
# Set ldflags
t_dap3a_LDFLAGS = ${top_builddir}/libsrc/libnetcdf3.la ${top_builddir}/libdispatch/libdispatch.la
t_dap3c_LDFLAGS = ${t_dap3a_LDFLAGS}
EXTRA_DIST += t_dap.c

#check_PROGRAMS += test_varm3
#TESTS += test_varm3
#test_varm3_SOURCES = test_varm3.c stubdap3.c
#test_varm3_LDFLAGS = ${t_dap3a_LDFLAGS}

endif # BUILD_DAP


# This rule are used if someone wants to rebuild t_dap3a.c
# Otherwise never invoked, but records how to do it.
t_dap3a.c: ${srcdir}/t_dap.c
	echo "#define NETCDF3ONLY" > t_dap3a.c
	cat t_dap.c >> t_dap3a.c

# One last thing
BUILT_SOURCES = .dodsrc

.dodsrc:
	echo "#DODSRC" >.dodsrc

DISTCLEANFILES += .dodsrc

# These rule are used if someone wants to rebuild the grammar files.
# Otherwise never invoked, but records how to do it.
# BTW: note that renaming is essential because otherwise
# autoconf will forcibly delete files of the name *.tab.*

EXTRA_DIST += dce.y

makece::
	bison -v -d -t -p dce dce.y
	rm -f dcetab.c dcetab.h
	mv dce.tab.c dcetab.c
	mv dce.tab.h dcetab.h<|MERGE_RESOLUTION|>--- conflicted
+++ resolved
@@ -47,12 +47,7 @@
 dapdebug.h \
 dapdump.h \
 dceconstraints.h \
-<<<<<<< HEAD
-dcetab.h dceparselex.h \
-ceconstraints.h
-=======
 dcetab.h dceparselex.h
->>>>>>> c04d65e1
 
 if BUILD_DAP
 
