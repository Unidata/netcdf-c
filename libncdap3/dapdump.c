/*********************************************************************
 *   Copyright 1993, UCAR/Unidata
 *   See netcdf/COPYRIGHT file for copying and redistribution conditions.
 *   $Header: /upc/share/CVS/netcdf-3/libncdap3/dapdump.c,v 1.21 2010/05/26 21:43:31 dmh Exp $
 *********************************************************************/
#include "config.h"
#ifdef USE_PARALLEL
#include "netcdf_par.h"
#endif
#include "ncdap3.h"
#include "dapdump.h"

#define CHECK(n) if((n) != NC_NOERR) {return (n);} else {}

int
dumpmetadata(int ncid, NChdr** hdrp)
{
    int stat,i,j,k;
    NChdr* hdr = (NChdr*)emalloc(sizeof(NChdr));
    MEMCHECK(hdr,NC_ENOMEM);
    memset((void*)hdr,0,sizeof(NChdr));
    hdr->ncid = ncid;
    hdr->content = ncbytesnew();
    if(hdrp) *hdrp = hdr;

    stat = nc_inq(hdr->ncid,
		  &hdr->ndims,
		  &hdr->nvars,
		  &hdr->ngatts,
		  &hdr->unlimid);
    CHECK(stat);
    if(ncdap3debug > 0) {
        fprintf(stdout,"ncid=%d ngatts=%d ndims=%d nvars=%d unlimid=%d\n",
		hdr->ncid,hdr->ngatts,hdr->ndims,hdr->nvars,hdr->unlimid);
    }
    hdr->gatts = (NCattribute*)emalloc(hdr->ngatts*sizeof(NCattribute));
    MEMCHECK(hdr->gatts,NC_ENOMEM);
    if(hdr->ngatts > 0)
	fprintf(stdout,"global attributes:\n");
    for(i=0;i<hdr->ngatts;i++) {
	NCattribute* att = &hdr->gatts[i];
        char attname[NC_MAX_NAME];
	nc_type nctype;
	size_t typesize;
        size_t nvalues;

        stat = nc_inq_attname(hdr->ncid,NC_GLOBAL,i,attname);
        CHECK(stat);
	att->name = nulldup(attname);
	stat = nc_inq_att(hdr->ncid,NC_GLOBAL,att->name,&nctype,&nvalues);
        CHECK(stat);
	att->etype = nctypetodap(nctype);
<<<<<<< HEAD
	typesize = nctypesizeof(att->etype);
=======
 	typesize = nctypesizeof(att->etype);
>>>>>>> d44e85a7
	fprintf(stdout,"\t[%d]: name=%s type=%s values(%lu)=",
			i,att->name,nctypetostring(octypetonc(att->etype)),
                        (unsigned long)nvalues);
	if(nctype == NC_CHAR) {
	    size_t len = typesize*nvalues;
	    char* values = (char*)emalloc(len+1);/* for null terminate*/
	    MEMCHECK(values,NC_ENOMEM);
	    stat = nc_get_att(hdr->ncid,NC_GLOBAL,att->name,values);
            CHECK(stat);
	    values[len] = '\0';
	    fprintf(stdout," '%s'",values);
	} else {
	    size_t len = typesize*nvalues;
	    char* values = (char*)emalloc(len);
	    MEMCHECK(values,NC_ENOMEM);
	    stat = nc_get_att(hdr->ncid,NC_GLOBAL,att->name,values);
            CHECK(stat);
	    for(k=0;k<nvalues;k++) {
		fprintf(stdout," ");
		dumpdata1(octypetonc(att->etype),k,values);
	    }
	}
	fprintf(stdout,"\n");
    }

    hdr->dims = (Dim*)emalloc(hdr->ndims*sizeof(Dim));
    MEMCHECK(hdr->dims,NC_ENOMEM);
    for(i=0;i<hdr->ndims;i++) {
	hdr->dims[i].dimid = i;
        stat = nc_inq_dim(hdr->ncid,
	                  hdr->dims[i].dimid,
	                  hdr->dims[i].name,
	                  &hdr->dims[i].size);
        CHECK(stat);
	fprintf(stdout,"dim[%d]: name=%s size=%lu\n",
		i,hdr->dims[i].name,(unsigned long)hdr->dims[i].size);
    }    
    hdr->vars = (Var*)emalloc(hdr->nvars*sizeof(Var));
    MEMCHECK(hdr->vars,NC_ENOMEM);
    for(i=0;i<hdr->nvars;i++) {
	Var* var = &hdr->vars[i];
	nc_type nctype;
	var->varid = i;
        stat = nc_inq_var(hdr->ncid,
	                  var->varid,
	                  var->name,
			  &nctype,
			  &var->ndims,
			  var->dimids,
	                  &var->natts);
        CHECK(stat);
	var->nctype = (nctype);
	fprintf(stdout,"var[%d]: name=%s type=%s |dims|=%d",
		i,
		var->name,
		nctypetostring(var->nctype),
		var->ndims);
	fprintf(stdout," dims={");
	for(j=0;j<var->ndims;j++) {
	    fprintf(stdout," %d",var->dimids[j]);
	}
	fprintf(stdout,"}\n");
	var->atts = (NCattribute*)emalloc(var->natts*sizeof(NCattribute));
        MEMCHECK(var->atts,NC_ENOMEM);
        for(j=0;j<var->natts;j++) {
	    NCattribute* att = &var->atts[j];
	    char attname[NC_MAX_NAME];
	    size_t typesize;
	    char* values;
	    nc_type nctype;
	    size_t nvalues;
            stat = nc_inq_attname(hdr->ncid,var->varid,j,attname);
	    CHECK(stat);
	    att->name = nulldup(attname);
	    stat = nc_inq_att(hdr->ncid,var->varid,att->name,&nctype,&nvalues);
	    CHECK(stat);
	    att->etype = nctypetodap(nctype);
	    typesize = nctypesizeof(att->etype);
	    values = (char*)emalloc(typesize*nvalues);
	    MEMCHECK(values,NC_ENOMEM);
	    stat = nc_get_att(hdr->ncid,var->varid,att->name,values);
            CHECK(stat);
	    fprintf(stdout,"\tattr[%d]: name=%s type=%s values(%lu)=",
			j,att->name,nctypetostring(octypetonc(att->etype)),(unsigned long)nvalues);
	    for(k=0;k<nvalues;k++) {
		fprintf(stdout," ");
		dumpdata1(octypetonc(att->etype),k,values);
	    }
	    fprintf(stdout,"\n");
	}
    }    
    fflush(stdout);
    return NC_NOERR;
}

void
dumpdata1(nc_type nctype, size_t index, char* data)
{
    switch (nctype) {
    case NC_CHAR:
	fprintf(stdout,"'%c' %hhd",data[index],data[index]);
	break;
    case NC_BYTE:
	fprintf(stdout,"%hdB",((signed char*)data)[index]);
	break;
    case NC_UBYTE:
	fprintf(stdout,"%huB",((unsigned char*)data)[index]);
	break;
    case NC_SHORT:
	fprintf(stdout,"%hdS",((short*)data)[index]);
	break;
    case NC_USHORT:
	fprintf(stdout,"%hdUS",((unsigned short*)data)[index]);
	break;
    case NC_INT:
	fprintf(stdout,"%d",((int*)data)[index]);
	break;
    case NC_UINT:
	fprintf(stdout,"%uU",((unsigned int*)data)[index]);
	break;
    case NC_FLOAT:
	fprintf(stdout,"%#gF",((float*)data)[index]);
	break;
    case NC_DOUBLE:
	fprintf(stdout,"%#gD",((double*)data)[index]);
	break;
    case NC_STRING:
	fprintf(stdout,"\"%s\"",((char**)data)[index]);
	break;
    default:
	fprintf(stdout,"Unknown type: %i",nctype);
	break;
    }
    fflush(stdout);
}

/* Following should be kept consistent with
   the makeXXXstring3 routines in constraints3.c
*/

/* Convert an NCprojection instance into a string
   that can be used with the url
*/
char*
dumpprojections(NClist* projections)
{
    int i;
    NCbytes* buf = ncbytesnew();
    char* pstring;
    for(i=0;i<nclistlength(projections);i++) {
	NCprojection* p = (NCprojection*)nclistget(projections,i);
        if(i > 0) ncbytescat(buf,",");
	ncbytescat(buf,dumpprojection1(p));
    }
    pstring = ncbytesdup(buf);
    ncbytesfree(buf);
    return pstring;
}

char*
dumpprojection1(NCprojection* p)
{
    int i;
    NCbytes* buf;
    char* pstring;
    if(p == NULL) return nulldup("");
    buf = ncbytesnew();
    for(i=0;i<nclistlength(p->segments);i++) {
        NCsegment* segment = (NCsegment*)nclistget(p->segments,i);
	char tmp[1024];
        snprintf(tmp,sizeof(tmp),"%s%s/%lu",
	         (i > 0?".":""),
	         (segment->name?segment->name:"<unknown>"),
		 (unsigned long)segment->slicerank);
	ncbytescat(buf,tmp);
	if(segment->slicesdefined)
	    ncbytescat(buf,dumpslices(segment->slices,segment->slicerank));
	else
	    ncbytescat(buf,"[-]");
    }
    if(iswholeprojection(p)) ncbytescat(buf,"*");
    ncbytescat(buf,"(");
    if(p->leaf != NULL) ncbytescat(buf,p->leaf->name);
    ncbytescat(buf,")");
    pstring = ncbytesdup(buf);
    ncbytesfree(buf);
    return pstring;
}


static char* opstrings[] =
{"?","=","!=",">=",">","<=","<","=~","?","?","?","?"};

char*
dumpselections(NClist* selections)
{
    int i;
    NCbytes* buf = ncbytesnew();
    char* sstring;
    if(nclistlength(selections) == 0) return nulldup("");
    for(i=0;i<nclistlength(selections);i++) {
	NCselection* sel = (NCselection*)nclistget(selections,i);
	ncbytescat(buf,dumpselection1(sel));
    }
    sstring = ncbytesdup(buf);
    ncbytesfree(buf);
    return sstring;
}

char*
dumpselection1(NCselection* sel)
{
    NCbytes* buf = ncbytesnew();
    NCbytes* segbuf = ncbytesnew();
    char* sstring;
    NClist* segments = NULL;
    int j;

    if(sel == NULL) return nulldup("");
    segments = sel->segments;
    ncbytescat(buf,"&");
    makesegmentstring3(segments,segbuf,".");
    ncbytescat(buf,ncbytescontents(segbuf));
    ncbytescat(buf,opstrings[sel->operator]);
    ncbytescat(buf,"{");
    for(j=0;j<nclistlength(sel->values);j++) {
        NCvalue* value = (NCvalue*)nclistget(sel->values,j);
        char tmp[64];
        if(j > 0) ncbytescat(buf,",");
        switch (value->kind) {
        case ST_STR:
            ncbytescat(buf,value->value.text);
            break;          
        case ST_INT:
            snprintf(tmp,sizeof(tmp),"%lld",value->value.intvalue);
            ncbytescat(buf,tmp);
            break;
        case ST_FLOAT:
            snprintf(tmp,sizeof(tmp),"%g",value->value.floatvalue);
            ncbytescat(buf,tmp);
            break;
        case ST_VAR:
            segments = value->value.var.segments;
	    ncbytesclear(segbuf);
            makesegmentstring3(segments,segbuf,".");
            ncbytescat(buf,ncbytescontents(segbuf));
            break;
        default: PANIC1("unexpected tag: %d",(int)value->kind);
        }
    }
    ncbytescat(buf,"}");
    sstring = ncbytesdup(buf);
    ncbytesfree(buf);
    ncbytesfree(segbuf);
    return sstring;
}

char*
dumpconstraint(NCconstraint* con)
{
    NCbytes* buf = ncbytesnew();
    char* result = NULL;
    if(nclistlength(con->projections)==0 && nclistlength(con->selections)==0)
	goto done;
    if(nclistlength(con->projections) > 0)  {
	char* pstring = dumpprojections(con->projections);
        ncbytescat(buf,pstring);
	efree(pstring);
    }
    if(nclistlength(con->selections) > 0) {
	char* sstring = dumpselections(con->selections);
        ncbytescat(buf,sstring);
	efree(sstring);
    }
done:
    result = ncbytesdup(buf);
    ncbytesfree(buf);
    return result;
}

char*
dumpsegments(NClist* segments)
{
    int i;
    NCbytes* buf = ncbytesnew();
    char* sstring;
    if(nclistlength(segments) == 0) return nulldup("");
    for(i=0;i<nclistlength(segments);i++) {
	NCsegment* seg = (NCsegment*)nclistget(segments,i);
	ncbytescat(buf,dumpsegment(seg));
    }
    sstring = ncbytesdup(buf);
    ncbytesfree(buf);
    return sstring;
}

char*
dumpsegment(NCsegment* segment)
{
    NCbytes* buf;
    char* result;
    if(segment == NULL) return nulldup("(nullsegment)");
    buf = ncbytesnew();
    ncbytescat(buf,(segment->name?segment->name:"(null)"));
    if(!segment->slicesdefined)
	ncbytescat(buf,dumpslices(segment->slices,segment->slicerank));
    result = ncbytesdup(buf);
    ncbytesfree(buf);
    return result;
}

char*
dumppath(CDFnode* leaf)
{
    NClist* path = nclistnew();
    NCbytes* buf = ncbytesnew();
    char* result;
    int i;

    if(leaf == NULL) return nulldup("");
    collectnodepath3(leaf,path,!WITHDATASET);
    for(i=0;i<nclistlength(path);i++) {
	CDFnode* node = (CDFnode*)nclistget(path,i);
	if(i > 0) ncbytescat(buf,".");
	ncbytescat(buf,node->name);
    }
    result = ncbytesdup(buf);
    ncbytesfree(buf);
    nclistfree(path);
    return result;
}

static void
dumpindent(int indent, NCbytes* buf)
{
    static char* indentstr = "  ";
    int i;
    for(i=0;i<indent;i++) ncbytescat(buf,indentstr);
}

static void dumptreer(CDFnode* root, NCbytes* buf, int indent, int visible);

static void
dumptreer1(CDFnode* root, NCbytes* buf, int indent, char* tag, int visible)
{
    int i;
    dumpindent(indent,buf);
    ncbytescat(buf,tag);
    ncbytescat(buf," {\n");
    for(i=0;i<nclistlength(root->subnodes);i++) {
	CDFnode* node = (CDFnode*)nclistget(root->subnodes,i);
	if(visible && !root->visible) continue;
	if(root->nctype == NC_Grid) {
	    if(i==0) {
		dumpindent(indent+1,buf);
	        ncbytescat(buf,"Array:\n");
	    } else if(i==1) {
		dumpindent(indent+1,buf);
	        ncbytescat(buf,"Maps:\n");
	    }
	    dumptreer(node,buf,indent+2,visible);
	} else {
	    dumptreer(node,buf,indent+1,visible);
	}
    }
    dumpindent(indent,buf);
    ncbytescat(buf,"} ");
    ncbytescat(buf,root->name);
}

static void
dumptreer(CDFnode* root, NCbytes* buf, int indent, int visible)
{
    int i;
    char* primtype = NULL;
    if(visible && !root->visible) return;
    switch (root->nctype) {
    case NC_Dataset:
	dumptreer1(root,buf,indent,"Dataset",visible);
	break;
    case NC_Sequence:
	dumptreer1(root,buf,indent,"Sequence",visible);
	break;
    case NC_Structure:
	dumptreer1(root,buf,indent,"Structure",visible);
	break;
    case NC_Grid:
	dumptreer1(root,buf,indent,"Grid",visible);
	break;
    case NC_Primitive:
	switch (root->etype) {
	case NC_BYTE: primtype = "byte"; break;
	case NC_CHAR: primtype = "char"; break;
	case NC_SHORT: primtype = "short"; break;
	case NC_INT: primtype = "int"; break;
	case NC_FLOAT: primtype = "float"; break;
	case NC_DOUBLE: primtype = "double"; break;
	case NC_UBYTE: primtype = "ubyte"; break;
	case NC_USHORT: primtype = "ushort"; break;
	case NC_UINT: primtype = "uint"; break;
	case NC_INT64: primtype = "int64"; break;
	case NC_UINT64: primtype = "uint64"; break;
	case NC_STRING: primtype = "string"; break;
	default: break;
	}
	dumpindent(indent,buf);
	ncbytescat(buf,primtype);
	ncbytescat(buf," ");
	ncbytescat(buf,root->name);
	break;
    default: break;    
    }

    if(nclistlength(root->array.dimensions) > 0) {
	for(i=0;i<nclistlength(root->array.dimensions);i++) {
	    CDFnode* dim = (CDFnode*)nclistget(root->array.dimensions,i);
	    char tmp[64];
	    ncbytescat(buf,"[");
	    if(dim->name != NULL) {
		ncbytescat(buf,dim->name);
	        ncbytescat(buf,"=");
	    }
	    snprintf(tmp,sizeof(tmp),"%lu",(unsigned long)dim->dim.declsize);
	    ncbytescat(buf,tmp);
	    ncbytescat(buf,"]");
	}
    }
    ncbytescat(buf,";\n");
}

char*
dumptree(CDFnode* root)
{
    NCbytes* buf = ncbytesnew();
    char* result;
    dumptreer(root,buf,0,0);
    result = ncbytesdup(buf);
    ncbytesfree(buf);
    return result;
}

char*
dumpvisible(CDFnode* root)
{
    NCbytes* buf = ncbytesnew();
    char* result;
    dumptreer(root,buf,0,1);
    result = ncbytesdup(buf);
    ncbytesfree(buf);
    return result;
}

/* Provide detailed data on a CDFnode */
char*
dumpnode(CDFnode* node)
{
    NCbytes* buf = ncbytesnew();
    char* result;
    int i;
    char* nctype = NULL;
    char* primtype = NULL;
    char tmp[1024];

    switch (node->nctype) {
    case NC_Dataset: nctype = "Dataset"; break;
    case NC_Sequence: nctype = "Sequence"; break;
    case NC_Structure: nctype = "Structure"; break;
    case NC_Grid: nctype = "Grid"; break;
    case NC_Primitive:
	switch (node->etype) {
	case NC_BYTE: primtype = "byte"; break;
	case NC_CHAR: primtype = "char"; break;
	case NC_SHORT: primtype = "short"; break;
	case NC_INT: primtype = "int"; break;
	case NC_FLOAT: primtype = "float"; break;
	case NC_DOUBLE: primtype = "double"; break;
	case NC_UBYTE: primtype = "ubyte"; break;
	case NC_USHORT: primtype = "ushort"; break;
	case NC_UINT: primtype = "uint"; break;
	case NC_INT64: primtype = "int64"; break;
	case NC_UINT64: primtype = "uint64"; break;
	case NC_STRING: primtype = "string"; break;
	default: break;
	}
	break;
    default: break;    
    }
    snprintf(tmp,sizeof(tmp),"%s %s {\n",
		(nctype?nctype:primtype),node->name);
    ncbytescat(buf,tmp);
    snprintf(tmp,sizeof(tmp),"dds=%lx\n",(unsigned long)node->dds);
    ncbytescat(buf,tmp);
    snprintf(tmp,sizeof(tmp),"container=%s\n",
		(node->container?node->container->name:"null"));
    ncbytescat(buf,tmp);
    snprintf(tmp,sizeof(tmp),"root=%s\n",
		(node->root?node->root->name:"null"));
    ncbytescat(buf,tmp);
    snprintf(tmp,sizeof(tmp),"ncbasename=%s\n",node->ncbasename);
    ncbytescat(buf,tmp);
    snprintf(tmp,sizeof(tmp),"ncfullname=%s\n",node->ncfullname);
    ncbytescat(buf,tmp);
    snprintf(tmp,sizeof(tmp),"|subnodes|=%d\n",nclistlength(node->subnodes));
    ncbytescat(buf,tmp);
    snprintf(tmp,sizeof(tmp),"externaltype=%d\n",node->externaltype);
    ncbytescat(buf,tmp);
    snprintf(tmp,sizeof(tmp),"ncid=%d\n",node->ncid);
    ncbytescat(buf,tmp);
    snprintf(tmp,sizeof(tmp),"maxstringlength=%ld\n",node->maxstringlength);
    ncbytescat(buf,tmp);
    snprintf(tmp,sizeof(tmp),"sequencelimit=%ld\n",node->sequencelimit);
    ncbytescat(buf,tmp);
    snprintf(tmp,sizeof(tmp),"usesequence=%d\n",node->usesequence);
    ncbytescat(buf,tmp);
    snprintf(tmp,sizeof(tmp),"elided=%d\n",node->elided);
    ncbytescat(buf,tmp);
    snprintf(tmp,sizeof(tmp),"visible=%d\n",node->visible);
    ncbytescat(buf,tmp);
    snprintf(tmp,sizeof(tmp),"attachment=%s\n",
		(node->attachment?node->attachment->name:"null"));
    ncbytescat(buf,tmp);
    snprintf(tmp,sizeof(tmp),"rank=%u\n",nclistlength(node->array.dimensions));
    ncbytescat(buf,tmp);
    for(i=0;i<nclistlength(node->array.dimensions);i++) {
	CDFnode* dim = (CDFnode*)nclistget(node->array.dimensions,i);
        snprintf(tmp,sizeof(tmp),"dims[%d]={\n",i);
        ncbytescat(buf,tmp);
	snprintf(tmp,sizeof(tmp),"    name=%s\n",dim->name);
        ncbytescat(buf,tmp);
	snprintf(tmp,sizeof(tmp),"    dimflags=%u\n",
			(unsigned int)dim->dim.dimflags);
        ncbytescat(buf,tmp);
	snprintf(tmp,sizeof(tmp),"    declsize=%lu\n",
		    (unsigned long)dim->dim.declsize);
        ncbytescat(buf,tmp);
	snprintf(tmp,sizeof(tmp),"    declsize0=%lu\n",
		    (unsigned long)dim->dim.declsize0);
        ncbytescat(buf,tmp);
        snprintf(tmp,sizeof(tmp),"    }\n");
        ncbytescat(buf,tmp);
    }
#ifdef IGNORE
    for(i=0;i<nclistlength(node->array.ncdimensions);i++) {
	CDFnode* dim = (CDFnode*)nclistget(node->array.ncdimensions,i);
        snprintf(tmp,sizeof(tmp),"ncdims[%d]={\n",i);
        ncbytescat(buf,tmp);
	snprintf(tmp,sizeof(tmp),"    name=%s\n",dim->name);
	ncbytescat(buf,tmp);
	snprintf(tmp,sizeof(tmp),"    dimflags=%u\n",
			(unsigned int)dim->dim.dimflags);
        ncbytescat(buf,tmp);
	snprintf(tmp,sizeof(tmp),"    declsize=%lu\n",
		    (unsigned long)dim->dim.declsize);
        ncbytescat(buf,tmp);
	snprintf(tmp,sizeof(tmp),"    declsize0=%lu\n",
		    (unsigned long)dim->dim.declsize0);
        ncbytescat(buf,tmp);
        snprintf(tmp,sizeof(tmp),"    }\n");
        ncbytescat(buf,tmp);
    }
#endif

    result = ncbytesdup(buf);
    ncbytesfree(buf);
    return result;
}

char*
dumpalign(NCalignment* ncalign)
{
    char* result;
    char tmp[1024];
    if(ncalign == NULL)
	result = nulldup("NCalignment{size=-- alignment=-- offset=--}");
    else {
        snprintf(tmp,sizeof(tmp),"NCalignment{size=%lu alignment=%lu offset=%lu}",
		 ncalign->size,ncalign->alignment,ncalign->offset);
        result = nulldup(tmp);
    }
    return result;
}

char*
dumpcachenode(NCcachenode* node)
{
    char* result = NULL;
    char tmp[8192];
    int i;
    NCbytes* buf;

    if(node == NULL) return strdup("cachenode{null}");
    buf = ncbytesnew();
    snprintf(tmp,sizeof(tmp),"cachenode%s(%lx){size=%lu; constraint=%s; vars=",
		node->prefetch?"*":"",
		(unsigned long)node,
		(unsigned long)node->xdrsize,
		makeconstraintstring3(&node->constraint));
    ncbytescat(buf,tmp);
    if(nclistlength(node->vars)==0)
	ncbytescat(buf,"null");
    else for(i=0;i<nclistlength(node->vars);i++) {
	CDFnode* var = (CDFnode*)nclistget(node->vars,i);
	if(i > 0) ncbytescat(buf,",");
	ncbytescat(buf,makesimplepathstring3(var));
    }
    ncbytescat(buf,"}");
    result = ncbytesdup(buf);
    ncbytesfree(buf);
    return result;
}

char*
dumpcache(NCcache* cache)
{
    char* result = NULL;
    char tmp[8192];
    int i;
    NCbytes* buf;

    if(cache == NULL) return strdup("cache{null}");
    buf = ncbytesnew();
    snprintf(tmp,sizeof(tmp),"cache{limit=%lu; size=%lu;\n",
		(unsigned long)cache->cachelimit,
		(unsigned long)cache->cachesize);
    ncbytescat(buf,tmp);
    if(cache->prefetch) {
	ncbytescat(buf,"\tprefetch=");
	ncbytescat(buf,dumpcachenode(cache->prefetch));
	ncbytescat(buf,"\n");
    }
    if(nclistlength(cache->nodes) > 0) {
        for(i=0;i<nclistlength(cache->nodes);i++) {
   	    NCcachenode* node = (NCcachenode*)nclistget(cache->nodes,i);
	    ncbytescat(buf,"\t");
	    ncbytescat(buf,dumpcachenode(node));
	    ncbytescat(buf,"\n");
	}
    }
    ncbytescat(buf,"}");
    result = ncbytesdup(buf);
    ncbytesfree(buf);
    return result;
}

/* This should be consistent with makeslicestring3 in constraints3.c */
char*
dumpslice(NCslice* slice)
{
    static char tmp[1024];
    if(slice->count== 1) {
        snprintf(tmp,sizeof(tmp),"[%lu]",
	        (unsigned long)slice->first);
    } else if(slice->stride == 1) {
        snprintf(tmp,sizeof(tmp),"[%lu:%lu]",
	        (unsigned long)slice->first,
	        (unsigned long)((slice->first+slice->length)-1));
    } else {
	snprintf(tmp,sizeof(tmp),"[%lu:%lu:%lu]",
		    (unsigned long)slice->first,
		    (unsigned long)slice->stride,
		    (unsigned long)((slice->first+slice->length)-1));
    }
    return tmp;
}

char*
dumpslices(NCslice* slice, unsigned int rank)
{
    int i;
    NCbytes* buf;
    char* result = NULL;

    buf = ncbytesnew();
    for(i=0;i<rank;i++,slice++) {
        ncbytescat(buf,dumpslice(slice));
    }
    result = ncbytesdup(buf);
    ncbytesfree(buf);
    return result;
}<|MERGE_RESOLUTION|>--- conflicted
+++ resolved
@@ -50,11 +50,7 @@
 	stat = nc_inq_att(hdr->ncid,NC_GLOBAL,att->name,&nctype,&nvalues);
         CHECK(stat);
 	att->etype = nctypetodap(nctype);
-<<<<<<< HEAD
-	typesize = nctypesizeof(att->etype);
-=======
  	typesize = nctypesizeof(att->etype);
->>>>>>> d44e85a7
 	fprintf(stdout,"\t[%d]: name=%s type=%s values(%lu)=",
 			i,att->name,nctypetostring(octypetonc(att->etype)),
                         (unsigned long)nvalues);
