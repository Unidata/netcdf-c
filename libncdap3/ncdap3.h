/*********************************************************************
  *   Copyright 1993, UCAR/Unidata
  *   See netcdf/COPYRIGHT file for copying and redistribution conditions.
  *   $Header: /upc/share/CVS/netcdf-3/libncdap3/ncdap3.h,v 1.40 2010/05/30 19:45:52 dmh Exp $
  *********************************************************************/
#ifndef NCDAP3_H
#define NCDAP3_H 1

#include "config.h"
#include <stdlib.h>
#include <unistd.h>
#include <fcntl.h>
#include <sys/stat.h>
#include <string.h>
#include <stdio.h>

#include "ncbytes.h"
#include "nclist.h"
#include "nchashmap.h"

#include "oc.h"
#include "dapurl.h"

#include "nc.h"
#include "netcdf.h"
#include "ncdispatch.h"

 /* netcdf overrides*/
#include "dapnc.h"

<<<<<<< HEAD
#include "ncdap.h"
#include "ncdispatch.h"
#include "cache3.h"
#include "constraints3.h"
#include "getvara.h"
=======
#include "dapdebug.h"
#include "daputil.h"

/**************************************************/
/* sigh, do the forwards */
struct NCprojection;
struct NCselection;
struct Getvara;
struct NCcachenode;
struct NCcache;
struct NCslice;
struct NCsegment;

/**************************************************/

#include "nccommon.h"
#include "getvara.h"
#include "constraints3.h"

/**************************************************/
>>>>>>> 186597e4

#ifndef USE_NETCDF4
#define	NC_UBYTE 	7	/* unsigned 1 byte int */
#define	NC_USHORT 	8	/* unsigned 2-byte int */
#define	NC_UINT 	9	/* unsigned 4-byte int */
#define	NC_INT64 	10	/* signed 8-byte int */
#define	NC_UINT64 	11	/* unsigned 8-byte int */
#define	NC_STRING 	12	/* string */

#define NC_MAX_BYTE 127
#define NC_MIN_BYTE (-NC_MAX_BYTE-1)
#define NC_MAX_CHAR 255
#define NC_MAX_SHORT 32767
#define NC_MIN_SHORT (-NC_MAX_SHORT - 1)
#define NC_MAX_INT 2147483647
#define NC_MIN_INT (-NC_MAX_INT - 1)
#define NC_MAX_FLOAT 3.402823466e+38f
#define NC_MIN_FLOAT (-NC_MAX_FLOAT)
#define NC_MAX_DOUBLE 1.7976931348623157e+308 
#define NC_MIN_DOUBLE (-NC_MAX_DOUBLE)
#define NC_MAX_UBYTE NC_MAX_CHAR
#define NC_MAX_USHORT 65535U
#define NC_MAX_UINT 4294967295U
#define NC_MAX_INT64 (9223372036854775807LL)
#define NC_MIN_INT64 (-9223372036854775807LL-1)
#define NC_MAX_UINT64 (18446744073709551615ULL)
#define X_INT64_MAX     (9223372036854775807LL)
#define X_INT64_MIN     (-X_INT64_MAX - 1)
#define X_UINT64_MAX    (18446744073709551615ULL)
#endif /*USE_NETCDF4*/


/**************************************************/
/* The NCDAP3 structure is an extension of the NC structure (libsrc/nc.h) */

typedef struct NCDAP3 {
    NC nc; /* Used to store meta-data */
    NCDAPCOMMON dap;
} NCDAP3;

/**************************************************/

extern struct NCTMODEL nctmodels[];

/**************************************************/
/* Import some internal procedures from libsrc*/

#ifdef IGNORE
extern void drno_add_to_NCList(struct NC *ncp);
extern void drno_del_from_NCList(struct NC *ncp);
extern void drno_free_NC(struct NC *ncp);
extern struct NC* drno_new_NC(const size_t *chunkp);
extern void drno_set_numrecs(NC* ncp, size_t size);
extern size_t drno_get_numrecs(NC* ncp);
extern int drno_ncio_open(NC* ncp, const char* path, int mode);
#endif

 /* Internal, but non-static procedures */
extern NCerror computecdfvarnames3(NCDAPCOMMON*,CDFnode*,NClist*);
extern NCerror computecdfnodesets3(NCDAPCOMMON* drno);
extern NCerror computevarnodes3(NCDAPCOMMON*, NClist*, NClist*);
extern NCerror collectvardefdims(NCDAPCOMMON* drno, CDFnode* var, NClist* dimset);
extern NCerror fixgrids3(NCDAPCOMMON* drno);
extern NCerror dapmerge3(NCDAPCOMMON* drno, CDFnode* node, OCobject dasroot);
extern NCerror sequencecheck3(NCDAPCOMMON* drno);
extern NCerror computecdfdimnames3(NCDAPCOMMON*);
extern NCerror attachdatadds3(struct NCDAPCOMMON*);
extern NCerror detachdatadds3(struct NCDAPCOMMON*);
extern void dapdispatch3init(void);

/*
extern void dereference3(NCconstraint* constraint);
extern NCerror rereference3(NCconstraint*, NClist*);
*/

extern NCerror buildvaraprojection3(struct Getvara*,
		     const size_t* startp, const size_t* countp, const ptrdiff_t* stridep,
		     struct NCprojection** projectionlist);

extern NCerror nc3d_getvarx(int ncid, int varid,
	    const size_t *startp,
	    const size_t *countp,
	    const ptrdiff_t* stridep,
	    void *data,
	    nc_type dsttype0);

/**************************************************/

/* From: ncdap3.c*/
extern NCerror nc3d_open(const char* path, int mode, int* ncidp);
extern int nc3d_close(int ncid);
extern int nc3dinitialize(void);
extern NCerror regrid3(CDFnode* ddsroot, CDFnode* template, NClist*);
extern NCerror imprint3(CDFnode* dstroot, CDFnode* srcroot);
extern void unimprint3(CDFnode* root);
extern NCerror imprintself3(CDFnode* root);
extern void setvisible(CDFnode* root, int visible);

/* From: ncdap3a.c*/
extern NCerror fetchtemplatemetadata3(NCDAPCOMMON* nccomm);
extern NCerror fetchconstrainedmetadata3(NCDAPCOMMON* nccomm);
extern void applyclientparamcontrols3(NCDAPCOMMON*);
extern NCerror suppressunusablevars3(NCDAPCOMMON*);
extern NCerror addstringdims(NCDAP3* drno);
extern NCerror defseqdims(NCDAP3* drno);
extern NCerror fixzerodims3(NCDAPCOMMON*);
extern void estimatevarsizes3(NCDAPCOMMON*);
extern NCerror defrecorddim3(NCDAP3*);
extern NClist* getalldims3(NClist* vars, int visibleonly);
extern NCerror showprojection3(NCDAP3*, CDFnode* var);


/* From: dapcvt.c*/
extern NCerror dapconvert3(nc_type, nc_type, char*, char*, size_t);
extern int dapcvtattrval3(nc_type, void*, NClist*);
/* From constraints3.c */
extern void makewholesegment3(struct NCsegment*,struct CDFnode*);
extern void makewholeslice3(struct NCslice* slice, struct CDFnode* dim);


#ifdef IGNORE
/* allow access dapurlparse and params without exposing dapurl.h */
extern int NCDAP_urlparse(const char* s, void** dapurl);
extern void NCDAP_urlfree(void* dapurl);
extern const char* NCDAP_urllookup(void* dapurl, const char* param);
#endif

extern size_t dapzerostart3[NC_MAX_VAR_DIMS];
extern size_t dapsinglecount3[NC_MAX_VAR_DIMS];
extern ptrdiff_t dapsinglestride3[NC_MAX_VAR_DIMS];

#endif /*NCDAP3_H*/<|MERGE_RESOLUTION|>--- conflicted
+++ resolved
@@ -28,13 +28,6 @@
  /* netcdf overrides*/
 #include "dapnc.h"
 
-<<<<<<< HEAD
-#include "ncdap.h"
-#include "ncdispatch.h"
-#include "cache3.h"
-#include "constraints3.h"
-#include "getvara.h"
-=======
 #include "dapdebug.h"
 #include "daputil.h"
 
@@ -55,7 +48,6 @@
 #include "constraints3.h"
 
 /**************************************************/
->>>>>>> 186597e4
 
 #ifndef USE_NETCDF4
 #define	NC_UBYTE 	7	/* unsigned 1 byte int */
