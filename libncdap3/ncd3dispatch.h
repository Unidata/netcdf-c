/*
 * Copyright 1993-1996 University Corporation for Atmospheric Research/Unidata
 * 
 * Portions of this software were developed by the Unidata Program at the 
 * University Corporation for Atmospheric Research.
 * 
 * Access and use of this software shall impose the following obligations
 * and understandings on the user. The user is granted the right, without
 * any fee or cost, to use, copy, modify, alter, enhance and distribute
 * this software, and any derivative works thereof, and its supporting
 * documentation for any purpose whatsoever, provided that this entire
 * notice appears in all copies of the software, derivative works and
 * supporting documentation.  Further, UCAR requests that the user credit
 * UCAR/Unidata in any publications that result from the use of this
 * software or in any product that includes this software. The names UCAR
 * and/or Unidata, however, may not be used in any advertising or publicity
 * to endorse or promote any products or commercial entity unless specific
 * written permission is obtained from UCAR/Unidata. The user also
 * understands that UCAR/Unidata is not obligated to provide the user with
 * any support, consulting, training or assistance of any kind with regard
 * to the use, operation and performance of this software nor to provide
 * the user with any updates, revisions, new versions or "bug fixes."
 * 
 * THIS SOFTWARE IS PROVIDED BY UCAR/UNIDATA "AS IS" AND ANY EXPRESS OR
 * IMPLIED WARRANTIES, INCLUDING, BUT NOT LIMITED TO, THE IMPLIED
 * WARRANTIES OF MERCHANTABILITY AND FITNESS FOR A PARTICULAR PURPOSE ARE
 * DISCLAIMED. IN NO EVENT SHALL UCAR/UNIDATA BE LIABLE FOR ANY SPECIAL,
 * INDIRECT OR CONSEQUENTIAL DAMAGES OR ANY DAMAGES WHATSOEVER RESULTING
 * FROM LOSS OF USE, DATA OR PROFITS, WHETHER IN AN ACTION OF CONTRACT,
 * NEGLIGENCE OR OTHER TORTIOUS ACTION, ARISING OUT OF OR IN CONNECTION
 * WITH THE ACCESS, USE OR PERFORMANCE OF THIS SOFTWARE.
 */
/* "$Id: ncd3dispatch.h,v 1.3 2010/05/27 21:34:09 dmh Exp $" */

#ifndef _NCD3DISPATCH_H
#define _NCD3DISPATCH_H

#include <stddef.h> /* size_t, ptrdiff_t */
#include "netcdf.h"
#include "ncdispatch.h"

#if defined(__cplusplus)
extern "C" {
#endif
/*
 * The Interface
 */

<<<<<<< HEAD

=======
>>>>>>> 132359d2
EXTERNL int
NCD3_new_nc(struct NC**);

/* WARNING: this signature differs from external nc_open API*/
EXTERNL int
NCD3_open(const char *path, int mode,
         int basepe, size_t *chunksizehintp,
         int use_parallel, void* mpidata,
         struct NC_Dispatch* dispatch, NC** ncp);

EXTERNL int
NCD3_close(int ncid);

/* End _var */

extern int NCD3_initialize(void);

extern ptrdiff_t dapsinglestride3[NC_MAX_VAR_DIMS];
extern size_t dapzerostart3[NC_MAX_VAR_DIMS];
extern size_t dapsinglecount3[NC_MAX_VAR_DIMS];

#if defined(__cplusplus)
}
#endif

#endif /*_NCD3DISPATCH_H*/<|MERGE_RESOLUTION|>--- conflicted
+++ resolved
@@ -42,14 +42,7 @@
 #if defined(__cplusplus)
 extern "C" {
 #endif
-/*
- * The Interface
- */
 
-<<<<<<< HEAD
-
-=======
->>>>>>> 132359d2
 EXTERNL int
 NCD3_new_nc(struct NC**);
 
