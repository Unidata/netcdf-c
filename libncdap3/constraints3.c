--- conflicted
+++ resolved
@@ -14,19 +14,11 @@
 static void collectsegmentnames3(NClist* segments, NClist* path);
 static void completesegments3(NClist* fullpath, NClist* segments);
 
-<<<<<<< HEAD
-static NCerror qualifyconstraints3(NCDRNO*, NCconstraint*);
-static NCerror qualifyprojectionnames3(NCDRNO*, NCprojection*);
-static NCerror qualifyprojectionsizes3(NCDRNO*, NCprojection*);
-static NCerror qualifyselectionnames3(NCDRNO*, NCselection*);
-static NClist* unifyprojectionnodes3(NCDRNO* drno, NClist* varlist);
-=======
 static NCerror qualifyconstraints3(NCconstraint*);
 static NCerror qualifyprojectionnames3(NCprojection*);
 static NCerror qualifyprojectionsizes3(NCprojection*);
 static NCerror qualifyselectionnames3(NCselection*);
 static NClist* unifyprojectionnodes3(NClist* varlist);
->>>>>>> 186597e4
 static int treecontains3(CDFnode* var, CDFnode* root);
 
 static void ceallnodesr(NCany* node, NClist* allnodes, NCsort which);
@@ -35,11 +27,7 @@
 /* Parse incoming url constraints, if any,
    to check for syntactic correctness */ 
 NCerror
-<<<<<<< HEAD
-parsedapconstraints(NCDRNO* drno, char* constraints, NCconstraint* dapconstraint)
-=======
 parsedapconstraints(NCDAPCOMMON* nccomm, char* constraints, NCconstraint* dapconstraint)
->>>>>>> 186597e4
 {
     NCerror ncstat = NC_NOERR;
     char* errmsg;
@@ -57,11 +45,7 @@
         dapconstraint = NULL;
     }
 #ifdef DEBUG
-<<<<<<< HEAD
-fprintf(stderr,"constraints: %s",dumpconstraints(dapconstraint));
-=======
 fprintf(stderr,"constraint: %s",dumpconstraint(dapconstraint));
->>>>>>> 186597e4
 #endif
     return ncstat;
 }
@@ -71,30 +55,17 @@
 */
 
 NCerror
-<<<<<<< HEAD
-mapconstraints3(NCDRNO* drno)
-{
-    int i;
-    NCerror ncstat = NC_NOERR;
-    CDFnode* root = drno->cdf.ddsroot;
-=======
 mapconstraints3(NCDAPCOMMON* nccomm)
 {
     int i;
     NCerror ncstat = NC_NOERR;
     CDFnode* root = nccomm->cdf.ddsroot;
->>>>>>> 186597e4
     NClist* nodes = root->tree->nodes;
     NClist* dapprojections;
     NClist* dapselections;
 
-<<<<<<< HEAD
-    dapprojections = drno->dap.dapconstraint->projections;
-    dapselections = drno->dap.dapconstraint->selections;
-=======
     dapprojections = nccomm->oc.dapconstraint->projections;
     dapselections = nccomm->oc.dapconstraint->selections;
->>>>>>> 186597e4
 
     /* Convert the projection paths to leaves in the dds tree */
     for(i=0;i<nclistlength(dapprojections);i++) {
@@ -124,11 +95,7 @@
 	}
     }
     /* Fill in segment information */
-<<<<<<< HEAD
-    ncstat = qualifyconstraints3(drno, drno->dap.dapconstraint);
-=======
     ncstat = qualifyconstraints3(nccomm->oc.dapconstraint);
->>>>>>> 186597e4
     if(ncstat != NC_NOERR) goto done;
 
 #ifdef DEBUG
@@ -1549,11 +1516,7 @@
         NCsegment* segment = (NCsegment*)nclistget(segments,i);
 	if(i > 0) ncbytescat(buf,separator);
 	ncbytescat(buf,(segment->name?segment->name:"<unknown>"));
-<<<<<<< HEAD
-	if(segment->node->nctype == NC_Sequence) continue;
-=======
 	if(segment->node != NULL && segment->node->nctype == NC_Sequence) continue;
->>>>>>> 186597e4
 	if(!iswholesegment(segment)) {
 	    int rank = segment->slicerank;
 	    tostringncslices(segment->slices,rank,buf);
