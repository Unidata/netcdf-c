--- conflicted
+++ resolved
@@ -15,15 +15,8 @@
 
 #include "ncjson.h"
 
-<<<<<<< HEAD
 #if defined(_WIN32) && !defined(__MINGW32__)
 #define strcasecmp _stricmp
-=======
-#undef NCJDEBUG
-#ifdef NCJDEBUG
-static int ncjbreakpoint(int err) {return err;}
-#define NCJTHROW(err) ((err)==NCJ_ERR?ncjbreakpoint(err):(err))
->>>>>>> 437060b6
 #else
 #define NCJTHROW(err) (err)
 #endif
