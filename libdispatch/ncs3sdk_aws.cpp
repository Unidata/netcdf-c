--- conflicted
+++ resolved
@@ -5,7 +5,6 @@
 
 /* WARNING: changes to this file may need to be propagated to libsrc/s3sdk.cpp */
 
-<<<<<<< HEAD
 #undef DEBUG
 
 /* Use Aws::Transfer instead of direct REST API */
@@ -13,12 +12,6 @@
 
 /* Disable bucket creation/deletion */
 #define NOOPBUCKET
-=======
-#define NOOP
-#undef DEBUG
-
-
->>>>>>> 48af71e8
 
 #include "awsincludes.h"
 #include <stdlib.h>
@@ -544,12 +537,7 @@
     std::shared_ptr<Aws::IOStream> data = std::shared_ptr<Aws::IOStream>(new Aws::StringStream());
     data->rdbuf()->pubsetbuf((char*)content,count);
     put_request.SetBody(data);
-<<<<<<< HEAD
     auto put_result = AWSS3GET(s3client)->PutObject(put_request);
-=======
-
-    auto put_result = s3client->PutObject(put_request);
->>>>>>> 48af71e8
     if(!put_result.IsSuccess()) {
         if(errmsgp) *errmsgp = makeerrmsg(put_result.GetError(),key);
         stat = NC_ES3;
