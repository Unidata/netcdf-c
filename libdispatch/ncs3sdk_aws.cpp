--- conflicted
+++ resolved
@@ -152,13 +152,7 @@
     return NCUNTRACE(NC_NOERR);
 }
 
-<<<<<<< HEAD
-/*EXTERNL*/ int
-=======
-
-
-EXTERNL int
->>>>>>> 9e95f488
+/*EXTERNL*/ int
 NC_s3sdkfinalize(void)
 {
     if(!ncs3_finalized) {
