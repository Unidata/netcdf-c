--- conflicted
+++ resolved
@@ -104,13 +104,6 @@
   void** newcontent = NULL;
   size_t alloc;
   if(l == NULL) return nclistfail();
-<<<<<<< HEAD
-  if(sz <= 0) {sz = (l->length?2*l->length:DEFAULTALLOC);}
-  if(l->alloc >= sz) {return TRUE;}
-  if(!l->extendible) return nclistfail();
-  newcontent=(void**)calloc(sz,sizeof(void*));
-  if(newcontent != NULL && l->alloc > 0 && l->length > 0 && l->content != NULL) {
-=======
   if(newalloc == 0) newalloc = DEFAULTALLOC; /* force newalloc to be greater than 0 */
   if(l->alloc >= newalloc) {return TRUE;} /* already enough space */
   /* Iterate to find an allocation greater or equal to newalloc */
@@ -121,7 +114,6 @@
   if(newcontent == NULL) return nclistfail(); /* out of memory */
   /* Copy data, if any,  to new contents */
   if(l->alloc > 0 && l->length > 0 && l->content != NULL)
->>>>>>> 659bc3a8
     memcpy((void*)newcontent,(void*)l->content,sizeof(void*)*l->length);
   if(l->content != NULL) free(l->content); /* reclaim old contents */
   l->content = newcontent;
