/*! \file
Functions for getting data from variables.

Copyright 2018 University Corporation for Atmospheric
Research/Unidata. See \ref copyright file for more info.

*/

#include "ncdispatch.h"

/*!
  \internal

*/
struct GETodometer {
    int            rank;
    size_t         index[NC_MAX_VAR_DIMS];
    size_t         start[NC_MAX_VAR_DIMS];
    size_t         edges[NC_MAX_VAR_DIMS];
    ptrdiff_t      stride[NC_MAX_VAR_DIMS];
    size_t         stop[NC_MAX_VAR_DIMS];
};


/**
 * @internal Initialize odometer.
 *
 * @param odom Pointer to odometer.
 * @param rank
 * @param start Start indices.
 * @param edges Counts.
 * @param stride Strides.
 *
 */
static void
odom_init(struct GETodometer* odom, int rank, const size_t* start,
          const size_t* edges, const ptrdiff_t* stride)
{
    int i;
    memset(odom,0,sizeof(struct GETodometer));
    odom->rank = rank;
    assert(odom->rank <= NC_MAX_VAR_DIMS);
    for(i=0;i<odom->rank;i++) {
	odom->start[i] = (start != NULL ? start[i] : 0);
	odom->edges[i] = (edges != NULL ? edges[i] : 1);
	odom->stride[i] = (stride != NULL ? stride[i] : 1);
	odom->stop[i] = odom->start[i] + (odom->edges[i]*((size_t)odom->stride[i]));
	odom->index[i] = odom->start[i];
    }
}

/**
 * @internal Return true if there is more.
 *
 * @param odom Pointer to odometer.
 *
 * @return True if there is more, 0 otherwise.
 */
static int
odom_more(struct GETodometer* odom)
{
    return (odom->index[0] < odom->stop[0]);
}

/**
 * @internal Move odometer.
 *
 * @param odom Pointer to odometer.
 *
 * @return 0 or 1
 */
static int
odom_next(struct GETodometer* odom)
{
    int i;
    if(odom->rank == 0) return 0;
    for(i=odom->rank-1;i>=0;i--) {
        odom->index[i] += (size_t)odom->stride[i];
        if(odom->index[i] < odom->stop[i]) break;
	if(i == 0) return 0; /* leave the 0th entry if it overflows*/
	odom->index[i] = odom->start[i]; /* reset this position*/
    }
    return 1;
}

/** \internal
\ingroup variables

 */
int
NC_get_vara(int ncid, int varid,
	    const size_t *start, const size_t *edges,
            void *value, nc_type memtype)
{
   NC* ncp;
   size_t *my_count = (size_t *)edges;
   int stat = NC_NOERR;

   NCLOCK;
   stat = NC_check_id(ncid, &ncp);
   if(stat != NC_NOERR) goto done;

   if(start == NULL || edges == NULL) {
      stat = NC_check_nulls(ncid, varid, start, &my_count, NULL);
      if(stat != NC_NOERR) goto done;
   }
   stat =  ncp->dispatch->get_vara(ncid,varid,start,my_count,value,memtype);
   if(edges == NULL) free(my_count);
done:
   NCUNLOCK;
   return stat;
}

/** 
\internal
Get data for a variable.

\param ncid NetCDF or group ID.

\param varid Variable ID

\param value Pointer where the data will be copied. Memory must be
allocated by the user before this function is called.

\param memtype the NC type of the data after it is read into
memory. Data are converted from the variable's type to the memtype as
they are read.

\returns ::NC_NOERR No error.
\returns ::NC_ENOTVAR Variable not found.
\returns ::NC_EINVALCOORDS Index exceeds dimension bound.
\returns ::NC_EEDGE Start+count exceeds dimension bound.
\returns ::NC_ERANGE One or more of the values are out of range.
\returns ::NC_EINDEFINE Operation not allowed in define mode.
\returns ::NC_EBADID Bad ncid.

\ingroup variables
\author Dennis Heimbigner
 */
static int
NC_get_var(int ncid, int varid, void *value, nc_type memtype)
{
   return NC_get_vara(ncid, varid, NC_coord_zero, NULL, value, memtype);
}

/** \internal
\ingroup variables
 Most dispatch tables will use the default procedures
*/
int
NCDEFAULT_get_vars(int ncid, int varid, const size_t * start,
	    const size_t * edges, const ptrdiff_t * stride,
	    void *value0, nc_type memtype)
{
  /* Rebuilt get_vars code to simplify and avoid use of get_varm */

   int status = NC_NOERR;
   int i,simplestride,isrecvar;
   int rank;
   struct GETodometer odom;
   nc_type vartype = NC_NAT;
   int memtypelen;
   size_t vartypelen;
   size_t nels;
   char* value = (char*)value0;
   size_t numrecs;
   size_t varshape[NC_MAX_VAR_DIMS];
   size_t mystart[NC_MAX_VAR_DIMS];
   size_t myedges[NC_MAX_VAR_DIMS];
   ptrdiff_t mystride[NC_MAX_VAR_DIMS];
   char *memptr = NULL;

   status = nc_inq_vartype(ncid, varid, &vartype);
   if(status != NC_NOERR) goto done;

   if(memtype == NC_NAT) memtype = vartype;

   /* compute the variable type size */
   status = nc_inq_type(ncid,vartype,NULL,&vartypelen);
   if(status != NC_NOERR) goto done;

   if(memtype > NC_MAX_ATOMIC_TYPE)
	memtypelen = (int)vartypelen;
    else
	memtypelen = nctypelen(memtype);

   /* Check gross internal/external type compatibility */
   if(vartype != memtype) {
      /* If !atomic, the two types must be the same */
      if(vartype > NC_MAX_ATOMIC_TYPE
         || memtype > NC_MAX_ATOMIC_TYPE)
	 {status = NC_EBADTYPE; goto done;}
      /* ok, the types differ but both are atomic */
      if(memtype == NC_CHAR || vartype == NC_CHAR)
	 {status = NC_ECHAR; goto done;}
   }

   /* Get the variable rank */
   status = nc_inq_varndims(ncid, varid, &rank);
   if(status != NC_NOERR) goto done;

   /* Start array is always required for non-scalar vars. */
   if(rank > 0 && start == NULL)
      {status = NC_EINVALCOORDS; goto done;}

   /* Get variable dimension sizes */
   isrecvar = NC_is_recvar(ncid,varid,&numrecs);
   NC_getshape(ncid,varid,rank,varshape);

   /* Optimize out using various checks */
   if (rank == 0) {
      /*
       * The variable is a scalar; consequently,
       * there s only one thing to get and only one place to put it.
       * (Why was I called?)
       */
      size_t edge1[1] = {1};
      status = NC_get_vara(ncid, varid, start, edge1, value, memtype);
      goto done;
   }

   /* Do various checks and fixups on start/edges/stride */
   simplestride = 1; /* assume so */
   nels = 1;
   for(i=0;i<rank;i++) {
	size_t dimlen;
	mystart[i] = (start == NULL ? 0 : start[i]);
        /* illegal value checks */
	dimlen = (i == 0 && isrecvar ? numrecs : varshape[i]);
        /* mystart is unsigned, never < 0 */
	if (mystart[i] > dimlen) {status = NC_EINVALCOORDS; goto done;}

	if(edges == NULL) {
	   if(i == 0 && isrecvar)
  	      myedges[i] = numrecs - start[i];
	   else
	      myedges[i] = varshape[i] - mystart[i];
	} else
	    myedges[i] = edges[i];

	if (mystart[i] == dimlen && myedges[i] > 0) {status = NC_EINVALCOORDS; goto done;}

        /* myedges is unsigned, never < 0 */
	if(mystart[i] + myedges[i] > dimlen)
	  {status = NC_EEDGE; goto done;}
	mystride[i] = (stride == NULL ? 1 : stride[i]);
	if(mystride[i] <= 0
	   /* cast needed for braindead systems with signed size_t */
           || ((unsigned long) mystride[i] >= X_INT_MAX))
           {status = NC_ESTRIDE; goto done;}
  	if(mystride[i] != 1) simplestride = 0;
        if(myedges[i] == 0)
          nels = 0;
   }
   if(nels == 0)
      goto done; /* cannot read anything */
   if(simplestride) {
      status = NC_get_vara(ncid, varid, mystart, myedges, value, memtype);
      goto done;
   }

   /* memptr indicates where to store the next value */
   memptr = value;

   odom_init(&odom,rank,mystart,myedges,mystride);

   /* walk the odometer to extract values */
   while(odom_more(&odom)) {
      int localstatus = NC_NOERR;
      /* Read a single value */
      localstatus = NC_get_vara(ncid,varid,odom.index,NC_coord_one,memptr,memtype);
      /* So it turns out that when get_varm is used, all errors are
         delayed and ERANGE will be overwritten by more serious errors.
      */
      if(localstatus != NC_NOERR) {
	    if(status == NC_NOERR || localstatus != NC_ERANGE)
	       status = localstatus;
      }
      memptr += memtypelen;
      odom_next(&odom);
   }
done:
   return status;
}

/** \internal
\ingroup variables
 */
static int
NC_get_var1(int ncid, int varid, const size_t *coord, void* value,
	    nc_type memtype)
{
   return NC_get_vara(ncid, varid, coord, NC_coord_one, value, memtype);
}

/** \internal
\ingroup variables
 */
int
NCDEFAULT_get_varm(int ncid, int varid, const size_t *start,
	    const size_t *edges, const ptrdiff_t *stride,
	    const ptrdiff_t *imapp, void *value0, nc_type memtype)
{
   int status = NC_NOERR;
   nc_type vartype = NC_NAT;
   int varndims,maxidim;
   int memtypelen;
   char* value = (char*)value0;
<<<<<<< HEAD
=======
   size_t *mystart = NULL; /* declare here to avoid memory leak */
>>>>>>> 3e9eebed

   status = nc_inq_vartype(ncid, varid, &vartype);
   if(status != NC_NOERR) goto done;
   /* Check that this is an atomic type */
   if(vartype > NC_MAX_ATOMIC_TYPE)
	{status = NC_EMAPTYPE; goto done;}

   status = nc_inq_varndims(ncid, varid, &varndims);
   if(status != NC_NOERR) goto done;

   if(memtype == NC_NAT) {
      memtype = vartype;
   }

   if(memtype == NC_CHAR && vartype != NC_CHAR)
      {status = NC_ECHAR; goto done;}
   else if(memtype != NC_CHAR && vartype == NC_CHAR)
      {status = NC_ECHAR; goto done;}

   memtypelen = nctypelen(memtype);

   maxidim = (int) varndims - 1;

   if (maxidim < 0)
   {
      /*
       * The variable is a scalar; consequently,
       * there s only one thing to get and only one place to put it.
       * (Why was I called?)
       */
      size_t edge1[1] = {1};
      return NC_get_vara(ncid, varid, start, edge1, value, memtype);
   }

   /*
    * else
    * The variable is an array.
    */
   {
      int idim;
      size_t *myedges;
      size_t *iocount;    /* count vector */
      size_t *stop;   /* stop indexes */
      size_t *length; /* edge lengths in bytes */
      ptrdiff_t *mystride;
      ptrdiff_t *mymap;
      size_t varshape[NC_MAX_VAR_DIMS];
      int isrecvar;
      size_t numrecs;

      /* Compute some dimension related values */
      isrecvar = NC_is_recvar(ncid,varid,&numrecs);
      NC_getshape(ncid,varid,varndims,varshape);

      /*
       * Verify stride argument; also see if stride is all ones
       */
      if(stride != NULL) {
	 int stride1 = 1;
	 for (idim = 0; idim <= maxidim; ++idim)
	 {
            if (stride[idim] == 0
		/* cast needed for braindead systems with signed size_t */
                || ((unsigned long) stride[idim] >= X_INT_MAX))
            {
	       {status = NC_ESTRIDE; goto done;}
            }
	    if(stride[idim] != 1) stride1 = 0;
	 }
         /* If stride1 is true, and there is no imap
            then call get_vara directly.
         */
         if(stride1 && imapp == NULL) {
	     status = NC_get_vara(ncid, varid, start, edges, value, memtype);
	     goto done;
	 }
      }

      /* assert(sizeof(ptrdiff_t) >= sizeof(size_t)); */
      /* Allocate space for mystart,mystride,mymap etc.all at once */
      mystart = (size_t *)calloc((size_t)(varndims * 7), sizeof(ptrdiff_t));
      if(mystart == NULL) {status = NC_ENOMEM; goto done;}
      myedges = mystart + varndims;
      iocount = myedges + varndims;
      stop = iocount + varndims;
      length = stop + varndims;
      mystride = (ptrdiff_t *)(length + varndims);
      mymap = mystride + varndims;

      /*
       * Check start, edges
       */
      for (idim = maxidim; idim >= 0; --idim)
      {
	 size_t dimlen =
	    idim == 0 && isrecvar
	    ? numrecs
	    : varshape[idim];

	 mystart[idim] = start != NULL
	    ? start[idim]
	    : 0;

	 if (mystart[idim] > dimlen)
	 {
	    status = NC_EINVALCOORDS;
	    goto done;
	 }

#ifdef COMPLEX
	 myedges[idim] = edges != NULL
	    ? edges[idim]
	    : idim == 0 && isrecvar
	    ? numrecs - mystart[idim]
	    : varshape[idim] - mystart[idim];
#else
	 if(edges != NULL)
	    myedges[idim] = edges[idim];
	 else if (idim == 0 && isrecvar)
	    myedges[idim] = numrecs - mystart[idim];
	 else
	    myedges[idim] = varshape[idim] - mystart[idim];
#endif

	 if (mystart[idim] == dimlen && myedges[idim] > 0)
	 {
	    status = NC_EINVALCOORDS;
	    goto done;
	 }

	 if (mystart[idim] + myedges[idim] > dimlen)
	 {
	    status = NC_EEDGE;
	    goto done;
	 }
      }


      /*
       * Initialize I/O parameters.
       */
      for (idim = maxidim; idim >= 0; --idim)
      {
	 if (edges != NULL && edges[idim] == 0)
	 {
	    status = NC_NOERR;    /* read/write no data */
	    goto done;
	 }

	 mystride[idim] = stride != NULL
	    ? stride[idim]
	    : 1;

	 /* Remember: in netCDF-2 imapp is byte oriented, not index oriented
	  *           Starting from netCDF-3, imapp is index oriented */
#ifdef COMPLEX
	 mymap[idim] = (imapp != NULL
			? imapp[idim]
			: (idim == maxidim ? 1
			   : mymap[idim + 1] * (ptrdiff_t) myedges[idim + 1]));
#else
	 if(imapp != NULL)
	    mymap[idim] = imapp[idim];
	 else if (idim == maxidim)
	    mymap[idim] = 1;
	 else
	    mymap[idim] =
	       mymap[idim + 1] * (ptrdiff_t) myedges[idim + 1];
#endif
	 iocount[idim] = 1;
	 length[idim] = ((size_t)mymap[idim]) * myedges[idim];
	 stop[idim] = (mystart[idim] + myedges[idim] * (size_t)mystride[idim]);
      }

      /* Lower body */
      /*
       * As an optimization, adjust I/O parameters when the fastest
       * dimension has unity stride both externally and internally.
       * In this case, the user could have called a simpler routine
       * (i.e. ncvar$1())
       */
      if (mystride[maxidim] == 1
	  && mymap[maxidim] == 1)
      {
	 iocount[maxidim] = myedges[maxidim];
	 mystride[maxidim] = (ptrdiff_t) myedges[maxidim];
	 mymap[maxidim] = (ptrdiff_t) length[maxidim];
      }

      /*
       * Perform I/O.  Exit when done.
       */
      for (;;)
      {
	 /* TODO: */
	 int lstatus = NC_get_vara(ncid, varid, mystart, iocount,
				   value, memtype);
	 if (lstatus != NC_NOERR) {
	    if(status == NC_NOERR || lstatus != NC_ERANGE)
	       status = lstatus;
	 }
	 /*
	  * The following code permutes through the variable s
	  * external start-index space and it s internal address
	  * space.  At the UPC, this algorithm is commonly
	  * called "odometer code".
	  */
	 idim = maxidim;
        carry:
	 value += (((int)mymap[idim]) * memtypelen);
	 mystart[idim] += (size_t)mystride[idim];
	 if (mystart[idim] == stop[idim])
	 {
	    size_t l = (length[idim] * (size_t)memtypelen);
	    value -= l;
	    mystart[idim] = start[idim];
	    if (--idim < 0)
	       break; /* normal return */
	    goto carry;
	 }
      } /* I/O loop */
<<<<<<< HEAD
      free(mystart);
   } /* variable is array */

done:
=======
   } /* variable is array */

done:
   if(mystart) free(mystart);
>>>>>>> 3e9eebed
   return status;
}

/**
\internal
Called by externally visible nc_get_vars_xxx routines.

\param ncid NetCDF or group ID.

\param varid Variable ID

\param start start indices. Required for non-scalar vars.

\param edges count indices.

\param stride data strides.

\param value Pointer where the data will be copied. Memory must be
allocated by the user before this function is called.

\param memtype the NC type of the data after it is read into
memory. Data are converted from the variable's type to the memtype as
they are read.

\returns ::NC_NOERR No error.
\returns ::NC_ENOTVAR Variable not found.
\returns ::NC_EINVALCOORDS Index exceeds dimension bound.
\returns ::NC_EEDGE Start+count exceeds dimension bound.
\returns ::NC_ERANGE One or more of the values are out of range.
\returns ::NC_EINDEFINE Operation not allowed in define mode.
\returns ::NC_EBADID Bad ncid.

\ingroup variables
\author Dennis Heimbigner, Ed Hartnett
*/
static int
NC_get_vars(int ncid, int varid, const size_t *start,
	    const size_t *edges, const ptrdiff_t *stride, void *value,
	    nc_type memtype)
{
   NC* ncp;
   size_t *my_count = (size_t *)edges;
   ptrdiff_t *my_stride = (ptrdiff_t *)stride;
   int stat = NC_NOERR;

   NCLOCK;
   stat = NC_check_id(ncid, &ncp);
   if(stat != NC_NOERR) goto done;

   /* Handle any NULL parameters. */
   if(start == NULL || edges == NULL || stride == NULL) {
      stat = NC_check_nulls(ncid, varid, start, &my_count, &my_stride);
      if(stat != NC_NOERR) goto done;
   }

   stat = ncp->dispatch->get_vars(ncid,varid,start,my_count,my_stride,
                                  value,memtype);
   if(edges == NULL) free(my_count);
   if(stride == NULL) free(my_stride);
done:
   NCUNLOCK;
   return stat;
}

/** 
\internal
Called by externally visible nc_get_varm_xxx routines. Note that the
varm routines are deprecated. Use the vars routines instead for new
code.

\param ncid NetCDF or group ID.

\param varid Variable ID

\param start start indices.

\param edges count indices.

\param stride data strides.

\param map mapping of dimensions.

\param value Pointer where the data will be copied. Memory must be
allocated by the user before this function is called.

\param memtype the NC type of the data after it is read into
memory. Data are converted from the variable's type to the memtype as
they are read.

\returns ::NC_NOERR No error.
\returns ::NC_ENOTVAR Variable not found.
\returns ::NC_EINVALCOORDS Index exceeds dimension bound.
\returns ::NC_EEDGE Start+count exceeds dimension bound.
\returns ::NC_ERANGE One or more of the values are out of range.
\returns ::NC_EINDEFINE Operation not allowed in define mode.
\returns ::NC_EBADID Bad ncid.

\ingroup variables
\author Dennis Heimbigner, Ed Hartnett
 */
static int
NC_get_varm(int ncid, int varid, const size_t *start,
	    const size_t *edges, const ptrdiff_t *stride, const ptrdiff_t* map,
	    void *value, nc_type memtype)
{
   NC* ncp;
   size_t *my_count = (size_t *)edges;
   ptrdiff_t *my_stride = (ptrdiff_t *)stride;
   int stat = NC_NOERR;

   NCLOCK;
   stat = NC_check_id(ncid, &ncp);
   if(stat != NC_NOERR) goto done;

   /* Handle any NULL parameters. */
   if(start == NULL || edges == NULL || stride == NULL) {
      stat = NC_check_nulls(ncid, varid, start, &my_count, &my_stride);
      if(stat != NC_NOERR) goto done;
   }

   stat = ncp->dispatch->get_varm(ncid, varid, start, my_count, my_stride,
                                  map, value, memtype);
   if(edges == NULL) free(my_count);
   if(stride == NULL) free(my_stride);
done:
   NCUNLOCK;
   return stat;
}

/** \name Reading Data from Variables

Functions to read data from variables. */
/*! \{ */ /* All these functions are part of this named group... */

/** \ingroup variables
Read an array of values from a variable.

The array to be read is specified by giving a corner and a vector of
edge lengths to \ref specify_hyperslab.

The data values are read into consecutive locations with the last
dimension varying fastest. The netCDF dataset must be in data mode
(for netCDF-4/HDF5 files, the switch to data mode will happen
automatically, unless the classic model is used).

The nc_get_vara() function will read a variable of any type,
including user defined type. For this function, the type of the data
in memory must match the type of the variable - no data conversion is
done.

Other nc_get_vara_ functions will convert data to the desired output
type as needed.

\param ncid NetCDF or group ID, from a previous call to nc_open(),
nc_create(), nc_def_grp(), or associated inquiry functions such as
nc_inq_ncid().

\param varid Variable ID

\param startp Start vector with one element for each dimension to \ref
specify_hyperslab.

\param countp Count vector with one element for each dimension to \ref
specify_hyperslab.

\param ip Pointer where the data will be copied. Memory must be
allocated by the user before this function is called.

\returns ::NC_NOERR No error.
\returns ::NC_ENOTVAR Variable not found.
\returns ::NC_EINVALCOORDS Index exceeds dimension bound.
\returns ::NC_EEDGE Start+count exceeds dimension bound.
\returns ::NC_ERANGE One or more of the values are out of range.
\returns ::NC_EINDEFINE Operation not allowed in define mode.
\returns ::NC_EBADID Bad ncid.

\section nc_get_vara_double_example Example

Here is an example using nc_get_vara_double() to read all the values of
the variable named rh from an existing netCDF dataset named
foo.nc. For simplicity in this example, we assume that we know that rh
is dimensioned with time, lat, and lon, and that there are three time
values, five lat values, and ten lon values.

\code
     #include <netcdf.h>
        ...
     #define TIMES 3
     #define LATS 5
     #define LONS 10
     int  status;
     int ncid;
     int rh_id;
     static size_t start[] = {0, 0, 0};
     static size_t count[] = {TIMES, LATS, LONS};
     double rh_vals[TIMES*LATS*LONS];
        ...
     status = nc_open("foo.nc", NC_NOWRITE, &ncid);
     if (status != NC_NOERR) handle_error(status);
        ...
     status = nc_inq_varid (ncid, "rh", &rh_id);
     if (status != NC_NOERR) handle_error(status);
        ...
     status = nc_get_vara_double(ncid, rh_id, start, count, rh_vals);
     if (status != NC_NOERR) handle_error(status);
\endcode
\author Glenn Davis, Russ Rew, Ed Hartnett, Dennis Heimbigner, Ward Fisher
 */
/**@{*/
int
nc_get_vara(int ncid, int varid, const size_t *startp,
	    const size_t *countp, void *ip)
{
   nc_type xtype = NC_NAT;
   int stat = NC_NOERR;
   stat = nc_inq_vartype(ncid, varid, &xtype);
   if(stat != NC_NOERR) goto done;
   stat = NC_get_vara(ncid, varid, startp, countp, ip, xtype);
done:
   return stat;
}

int
nc_get_vara_text(int ncid, int varid, const size_t *startp,
		 const size_t *countp, char *ip)
{
   return NC_get_vara(ncid, varid, startp, countp, (void *)ip, NC_CHAR);
}

int
nc_get_vara_schar(int ncid, int varid, const size_t *startp,
		  const size_t *countp, signed char *ip)
{
   return NC_get_vara(ncid, varid, startp, countp, (void *)ip, NC_BYTE);
}

int
nc_get_vara_uchar(int ncid, int varid, const size_t *startp,
		  const size_t *countp, unsigned char *ip)
{
   return NC_get_vara(ncid, varid, startp, countp, (void *)ip, T_uchar);
}

int
nc_get_vara_short(int ncid, int varid, const size_t *startp,
		  const size_t *countp, short *ip)
{
   return NC_get_vara(ncid, varid, startp, countp, (void *)ip, NC_SHORT);
}

int
nc_get_vara_int(int ncid, int varid,
		const size_t *startp, const size_t *countp, int *ip)
{
   return NC_get_vara(ncid,varid,startp,countp, (void *)ip,NC_INT);
}

int
nc_get_vara_long(int ncid, int varid,
		 const size_t *startp, const size_t *countp, long *ip)
{
   return NC_get_vara(ncid,varid,startp,countp, (void *)ip,T_long);
}

int
nc_get_vara_float(int ncid, int varid,
		  const size_t *startp, const size_t *countp, float *ip)
{
   return NC_get_vara(ncid,varid,startp,countp, (void *)ip,T_float);
}

int
nc_get_vara_double(int ncid, int varid, const size_t *startp,
		   const size_t *countp, double *ip)
{
   return NC_get_vara(ncid,varid,startp,countp, (void *)ip,T_double);
}

int
nc_get_vara_ubyte(int ncid, int varid,
		  const size_t *startp, const size_t *countp, unsigned char *ip)
{
   return NC_get_vara(ncid,varid,startp,countp, (void *)ip,T_ubyte);
}

int
nc_get_vara_ushort(int ncid, int varid,
		   const size_t *startp, const size_t *countp, unsigned short *ip)
{
   return NC_get_vara(ncid,varid,startp,countp, (void *)ip,T_ushort);
}

int
nc_get_vara_uint(int ncid, int varid,
		 const size_t *startp, const size_t *countp, unsigned int *ip)
{
   return NC_get_vara(ncid,varid,startp,countp, (void *)ip,T_uint);
}

int
nc_get_vara_longlong(int ncid, int varid,
		     const size_t *startp, const size_t *countp, long long *ip)
{
   return NC_get_vara(ncid,varid,startp,countp, (void *)ip,T_longlong);
}

int
nc_get_vara_ulonglong(int ncid, int varid, const size_t *startp,
                      const size_t *countp, unsigned long long *ip)
{
   return NC_get_vara(ncid,varid,startp,countp, (void *)ip,NC_UINT64);
}

int
nc_get_vara_string(int ncid, int varid, const size_t *startp,
                   const size_t *countp, char* *ip)
{
   return NC_get_vara(ncid,varid,startp,countp, (void *)ip,NC_STRING);
}

/**@}*/

/** \ingroup variables
Read a single datum from a variable.

Inputs are the netCDF ID, the variable ID, a multidimensional index
that specifies which value to get, and the address of a location into
which the data value will be read. The value is converted from the
external data type of the variable, if necessary.

The nc_get_var1() function will read a variable of any type, including
user defined type. For this function, the type of the data in memory
must match the type of the variable - no data conversion is done.

Other nc_get_var1_ functions will convert data to the desired output
type as needed.

\param ncid NetCDF or group ID, from a previous call to nc_open(),
nc_create(), nc_def_grp(), or associated inquiry functions such as
nc_inq_ncid().

\param varid Variable ID

\param indexp Index vector with one element for each dimension.

\param ip Pointer where the data will be copied. Memory must be
allocated by the user before this function is called.

\returns ::NC_NOERR No error.
\returns ::NC_ENOTVAR Variable not found.
\returns ::NC_EINVALCOORDS Index exceeds dimension bound.
\returns ::NC_ERANGE One or more of the values are out of range.
\returns ::NC_EINDEFINE Operation not allowed in define mode.
\returns ::NC_EBADID Bad ncid.
\author Glenn Davis, Russ Rew, Ed Hartnett, Dennis Heimbigner, Ward Fisher
*/
/** \{ */
int
nc_get_var1(int ncid, int varid, const size_t *indexp, void *ip)
{
   return NC_get_var1(ncid, varid, indexp, ip, NC_NAT);
}

int
nc_get_var1_text(int ncid, int varid, const size_t *indexp, char *ip)
{
   return NC_get_var1(ncid, varid, indexp, (void *)ip, NC_CHAR);
}

int
nc_get_var1_schar(int ncid, int varid, const size_t *indexp, signed char *ip)
{
   return NC_get_var1(ncid, varid, indexp, (void *)ip, NC_BYTE);
}

int
nc_get_var1_uchar(int ncid, int varid, const size_t *indexp, unsigned char *ip)
{
   return NC_get_var1(ncid, varid, indexp, (void *)ip, NC_UBYTE);
}

int
nc_get_var1_short(int ncid, int varid, const size_t *indexp, short *ip)
{
   return NC_get_var1(ncid, varid, indexp, (void *)ip, NC_SHORT);
}

int
nc_get_var1_int(int ncid, int varid, const size_t *indexp, int *ip)
{
   return NC_get_var1(ncid, varid, indexp, (void *)ip, NC_INT);
}

int
nc_get_var1_long(int ncid, int varid, const size_t *indexp,
		 long *ip)
{
   return NC_get_var1(ncid, varid, indexp, (void *)ip, longtype);
}

int
nc_get_var1_float(int ncid, int varid, const size_t *indexp,
		  float *ip)
{
   return NC_get_var1(ncid, varid, indexp, (void *)ip, NC_FLOAT);
}

int
nc_get_var1_double(int ncid, int varid, const size_t *indexp,
		   double *ip)
{
   return NC_get_var1(ncid, varid, indexp, (void *)ip, NC_DOUBLE);
}

int
nc_get_var1_ubyte(int ncid, int varid, const size_t *indexp,
		  unsigned char *ip)
{
   return NC_get_var1(ncid, varid, indexp, (void *)ip, NC_UBYTE);
}

int
nc_get_var1_ushort(int ncid, int varid, const size_t *indexp,
		   unsigned short *ip)
{
   return NC_get_var1(ncid, varid, indexp, (void *)ip, NC_USHORT);
}

int
nc_get_var1_uint(int ncid, int varid, const size_t *indexp,
		 unsigned int *ip)
{
   return NC_get_var1(ncid, varid, indexp, (void *)ip, NC_UINT);
}

int
nc_get_var1_longlong(int ncid, int varid, const size_t *indexp,
		     long long *ip)
{
   return NC_get_var1(ncid, varid, indexp, (void *)ip, NC_INT64);
}

int
nc_get_var1_ulonglong(int ncid, int varid, const size_t *indexp,
		      unsigned long long *ip)
{
   return NC_get_var1(ncid, varid, indexp, (void *)ip, NC_UINT64);
}

int
nc_get_var1_string(int ncid, int varid, const size_t *indexp, char* *ip)
{
   return NC_get_var1(ncid, varid, indexp, (void *)ip, NC_STRING);
}

/** \} */

/** \ingroup variables
Read an entire variable in one call.

This function will read all the values from a netCDF variable of an
open netCDF dataset.

This is the simplest interface to use for reading the value of a
scalar variable or when all the values of a multidimensional variable
can be read at once. The values are read into consecutive locations
with the last dimension varying fastest. The netCDF dataset must be in
data mode.

Take care when using this function with record variables (variables
that use the ::NC_UNLIMITED dimension). If you try to read all the
values of a record variable into an array but there are more records
in the file than you assume, more data will be read than you expect,
which may cause a segmentation violation. To avoid such problems, it
is better to use the nc_get_vara interfaces for variables that use the
::NC_UNLIMITED dimension.

The functions for types ubyte, ushort, uint, longlong, ulonglong, and
string are only available for netCDF-4/HDF5 files.

The nc_get_var() function will read a variable of any type, including
user defined type. For this function, the type of the data in memory
must match the type of the variable - no data conversion is done.

\param ncid NetCDF or group ID, from a previous call to nc_open(),
nc_create(), nc_def_grp(), or associated inquiry functions such as
nc_inq_ncid().

\param varid Variable ID

\param ip Pointer where the data will be copied. Memory must be
allocated by the user before this function is called.

\returns ::NC_NOERR No error.
\returns ::NC_ENOTVAR Variable not found.
\returns ::NC_ERANGE One or more of the values are out of range.
\returns ::NC_EINDEFINE Operation not allowed in define mode.
\returns ::NC_EBADID Bad ncid.
\author Glenn Davis, Russ Rew, Ed Hartnett, Dennis Heimbigner, Ward Fisher
*/
/** \{ */
int
nc_get_var(int ncid, int varid, void *ip)
{
   return NC_get_var(ncid, varid, ip, NC_NAT);
}

int
nc_get_var_text(int ncid, int varid, char *ip)
{
   return NC_get_var(ncid, varid, (void *)ip, NC_CHAR);
}

int
nc_get_var_schar(int ncid, int varid, signed char *ip)
{
   return NC_get_var(ncid, varid, (void *)ip, NC_BYTE);
}

int
nc_get_var_uchar(int ncid, int varid, unsigned char *ip)
{
   return NC_get_var(ncid,varid, (void *)ip, NC_UBYTE);
}

int
nc_get_var_short(int ncid, int varid, short *ip)
{
   return NC_get_var(ncid, varid, (void *)ip, NC_SHORT);
}

int
nc_get_var_int(int ncid, int varid, int *ip)
{
   return NC_get_var(ncid,varid, (void *)ip, NC_INT);
}

int
nc_get_var_long(int ncid, int varid, long *ip)
{
   return NC_get_var(ncid,varid, (void *)ip, longtype);
}

int
nc_get_var_float(int ncid, int varid, float *ip)
{
   return NC_get_var(ncid,varid, (void *)ip, NC_FLOAT);
}

int
nc_get_var_double(int ncid, int varid, double *ip)
{
   return NC_get_var(ncid,varid, (void *)ip, NC_DOUBLE);
}

int
nc_get_var_ubyte(int ncid, int varid, unsigned char *ip)
{
   return NC_get_var(ncid,varid, (void *)ip, NC_UBYTE);
}

int
nc_get_var_ushort(int ncid, int varid, unsigned short *ip)
{
   return NC_get_var(ncid,varid, (void *)ip, NC_USHORT);
}

int
nc_get_var_uint(int ncid, int varid, unsigned int *ip)
{
   return NC_get_var(ncid,varid, (void *)ip, NC_UINT);
}

int
nc_get_var_longlong(int ncid, int varid, long long *ip)
{
   return NC_get_var(ncid,varid, (void *)ip, NC_INT64);
}

int
nc_get_var_ulonglong(int ncid, int varid, unsigned long long *ip)
{
   return NC_get_var(ncid,varid, (void *)ip,NC_UINT64);
}

int
nc_get_var_string(int ncid, int varid, char* *ip)
{
   return NC_get_var(ncid,varid, (void *)ip,NC_STRING);
}
/** \} */

/** \ingroup variables
Read a strided array from a variable.

This function reads a subsampled (strided) array section of values
from a netCDF variable of an open netCDF dataset. The subsampled array
section is specified by giving a corner, a vector of edge lengths, and
a stride vector. The values are read with the last dimension of the
netCDF variable varying fastest. The netCDF dataset must be in data
mode.

The nc_get_vars() function will read a variable of any type, including
user defined type. For this function, the type of the data in memory
must match the type of the variable - no data conversion is done.

\param ncid NetCDF or group ID, from a previous call to nc_open(),
nc_create(), nc_def_grp(), or associated inquiry functions such as
nc_inq_ncid().

\param varid Variable ID

\param startp Start vector with one element for each dimension to \ref
specify_hyperslab.

\param countp Count vector with one element for each dimension to \ref
specify_hyperslab.

\param stridep Stride vector with one element for each dimension to
\ref specify_hyperslab.

\param ip Pointer where the data will be copied. Memory must be
allocated by the user before this function is called.

\returns ::NC_NOERR No error.
\returns ::NC_ENOTVAR Variable not found.
\returns ::NC_EINVALCOORDS Index exceeds dimension bound.
\returns ::NC_ERANGE One or more of the values are out of range.
\returns ::NC_EINDEFINE Operation not allowed in define mode.
\returns ::NC_EBADID Bad ncid.
\author Glenn Davis, Russ Rew, Ed Hartnett, Dennis Heimbigner, Ward Fisher
*/
/** \{ */
int
nc_get_vars(int ncid, int varid, const size_t * startp,
            const size_t * countp, const ptrdiff_t * stridep,
            void *ip)
{
   return NC_get_vars(ncid, varid, startp, countp, stridep,
		      ip, NC_NAT);
}

int
nc_get_vars_text(int ncid, int varid, const size_t *startp,
		 const size_t *countp, const ptrdiff_t * stridep,
		 char *ip)
{
   return NC_get_vars(ncid,varid,startp, countp, stridep,
		      (void *)ip, NC_CHAR);
}

int
nc_get_vars_schar(int ncid, int varid, const size_t *startp,
		  const size_t *countp, const ptrdiff_t * stridep,
		  signed char *ip)
{
   return NC_get_vars(ncid,varid,startp, countp, stridep,
		      (void *)ip, NC_BYTE);
}

int
nc_get_vars_uchar(int ncid, int varid, const size_t *startp,
		  const size_t *countp, const ptrdiff_t * stridep,
		  unsigned char *ip)
{
   return NC_get_vars(ncid,varid,startp, countp, stridep,
		      (void *)ip, T_uchar);
}

int
nc_get_vars_short(int ncid, int varid, const size_t *startp,
		  const size_t *countp, const ptrdiff_t *stridep,
		  short *ip)
{
   return NC_get_vars(ncid,varid,startp, countp, stridep,
		      (void *)ip, NC_SHORT);
}

int
nc_get_vars_int(int ncid, int varid, const size_t *startp,
		const size_t *countp, const ptrdiff_t * stridep,
		int *ip)
{
   return NC_get_vars(ncid,varid,startp, countp, stridep,
		      (void *)ip, NC_INT);
}

int
nc_get_vars_long(int ncid, int varid, const size_t *startp,
		 const size_t *countp, const ptrdiff_t * stridep,
		 long *ip)
{
   return NC_get_vars(ncid,varid,startp, countp, stridep,
		      (void *)ip, T_long);
}

int
nc_get_vars_float(int ncid, int varid, const size_t *startp,
		  const size_t *countp, const ptrdiff_t * stridep,
		  float *ip)
{
   return NC_get_vars(ncid,varid,startp, countp, stridep,
		      (void *)ip, T_float);
}

int
nc_get_vars_double(int ncid, int varid, const size_t *startp,
		   const size_t *countp, const ptrdiff_t * stridep,
		   double *ip)
{
   return NC_get_vars(ncid,varid,startp, countp, stridep,
		      (void *)ip, T_double);
}

int
nc_get_vars_ubyte(int ncid, int varid, const size_t *startp,
		  const size_t *countp, const ptrdiff_t * stridep,
		  unsigned char *ip)
{
   return NC_get_vars(ncid,varid, startp, countp, stridep,
		      (void *)ip, T_ubyte);
}

int
nc_get_vars_ushort(int ncid, int varid, const size_t *startp,
		   const size_t *countp, const ptrdiff_t * stridep,
		   unsigned short *ip)
{
   return NC_get_vars(ncid,varid,startp,countp, stridep,
		      (void *)ip, T_ushort);
}

int
nc_get_vars_uint(int ncid, int varid, const size_t *startp,
		 const size_t *countp, const ptrdiff_t * stridep,
		 unsigned int *ip)
{
   return NC_get_vars(ncid,varid,startp, countp, stridep,
		      (void *)ip, T_uint);
}

int
nc_get_vars_longlong(int ncid, int varid, const size_t *startp,
		     const size_t *countp, const ptrdiff_t * stridep,
		     long long *ip)
{
   return NC_get_vars(ncid, varid, startp, countp, stridep,
		      (void *)ip, T_longlong);
}

int
nc_get_vars_ulonglong(int ncid, int varid, const size_t *startp,
		      const size_t *countp, const ptrdiff_t * stridep,
		      unsigned long long *ip)
{
   return NC_get_vars(ncid, varid, startp, countp, stridep,
		      (void *)ip, NC_UINT64);
}

int
nc_get_vars_string(int ncid, int varid,
		   const size_t *startp, const size_t *countp,
		   const ptrdiff_t * stridep,
		   char* *ip)
{
   return NC_get_vars(ncid, varid, startp, countp, stridep,
		      (void *)ip, NC_STRING);
}

/** \} */

/** \ingroup variables
Read a mapped array from a variable.

The nc_get_varm_ type family of functions reads a mapped array section
of values from a netCDF variable of an open netCDF dataset. The mapped
array section is specified by giving a corner, a vector of edge
lengths, a stride vector, and an index mapping vector. The index
mapping vector is a vector of integers that specifies the mapping
between the dimensions of a netCDF variable and the in-memory
structure of the internal data array. No assumptions are made about
the ordering or length of the dimensions of the data array. The netCDF
dataset must be in data mode.

The functions for types ubyte, ushort, uint, longlong, ulonglong, and
string are only available for netCDF-4/HDF5 files.

The nc_get_varm() function will only read a variable of an
atomic type; it will not read user defined types. For this
function, the type of the data in memory must match the type
of the variable - no data conversion is done.

@deprecated Use of this family of functions is discouraged,
although it will continue to be supported.
The reason is the complexity of the
algorithm makes its use difficult for users to properly use.

\param ncid NetCDF or group ID, from a previous call to nc_open(),
nc_create(), nc_def_grp(), or associated inquiry functions such as
nc_inq_ncid().

\param varid Variable ID

\param startp Start vector with one element for each dimension to \ref
specify_hyperslab.

\param countp Count vector with one element for each dimension to \ref
specify_hyperslab.

\param stridep Stride vector with one element for each dimension to
\ref specify_hyperslab.

\param imapp Mapping vector with one element for each dimension to
\ref specify_hyperslab.

\param ip Pointer where the data will be copied. Memory must be
allocated by the user before this function is called.

\returns ::NC_NOERR No error.
\returns ::NC_ENOTVAR Variable not found.
\returns ::NC_EINVALCOORDS Index exceeds dimension bound.
\returns ::NC_ERANGE One or more of the values are out of range.
\returns ::NC_EINDEFINE Operation not allowed in define mode.
\returns ::NC_EBADID Bad ncid.
\author Glenn Davis, Russ Rew, Ed Hartnett, Dennis Heimbigner, Ward Fisher
*/
/** \{ */
int
nc_get_varm(int ncid, int varid, const size_t * startp,
	    const size_t * countp, const ptrdiff_t * stridep,
	    const ptrdiff_t * imapp, void *ip)
{
   return NC_get_varm(ncid, varid, startp, countp, stridep, imapp, ip, NC_NAT);
}

int
nc_get_varm_schar(int ncid, int varid,
		  const size_t *startp, const size_t *countp,
		  const ptrdiff_t *stridep,
		  const ptrdiff_t *imapp, signed char *ip)
{
   return NC_get_varm(ncid, varid, startp, countp,
		      stridep, imapp, (void *)ip, NC_BYTE);
}

int
nc_get_varm_uchar(int ncid, int varid,
		  const size_t *startp, const size_t *countp,
		  const ptrdiff_t *stridep, const ptrdiff_t *imapp,
		  unsigned char *ip)
{
   return NC_get_varm(ncid,varid,startp,countp,stridep,imapp, (void *)ip,T_uchar);
}

int
nc_get_varm_short(int ncid, int varid, const size_t *startp,
		  const size_t *countp, const ptrdiff_t *stridep,
		  const ptrdiff_t *imapp, short *ip)
{
   return NC_get_varm(ncid,varid,startp,countp,stridep,imapp, (void *)ip,NC_SHORT);
}

int
nc_get_varm_int(int ncid, int varid,
		const size_t *startp, const size_t *countp,
		const ptrdiff_t *stridep, const ptrdiff_t *imapp,
		int *ip)
{
   return NC_get_varm(ncid,varid,startp,countp,stridep,imapp, (void *)ip,NC_INT);
}

int
nc_get_varm_long(int ncid, int varid,
		 const size_t *startp, const size_t *countp,
		 const ptrdiff_t *stridep, const ptrdiff_t *imapp,
		 long *ip)
{
   return NC_get_varm(ncid,varid,startp,countp,stridep,imapp, (void *)ip,T_long);
}

int
nc_get_varm_float(int ncid, int varid,
		  const size_t *startp, const size_t *countp,
		  const ptrdiff_t *stridep, const ptrdiff_t *imapp,
		  float *ip)
{
   return NC_get_varm(ncid,varid,startp,countp,stridep,imapp, (void *)ip,T_float);
}

int
nc_get_varm_double(int ncid, int varid,
		   const size_t *startp, const size_t *countp,
		   const ptrdiff_t *stridep, const ptrdiff_t *imapp,
		   double *ip)
{
   return NC_get_varm(ncid,varid,startp,countp,stridep,imapp, (void *)ip,T_double);
}

int
nc_get_varm_ubyte(int ncid, int varid,
		  const size_t *startp, const size_t *countp,
		  const ptrdiff_t *stridep, const ptrdiff_t *imapp,
		  unsigned char *ip)
{
   return NC_get_varm(ncid,varid,startp,countp,stridep,
		      imapp, (void *)ip, T_ubyte);
}

int
nc_get_varm_ushort(int ncid, int varid,
		   const size_t *startp, const size_t *countp,
		   const ptrdiff_t *stridep, const ptrdiff_t *imapp,
		   unsigned short *ip)
{
   return NC_get_varm(ncid, varid, startp, countp, stridep,
		      imapp, (void *)ip, T_ushort);
}

int
nc_get_varm_uint(int ncid, int varid,
		 const size_t *startp, const size_t *countp,
		 const ptrdiff_t *stridep, const ptrdiff_t *imapp,
		 unsigned int *ip)
{
   return NC_get_varm(ncid, varid, startp, countp,
		      stridep, imapp, (void *)ip, T_uint);
}

int
nc_get_varm_longlong(int ncid, int varid, const size_t *startp,
		     const size_t *countp, const ptrdiff_t *stridep,
		     const ptrdiff_t *imapp, long long *ip)
{
   return NC_get_varm(ncid, varid, startp, countp, stridep, imapp,
		      (void *)ip, T_longlong);
}

int
nc_get_varm_ulonglong(int ncid, int varid,
		      const size_t *startp, const size_t *countp,
		      const ptrdiff_t *stridep, const ptrdiff_t *imapp,
		      unsigned long long *ip)
{
   return NC_get_varm(ncid, varid, startp, countp, stridep, imapp,
		      (void *)ip, NC_UINT64);
}

int
nc_get_varm_text(int ncid, int varid, const size_t *startp,
		 const size_t *countp, const ptrdiff_t *stridep,
		 const ptrdiff_t *imapp, char *ip)
{
   return NC_get_varm(ncid, varid, startp, countp, stridep, imapp,
		      (void *)ip, NC_CHAR);
}

int
nc_get_varm_string(int ncid, int varid, const size_t *startp,
		   const size_t *countp, const ptrdiff_t *stridep,
		   const ptrdiff_t *imapp, char **ip)
{
   return NC_get_varm(ncid, varid, startp, countp, stridep, imapp,
		      (void *)ip, NC_STRING);
}
/** \} */


/*! \} */ /* End of named group... */<|MERGE_RESOLUTION|>--- conflicted
+++ resolved
@@ -306,10 +306,7 @@
    int varndims,maxidim;
    int memtypelen;
    char* value = (char*)value0;
-<<<<<<< HEAD
-=======
    size_t *mystart = NULL; /* declare here to avoid memory leak */
->>>>>>> 3e9eebed
 
    status = nc_inq_vartype(ncid, varid, &vartype);
    if(status != NC_NOERR) goto done;
@@ -531,17 +528,10 @@
 	    goto carry;
 	 }
       } /* I/O loop */
-<<<<<<< HEAD
-      free(mystart);
-   } /* variable is array */
-
-done:
-=======
    } /* variable is array */
 
 done:
    if(mystart) free(mystart);
->>>>>>> 3e9eebed
    return status;
 }
 
