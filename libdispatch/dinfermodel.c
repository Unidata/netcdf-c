/**
 * @file
 *
 * Infer as much as possible from the omode + path.
 * Rewrite the path to a canonical form.
 *
 * Copyright 2018 University Corporation for Atmospheric
 * Research/Unidata. See COPYRIGHT file for more info.
*/

#include "config.h"
#include <stdlib.h>
#ifdef HAVE_UNISTD_H
#include <unistd.h>
#endif
#ifdef HAVE_SYS_TYPES_H
#include <sys/types.h>
#endif

#include "ncdispatch.h"
#include "ncpathmgr.h"
#include "netcdf_mem.h"
#include "fbits.h"
#include "ncbytes.h"
#include "nclist.h"
#include "nclog.h"
#ifdef ENABLE_BYTERANGE
#include "nchttp.h"
#endif

#undef DEBUG

/* If Defined, then use only stdio for all magic number io;
   otherwise use stdio or mpio as required.
 */
#undef USE_STDIO

/**
Sort info for open/read/close of
file when searching for magic numbers
*/
struct MagicFile {
    const char* path;
    struct NCURI* uri;
    int omode;
    NCmodel* model;
<<<<<<< HEAD
    size64_t filelen;
=======
    long long filelen;
>>>>>>> dcbfd478
    int use_parallel;
    void* parameters; /* !NULL if inmemory && !diskless */
    FILE* fp;
#ifdef USE_PARALLEL
    MPI_File fh;
#endif
#ifdef ENABLE_BYTERANGE
    char* curlurl; /* url to use with CURLOPT_SET_URL */
    NC_HTTP_STATE* state;
#endif
};

/** @internal Magic number for HDF5 files. To be consistent with
 * H5Fis_hdf5, use the complete HDF5 magic number */
static char HDF5_SIGNATURE[MAGIC_NUMBER_LEN] = "\211HDF\r\n\032\n";

#define modelcomplete(model) ((model)->impl != 0)

#ifdef DEBUG
static void dbgflush(void)
{
    fflush(stdout);
    fflush(stderr);
}

static void
fail(int err)
{
    return;
}

static int
check(int err)
{
    if(err != NC_NOERR)
	fail(err);
    return err;
}
#else
#define check(err) (err)
#endif

/*
Define a table of "mode=" string values
from which the implementation can be inferred.
Note that only cases that can currently
take URLs are included.
*/
static struct FORMATMODES {
    const char* tag;
    const int impl; /* NC_FORMATX_XXX value */
    const int format; /* NC_FORMAT_XXX value */
} formatmodes[] = {
{"dap2",NC_FORMATX_DAP2,NC_FORMAT_CLASSIC},
{"dap4",NC_FORMATX_DAP4,NC_FORMAT_NETCDF4},
{"netcdf-3",NC_FORMATX_NC3,0}, /* Might be e.g. cdf5 */
{"classic",NC_FORMATX_NC3,0}, /* ditto */
{"netcdf-4",NC_FORMATX_NC4,NC_FORMAT_NETCDF4},
{"enhanced",NC_FORMATX_NC4,NC_FORMAT_NETCDF4},
{"udf0",NC_FORMATX_UDF0,NC_FORMAT_NETCDF4},
{"udf1",NC_FORMATX_UDF1,NC_FORMAT_NETCDF4},
{"nczarr",NC_FORMATX_NCZARR,NC_FORMAT_NETCDF4},
{"zarr",NC_FORMATX_NCZARR,NC_FORMAT_NETCDF4},
{NULL,0},
};

/* For some reason, compiler complains */
static const struct MACRODEF {
    char* name;
    char* defkey;
    char* defvalue;
} macrodefs[] = {
{"zarr","mode","nczarr,zarr"},
{"dap2","mode","dap2"},
{"dap4","mode","dap4"},
{"s3","mode","nczarr,s3"},
{"bytes","mode","bytes"},
{NULL,NULL,NULL}
};

/* Map FORMATX to readability to get magic number */
static struct Readable {
    int impl;
    int readable;
} readable[] = {
{NC_FORMATX_NC3,1},
{NC_FORMATX_NC_HDF5,1},
{NC_FORMATX_NC_HDF4,1},
{NC_FORMATX_PNETCDF,1},
{NC_FORMATX_DAP2,0},
{NC_FORMATX_DAP4,0},
{NC_FORMATX_UDF0,0},
{NC_FORMATX_UDF1,0},
{NC_FORMATX_NCZARR,0}, /* eventually make readable */
{0,0},
};

/* Define the known URL protocols and their interpretation */
static struct NCPROTOCOLLIST {
    const char* protocol;
    const char* substitute;
    const char* fragments; /* arbitrary fragment arguments */
} ncprotolist[] = {
    {"http",NULL,NULL},
    {"https",NULL,NULL},
    {"file",NULL,NULL},
    {"dods","http","dap2"},
    {"dap4","http","dap4"},
    {"s3","http","s3"},
    {NULL,NULL,NULL} /* Terminate search */
};

/* Forward */
static int NC_omodeinfer(int useparallel, int omode, NCmodel*);
static int check_file_type(const char *path, int omode, int use_parallel, void *parameters, NCmodel* model, NCURI* uri);
static int processuri(const char* path, NCURI** urip, NClist* fraglist);
static int processmacros(NClist** fraglistp);
static char* envvlist2string(NClist* pairs, const char*);
static void set_default_mode(int* cmodep);
static int parseonchar(const char* s, int ch, NClist* segments);

static int openmagic(struct MagicFile* file);
static int readmagic(struct MagicFile* file, long pos, char* magic);
static int closemagic(struct MagicFile* file);
static int NC_interpret_magic_number(char* magic, NCmodel* model);
#ifdef DEBUG
static void printmagic(const char* tag, char* magic,struct MagicFile*);
static void printlist(NClist* list, const char* tag);
#endif
static int isreadable(NCmodel*);
static char* list2string(NClist*);
static int parsepair(const char* pair, char** keyp, char** valuep);

/*
If the path looks like a URL, then parse it, reformat it.
*/
static int
processuri(const char* path, NCURI** urip, NClist* fraglenv)
{
    int stat = NC_NOERR;
    int found = 0;
    NClist* tmp = NULL;
    struct NCPROTOCOLLIST* protolist;
    NCURI* uri = NULL;
    size_t pathlen = strlen(path);
    char* str = NULL;
    const char** ufrags;
    const char** p;

    if(path == NULL || pathlen == 0) {stat = NC_EURL; goto done;}

    /* Defaults */
    if(urip) *urip = NULL;

    if(ncuriparse(path,&uri)) goto done; /* not url */

    /* Look up the protocol */
    for(found=0,protolist=ncprotolist;protolist->protocol;protolist++) {
        if(strcmp(uri->protocol,protolist->protocol) == 0) {
	    found = 1;
	    break;
	}
    }
    if(!found)
	{stat = NC_EINVAL; goto done;} /* unrecognized URL form */

    /* process the corresponding fragments for that protocol */ 
    if(protolist->fragments != NULL) {
	int i;
	tmp = nclistnew();
	if((stat = parseonchar(protolist->fragments,'&',tmp))) goto done;
	for(i=0;i<nclistlength(tmp);i++) {
	    char* key=NULL;
    	    char* value=NULL;
	    if((stat = parsepair(nclistget(tmp,i),&key,&value))) goto done;
	    if(value == NULL) value = strdup("");
	    nclistpush(fraglenv,key);
    	    nclistpush(fraglenv,value);
	}
	nclistfreeall(tmp); tmp = NULL;
    }
    
    /* Substitute the protocol in any case */
    if(protolist->substitute) ncurisetprotocol(uri,protolist->substitute);

    /* capture the fragments of the url */
    ufrags = ncurifragmentparams(uri);
    if(ufrags != NULL) {
        for(p=ufrags;*p;p+=2) {
	    const char* key = p[0];
	    const char* value = p[1];
	    nclistpush(fraglenv,nulldup(key));
	    value = (value==NULL?"":value);
	    nclistpush(fraglenv,strdup(value));
	}
    }
    if(urip) {
	*urip = uri;
	uri = NULL;
    }

done:
    nclistfreeall(tmp);
    nullfree(str);
    if(uri != NULL) ncurifree(uri);
    return check(stat);
}

/* Split a key=value pair */
static int
parsepair(const char* pair, char** keyp, char** valuep)
{
    const char* p;
    char* key = NULL;
    char* value = NULL;

    if(pair == NULL)
        return NC_EINVAL; /* empty pair */
    if(pair[0] == '\0' || pair[0] == '=')
        return NC_EINVAL; /* no key */
    p = strchr(pair,'=');
    if(p == NULL) {
	value = NULL;
	key = strdup(pair);
    } else {
	ptrdiff_t len = (p-pair);
	if((key = malloc(len+1))==NULL) return NC_ENOMEM;
	memcpy(key,pair,len);
	key[len] = '\0';
	if(p[1] == '\0')
	    value = NULL;
	else
	    value = strdup(p+1);
    }
    if(keyp) {*keyp = key; key = NULL;};
    if(valuep) {*valuep = value; value = NULL;};
    nullfree(key);
    nullfree(value);
    return NC_NOERR;
}

#if 0
static int
parseurlmode(const char* modestr, NClist* list)
{
    int stat = NC_NOERR;
    const char* p = NULL;
    const char* endp = NULL;

    if(modestr == NULL || *modestr == '\0') goto done;

    /* Split modestr at the commas or EOL */
    p = modestr;
    for(;;) {
	char* s;
	ptrdiff_t slen;
	endp = strchr(p,',');
	if(endp == NULL) endp = p + strlen(p);
	slen = (endp - p);
	if((s = malloc(slen+1)) == NULL) {stat = NC_ENOMEM; goto done;}
	memcpy(s,p,slen);
	s[slen] = '\0';
	nclistpush(list,s);
	if(*endp == '\0') break;
	p = endp+1;
    }

done:
    return check(stat);
}
#endif

/* Split a string at a given char */
static int
parseonchar(const char* s, int ch, NClist* segments)
{
    int stat = NC_NOERR;
    const char* p = NULL;
    const char* endp = NULL;

    if(s == NULL || *s == '\0') goto done;

    p = s;
    for(;;) {
	char* q;
	ptrdiff_t slen;
	endp = strchr(p,ch);
	if(endp == NULL) endp = p + strlen(p);
	slen = (endp - p);
	if((q = malloc(slen+1)) == NULL) {stat = NC_ENOMEM; goto done;}
	memcpy(q,p,slen);
	q[slen] = '\0';
	nclistpush(segments,q);
	if(*endp == '\0') break;
	p = endp+1;
    }

done:
    return check(stat);
}

/* Convert a key,value envv pairlist into a delimited string*/
static char*
envvlist2string(NClist* envv, const char* delim)
{
    int i;
    NCbytes* buf = NULL;
    char* result = NULL;

    if(envv == NULL || nclistlength(envv) == 0) return NULL;
    buf = ncbytesnew();
    for(i=0;i<nclistlength(envv);i+=2) {
	const char* key = nclistget(envv,i);
	const char* val = nclistget(envv,i+1);
	if(key == NULL || strlen(key) == 0) continue;
	assert(val != NULL);
	if(i > 0) ncbytescat(buf,"&");
	ncbytescat(buf,key);
	if(val != NULL && val[0] != '\0') {
	    ncbytescat(buf,"=");
	    ncbytescat(buf,val);
	}
    }
    result = ncbytesextract(buf);
    ncbytesfree(buf);
    return result;
}

/* Convert a list into a comma'd string */
static char*
list2string(NClist* list)
{
    int i;
    NCbytes* buf = NULL;
    char* result = NULL;

    if(list == NULL || nclistlength(list)==0) return strdup("");
    buf = ncbytesnew();
    for(i=0;i<nclistlength(list);i++) {
	const char* m = nclistget(list,i);
	if(m == NULL || strlen(m) == 0) continue;
	if(i > 0) ncbytescat(buf,",");
	ncbytescat(buf,m);
    }
    result = ncbytesextract(buf);
    ncbytesfree(buf);
    if(result == NULL) result = strdup("");
    return result;
}

/* Given a mode= argument, fill in the impl */
static int
processmodearg(const char* arg, NCmodel* model)
{
    int stat = NC_NOERR;
    struct FORMATMODES* format = formatmodes;
    for(;format->tag;format++) {
	if(strcmp(format->tag,arg)==0) {
            model->impl = format->impl;
	    if(format->format != 0) model->format = format->format;
	}
    }
    return check(stat);
}

/* Given an envv fragment list, do macro replacement */
static int
processmacros(NClist** fraglenvp)
{
    int stat = NC_NOERR;
    const struct MACRODEF* macros = NULL;
    NClist*  fraglenv = NULL;
    NClist* expanded = NULL;

    if(fraglenvp == NULL || nclistlength(*fraglenvp) == 0) goto done;
    fraglenv = *fraglenvp;
    expanded = nclistnew();    
    while(nclistlength(fraglenv) > 0) {
	int found = 0;
	char* key = NULL;
	char* value = NULL;
	key = nclistremove(fraglenv,0); /* remove from changing front */
	value = nclistremove(fraglenv,0); /* remove from changing front */
	if(strlen(value) == 0) { /* must be a singleton  */
            for(macros=macrodefs;macros->name;macros++) {
                if(strcmp(macros->name,key)==0) {
		    nclistpush(expanded,strdup(macros->defkey));
	            nclistpush(expanded,strdup(macros->defvalue));
		    found = 1;		    
		    break;
	        }
	    }
	}
	if(!found) {/* pass thru */
	    nclistpush(expanded,strdup(key));
    	    nclistpush(expanded,strdup(value));
	}
	nullfree(key);
	nullfree(value);
    }
    *fraglenvp = expanded; expanded = NULL;

done:
    nclistfreeall(expanded);
    nclistfreeall(fraglenv);
    return check(stat);
}

static int
mergekey(NClist** valuesp)
{
    int i,j;
    int stat = NC_NOERR;
    NClist* values = *valuesp;
    NClist* allvalues = nclistnew();
    NClist* newvalues = nclistnew();
    char* value = NULL;

    for(i=0;i<nclistlength(values);i++) {
	char* val1 = nclistget(values,i);
	/* split on commas and put pieces into allvalues */
	if((stat=parseonchar(val1,',',allvalues))) goto done;
    }
    /* Remove duplicates and "" */
    while(nclistlength(allvalues) > 0) {
	value = nclistremove(allvalues,0);
	if(strlen(value) == 0) {
	    nullfree(value); value = NULL;
	} else {
	    for(j=0;j<nclistlength(newvalues);j++) {
	        char* candidate = nclistget(newvalues,j);
	        if(strcasecmp(candidate,value)==0)
	            {nullfree(value); value = NULL; break;}
	     }
	} 
	if(value != NULL) {nclistpush(newvalues,value); value = NULL;}
    }
    /* Make sure to have at least 1 value */
    if(nclistlength(newvalues)==0) nclistpush(newvalues,strdup(""));
    *valuesp = values; values = NULL;

done:
    nclistfree(allvalues);
    nclistfreeall(values);
    nclistfreeall(newvalues);
    return check(stat);
}

static int
lcontains(NClist* l, const char* key0)
{
    int i;
    for(i=0;i<nclistlength(l);i++) {
        const char* key1 = nclistget(l,i);
	if(strcasecmp(key0,key1)==0) return 1;
    }
    return 0;
}

/* Warning values should not use nclistfreeall */
static void
collectvaluesbykey(NClist* fraglenv, const char* key, NClist* values)
{
    int i;
    /* collect all the values with the same key (including this one) */
    for(i=0;i<nclistlength(fraglenv);i+=2) {
        const char* key2 = nclistget(fraglenv,i);
        if(strcasecmp(key,key2)==0) {
	    const char* value2 = nclistget(fraglenv,i+1);
	    nclistpush(values,value2); value2 = NULL;
	}
    }
}

/* Warning allkeys should not use nclistfreeall */
static void
collectallkeys(NClist* fraglenv, NClist* allkeys)
{
    int i;
    /* collect all the distinct keys */
    for(i=0;i<nclistlength(fraglenv);i+=2) {
	char* key = nclistget(fraglenv,i);
	if(!lcontains(allkeys,key)) {
	    nclistpush(allkeys,key);
	}
    }
}

/* Given a fragment envv list, coalesce duplicate keys and remove duplicate values*/
static int
cleanfragments(NClist** fraglenvp)
{
    int i,stat = NC_NOERR;
    NClist*  fraglenv = NULL;
    NClist* tmp = NULL;
    NClist* allkeys = NULL;
    NClist* newlist = NULL;
    NCbytes* buf = NULL;
    char* key = NULL;
    char* value = NULL;

    if(fraglenvp == NULL || nclistlength(*fraglenvp) == 0) return NC_NOERR;
    fraglenv = *fraglenvp; /* take control of this list */
    *fraglenvp = NULL;
    newlist = nclistnew();
    buf = ncbytesnew();
    allkeys = nclistnew();
    tmp = nclistnew();    

    /* collect all unique keys */
    collectallkeys(fraglenv,allkeys);
    /* Collect all values for same key across all fragments */ 
    for(i=0;i<nclistlength(allkeys);i++) {
	key = nclistget(allkeys,i);
	collectvaluesbykey(fraglenv,key,tmp);
	/* merge the key values, remove duplicate */
	if((stat=mergekey(&tmp))) goto done;
        /* Construct key,value pair and insert into newlist */
	key = strdup(key);
	nclistpush(newlist,key);
	value = list2string(tmp);
	nclistpush(newlist,value);
	nclistclear(tmp);
    }
    *fraglenvp = newlist; newlist = NULL;
done:
    nclistfree(allkeys);
    nclistfree(tmp);
    ncbytesfree(buf);
    nclistfreeall(fraglenv);
    nclistfreeall(newlist);
    return check(stat);
}

/* process non-mode fragment keys in case they hold significance; currently not */
static int
processfragmentkeys(const char* key, const char* value, NCmodel* model)
{
    return NC_NOERR;    
}

/*
Infer from the mode + useparallel
only call if iscreate or file is not easily readable.
*/
static int
NC_omodeinfer(int useparallel, int cmode, NCmodel* model)
{
    int stat = NC_NOERR;

    /* If no format flags are set, then use default */
    if(!fIsSet(cmode,NC_FORMAT_ALL))
	set_default_mode(&cmode);

    /* Process the cmode; may override some already set flags. The
     * user-defined formats must be checked first. They may choose to
     * use some of the other flags, like NC_NETCDF4, so we must fist
     * check NC_UDF0 and NC_UDF1 before checking for any other
     * flag. */
    if(fIsSet(cmode,(NC_UDF0|NC_UDF1))) {
	model->format = NC_FORMAT_NETCDF4;
        if(fIsSet(cmode,NC_UDF0)) {
	    model->impl = NC_FORMATX_UDF0;
	} else {
	    model->impl = NC_FORMATX_UDF1;
	}
	goto done;
    }

    if(fIsSet(cmode,NC_64BIT_OFFSET)) {
	model->impl = NC_FORMATX_NC3;
	model->format = NC_FORMAT_64BIT_OFFSET;
        goto done;
    }

    if(fIsSet(cmode,NC_64BIT_DATA)) {
	model->impl = NC_FORMATX_NC3;
	model->format = NC_FORMAT_64BIT_DATA;
        goto done;
    }

    if(fIsSet(cmode,NC_NETCDF4)) {
	model->impl = NC_FORMATX_NC4;
        if(fIsSet(cmode,NC_CLASSIC_MODEL))
	    model->format = NC_FORMAT_NETCDF4_CLASSIC;
	else
	    model->format = NC_FORMAT_NETCDF4;
        goto done;
    }

    /* Default to classic model */
    model->format = NC_FORMAT_CLASSIC;
    model->impl = NC_FORMATX_NC3;

done:
    /* Apply parallel flag */
    if(useparallel) {
        if(model->impl == NC_FORMATX_NC3)
	    model->impl = NC_FORMATX_PNETCDF;
    }
    return check(stat);
}

/*
If the mode flags do not necessarily specify the
format, then default it by adding in appropriate flags.
*/

static void
set_default_mode(int* modep)
{
    int mode = *modep;
    int dfaltformat;

    dfaltformat = nc_get_default_format();
    switch (dfaltformat) {
    case NC_FORMAT_64BIT_OFFSET: mode |= NC_64BIT_OFFSET; break;
    case NC_FORMAT_64BIT_DATA: mode |= NC_64BIT_DATA; break;
    case NC_FORMAT_NETCDF4: mode |= NC_NETCDF4; break;
    case NC_FORMAT_NETCDF4_CLASSIC: mode |= (NC_NETCDF4|NC_CLASSIC_MODEL); break;
    case NC_FORMAT_CLASSIC: /* fall thru */
    default: break; /* default to classic */
    }    
    *modep = mode; /* final result */
}

/**************************************************/
/*
   Infer model for this dataset using some
   combination of cmode, path, and reading the dataset.
   See the documentation in docs/internal.dox.

@param path
@param omode
@param iscreate
@param useparallel
@param params
@param model
@param newpathp
*/

int
NC_infermodel(const char* path, int* omodep, int iscreate, int useparallel, void* params, NCmodel* model, char** newpathp)
{
    int i,stat = NC_NOERR;
    NCURI* uri = NULL;
    int omode = *omodep;
    NClist* fraglenv = nclistnew();
    NClist* modeargs = nclistnew();
    char* sfrag = NULL;
    const char* modeval = NULL;

    /* Phase 1:
       1. convert special protocols to http|https
       2. begin collecting fragments
    */
    if((stat = processuri(path, &uri, fraglenv))) goto done;

    if(uri != NULL) {
#ifdef DEBUG
	printlist(fraglenv,"processuri");
#endif

        /* Phase 2: Expand macros and add to fraglenv */
        if((stat = processmacros(&fraglenv))) goto done;
#ifdef DEBUG
	printlist(fraglenv,"processmacros");
#endif

        /* Phase 3: coalesce duplicate fragment keys and remove duplicate values */
        if((stat = cleanfragments(&fraglenv))) goto done;
#ifdef DEBUG
	printlist(fraglenv,"cleanfragments");
#endif

        /* Phase 4: Rebuild the url fragment and rebuilt the url */
        sfrag = envvlist2string(fraglenv,"&");        
        nclistfreeall(fraglenv); fraglenv = NULL;
#ifdef DEBUG
	fprintf(stderr,"frag final: %s\n",sfrag);
#endif
        ncurisetfragments(uri,sfrag);
        nullfree(sfrag); sfrag = NULL;

	/* rebuild the path */
        if(newpathp)
            *newpathp = ncuribuild(uri,NULL,NULL,NCURIALL);
#ifdef DEBUG
    fprintf(stderr,"newpath=|%s|\n",*newpathp); fflush(stderr);
#endif    

        /* Phase 5: Process the mode key to see if we can tell the formatx */
        modeval = ncurifragmentlookup(uri,"mode");        
        if(modeval != NULL) {
	    if((stat = parseonchar(modeval,',',modeargs))) goto done;
            for(i=0;i<nclistlength(modeargs);i++) {
        	const char* arg = nclistget(modeargs,i);
        	if((stat=processmodearg(arg,model))) goto done;
            }
	}

        /* Phase 6: Process the non-mode keys to see if we can tell the formatx */
	if(!modelcomplete(model)) {
	    const char** p = ncurifragmentparams(uri); /* envv format */
	    if(p != NULL) {
	        for(;*p;p++) {
		    const char* key = p[0];
		    const char* value = p[1];;
        	    if((stat=processfragmentkeys(key,value,model))) goto done;
	        }
	    }
	}

        /* Phase 6: Special case: if this is a URL, and there are no mode args
           and model.impl is still not defined, default to DAP2 */
        if(nclistlength(modeargs) == 0 && !modelcomplete(model)) {
	    model->impl = NC_FORMATX_DAP2;
	    model->format = NC_FORMAT_NC3;
        }
    } else {/* Not URL */
	if(*newpathp) *newpathp = NULL;
    }        

    /* Phase 7: mode inference from mode flags */
    /* The modeargs did not give us a model (probably not a URL).
       So look at the combination of mode flags and the useparallel flag */
    if(!modelcomplete(model)) {
        if((stat = NC_omodeinfer(useparallel,omode,model))) goto done;
    }

    /* Phase 6: Infer from file content, if possible;
       this has highest precedence, so it may override
       previous decisions. Note that we do this last
       because we need previously determined model info
       to guess if this file is readable.
    */
    if(!iscreate && isreadable(model)) {
	/* Ok, we need to try to read the file */
	if((stat = check_file_type(path, omode, useparallel, params, model, uri))) goto done;
    }

    /* Need a decision */
    if(!modelcomplete(model))
	{stat = NC_ENOTNC; goto done;}

    /* Force flag consistency */
    switch (model->impl) {
    case NC_FORMATX_NC4:
    case NC_FORMATX_NC_HDF4:
    case NC_FORMATX_DAP4:
    case NC_FORMATX_UDF0:
    case NC_FORMATX_UDF1:
    case NC_FORMATX_NCZARR:
	/* Check for illegal flags */
	if((omode & (NC_64BIT_OFFSET|NC_64BIT_DATA)) != 0) {stat = NC_EINVAL; goto done;}
	omode |= NC_NETCDF4;
	if(model->format == NC_FORMAT_NETCDF4_CLASSIC)
	    omode |= NC_CLASSIC_MODEL;
	break;
    case NC_FORMATX_NC3:
	if((omode & (NC_NETCDF4)) != 0) {stat = NC_EINVAL; goto done;}
	if(model->format == NC_FORMAT_64BIT_OFFSET) omode |= NC_64BIT_OFFSET;
	else if(model->format == NC_FORMAT_64BIT_DATA) omode |= NC_64BIT_DATA;
	break;
    case NC_FORMATX_PNETCDF:
	if((omode & (NC_NETCDF4)) != 0) {stat = NC_EINVAL; goto done;}
	if(model->format == NC_FORMAT_64BIT_OFFSET) omode |= NC_64BIT_OFFSET;
	else if(model->format == NC_FORMAT_64BIT_DATA) omode |= NC_64BIT_DATA;
	break;
    case NC_FORMATX_DAP2:
	if((omode & (NC_NETCDF4|NC_64BIT_OFFSET|NC_64BIT_DATA|NC_CLASSIC_MODEL)) != 0)
	    {stat = NC_EINVAL; goto done;}
	break;
    default:
	{stat = NC_ENOTNC; goto done;}
    }

done:
    nullfree(sfrag);
    ncurifree(uri);
    nclistfreeall(modeargs);
    nclistfreeall(fraglenv);
    *omodep = omode; /* in/out */
    return check(stat);
}

static int
isreadable(NCmodel* model)
{
    struct Readable* r;
    /* Look up the protocol */
    for(r=readable;r->impl;r++) {
	if(model->impl == r->impl) return r->readable;
    }
    return 0;
}

#if 0
static char*
emptyify(char* s)
{
    if(s == NULL) s = strdup("");
    return strdup(s);
}

static const char*
nullify(const char* s)
{
    if(s != NULL && strlen(s) == 0)
        return NULL;
    return s;
}
#endif

/**************************************************/
/**************************************************/
/**
 * Provide a hidden interface to allow utilities
 * to check if a given path name is really a url.
 * If not, put null in basenamep, else put basename of the url path
 * minus any extension into basenamep; caller frees.
 * Return 1 if it looks like a url, 0 otherwise.
 */

int
nc__testurl(const char* path0, char** basenamep)
{
    NCURI* uri = NULL;
    int ok = 0;
    char* path = NULL;
    
    if(!ncuriparse(path0,&uri)) {
	char* p;
	char* q;
	path = strdup(uri->path);
	if(path == NULL||strlen(path)==0) goto done;
        p = strrchr(path, '/');
	if(p == NULL) p = path; else p++;
	q = strrchr(p,'.');
        if(q != NULL) *q = '\0';
	if(strlen(p) == 0) goto done;
	if(basenamep)
            *basenamep = strdup(p);
	ok = 1;
    }
done:
    ncurifree(uri);
    nullfree(path);
    return ok;
}



/**************************************************/
/**
 * @internal Given an existing file, figure out its format and return
 * that format value (NC_FORMATX_XXX) in model arg. Assume any path
 * conversion was already performed at a higher level.
 *
 * @param path File name.
 * @param flags
 * @param use_parallel
 * @param parameters
 * @param model Pointer that gets the model to use for the dispatch table.
 * @param version Pointer that gets version of the file.
 *
 * @return ::NC_NOERR No error.
 * @author Dennis Heimbigner
*/
static int
check_file_type(const char *path, int omode, int use_parallel,
		   void *parameters, NCmodel* model, NCURI* uri)
{
    char magic[NC_MAX_MAGIC_NUMBER_LEN];
    int status = NC_NOERR;
    struct MagicFile magicinfo;

    memset((void*)&magicinfo,0,sizeof(magicinfo));
    magicinfo.path = path; /* do not free */
    magicinfo.uri = uri; /* do not free */
    magicinfo.omode = omode;
    magicinfo.model = model; /* do not free */
    magicinfo.parameters = parameters; /* do not free */
#ifdef USE_STDIO
    magicinfo.use_parallel = 0;
#else
    magicinfo.use_parallel = use_parallel;
#endif

    if((status = openmagic(&magicinfo))) goto done;

    /* Verify we have a large enough file */
    if(magicinfo.filelen < (long long)MAGIC_NUMBER_LEN)
	{status = NC_ENOTNC; goto done;}
    if((status = readmagic(&magicinfo,0L,magic)) != NC_NOERR) {
	status = NC_ENOTNC;
	goto done;
    }

    /* Look at the magic number */
    if(NC_interpret_magic_number(magic,model) == NC_NOERR
	&& model->format != 0) {
        if (use_parallel && (model->format == NC_FORMAT_NC3 || model->impl == NC_FORMATX_NC3))
            /* this is called from nc_open_par() and file is classic */
            model->impl = NC_FORMATX_PNETCDF;
        goto done; /* found something */
    }

    /* Remaining case when implementation is an HDF5 file;
       search forward at starting at 512
       and doubling to see if we have HDF5 magic number */
    {
	long pos = 512L;
        for(;;) {
	    if((pos+MAGIC_NUMBER_LEN) > magicinfo.filelen)
		{status = NC_ENOTNC; goto done;}
            if((status = readmagic(&magicinfo,pos,magic)) != NC_NOERR)
	        {status = NC_ENOTNC; goto done; }
            NC_interpret_magic_number(magic,model);
            if(model->impl == NC_FORMATX_NC4) break;
	    /* double and try again */
	    pos = 2*pos;
        }
    }
done:
    closemagic(&magicinfo);
    return check(status);
}

/**
\internal
\ingroup datasets
Provide open, read and close for use when searching for magic numbers
*/
static int
openmagic(struct MagicFile* file)
{
    int status = NC_NOERR;

    if(fIsSet(file->omode,NC_INMEMORY)) {
	/* Get its length */
	NC_memio* meminfo = (NC_memio*)file->parameters;
        assert(meminfo != NULL);
	file->filelen = (long long)meminfo->size;
#ifdef ENABLE_BYTERANGE
    } else if(file->uri != NULL) {
	/* Construct a URL minus any fragment */
        file->curlurl = ncuribuild(file->uri,NULL,NULL,NCURISVC);
	/* Open the curl handle */
	if((status=nc_http_open(file->curlurl,&file->state,&file->filelen))) goto done;
#endif
    } else {
#ifdef USE_PARALLEL
        if (file->use_parallel) {
	    int retval;
	    MPI_Offset size;
            assert(file->parameters != NULL);
	    if((retval = MPI_File_open(((NC_MPI_INFO*)file->parameters)->comm,
                                   (char*)file->path,MPI_MODE_RDONLY,
                                   ((NC_MPI_INFO*)file->parameters)->info,
                                   &file->fh)) != MPI_SUCCESS) {
#ifdef MPI_ERR_NO_SUCH_FILE
		int errorclass;
		MPI_Error_class(retval, &errorclass);
		if (errorclass == MPI_ERR_NO_SUCH_FILE)
#ifdef NC_ENOENT
		    status = NC_ENOENT;
#else
		    status = errno;
#endif
		else
#endif
		    status = NC_EPARINIT;
		goto done;
	    }
	    /* Get its length */
	    if((retval=MPI_File_get_size(file->fh, &size)) != MPI_SUCCESS)
	        {status = NC_EPARINIT; goto done;}
	    file->filelen = (long long)size;
	} else
#endif /* USE_PARALLEL */
	{
	    if(file->path == NULL || strlen(file->path)==0)
	        {status = NC_EINVAL; goto done;}

#ifdef _WIN32
            file->fp = NCfopen(file->path, "rb");
#else
            file->fp = NCfopen(file->path, "r");
#endif
   	    if(file->fp == NULL)
	        {status = errno; goto done;}
  	    /* Get its length */
	    {
	        int fd = fileno(file->fp);
#ifdef _WIN32
		__int64 len64 = _filelengthi64(fd);
		if(len64 < 0)
		    {status = errno; goto done;}
		file->filelen = (long long)len64;
#else
		off_t size;
		size = lseek(fd, 0, SEEK_END);
		if(size == -1)
		    {status = errno; goto done;}
		file->filelen = (long long)size;
#endif
	    }
	    rewind(file->fp);
	  }
    }
done:
    return check(status);
}

static int
readmagic(struct MagicFile* file, long pos, char* magic)
{
    int status = NC_NOERR;
    memset(magic,0,MAGIC_NUMBER_LEN);
    if(fIsSet(file->omode,NC_INMEMORY)) {
	char* mempos;
	NC_memio* meminfo = (NC_memio*)file->parameters;
	if((pos + MAGIC_NUMBER_LEN) > meminfo->size)
	    {status = NC_EINMEMORY; goto done;}
	mempos = ((char*)meminfo->memory) + pos;
	memcpy((void*)magic,mempos,MAGIC_NUMBER_LEN);
#ifdef DEBUG
	printmagic("XXX: readmagic",magic,file);
#endif
#ifdef ENABLE_BYTERANGE
    } else if(file->uri != NULL) {
	NCbytes* buf = ncbytesnew();
	fileoffset_t start = (size_t)pos;
	fileoffset_t count = MAGIC_NUMBER_LEN;
	status = nc_http_read(file->state,file->curlurl,start,count,buf);
	if(status == NC_NOERR) {
	    if(ncbyteslength(buf) != count)
	        status = NC_EINVAL;
	    else
	        memcpy(magic,ncbytescontents(buf),count);
	}
	ncbytesfree(buf);
#endif
    } else {
#ifdef USE_PARALLEL
        if (file->use_parallel) {
	    MPI_Status mstatus;
	    int retval;
	    if((retval = MPI_File_read_at_all(file->fh, pos, magic,
			    MAGIC_NUMBER_LEN, MPI_CHAR, &mstatus)) != MPI_SUCCESS)
	        {status = NC_EPARINIT; goto done;}
	} else
#endif /* USE_PARALLEL */
	{
	    int count;
	    int i = fseek(file->fp,pos,SEEK_SET);
	    if(i < 0)
	        {status = errno; goto done;}
  	    for(i=0;i<MAGIC_NUMBER_LEN;) {/* make sure to read proper # of bytes */
	        count=fread(&magic[i],1,(size_t)(MAGIC_NUMBER_LEN-i),file->fp);
	        if(count == 0 || ferror(file->fp))
		    {status = errno; goto done;}
	        i += count;
	    }
	}
    }

done:
    if(file && file->fp) clearerr(file->fp);
    return check(status);
}

/**
 * Close the file opened to check for magic number.
 *
 * @param file pointer to the MagicFile struct for this open file.
 * @returns NC_NOERR for success
 * @returns NC_EPARINIT if there was a problem closing file with MPI
 * (parallel builds only).
 * @author Dennis Heimbigner
 */
static int
closemagic(struct MagicFile* file)
{
    int status = NC_NOERR;
    if(fIsSet(file->omode,NC_INMEMORY)) {
	/* noop */
#ifdef ENABLE_BYTERANGE
    } else if(file->uri != NULL) {
	status = nc_http_close(file->state);
	nullfree(file->curlurl);
#endif
    } else {
#ifdef USE_PARALLEL
        if (file->use_parallel) {
	    int retval;
	    if((retval = MPI_File_close(&file->fh)) != MPI_SUCCESS)
		    {status = NC_EPARINIT; return status;}
        } else
#endif
        {
	    if(file->fp) fclose(file->fp);
        }
    }
    return status;
}

/*!
  Interpret the magic number found in the header of a netCDF file.
  This function interprets the magic number/string contained in the header of a netCDF file and sets the appropriate NC_FORMATX flags.

  @param[in] magic Pointer to a character array with the magic number block.
  @param[out] model Pointer to an integer to hold the corresponding netCDF type.
  @param[out] version Pointer to an integer to hold the corresponding netCDF version.
  @returns NC_NOERR if a legitimate file type found
  @returns NC_ENOTNC otherwise

\internal
\ingroup datasets

*/
static int
NC_interpret_magic_number(char* magic, NCmodel* model)
{
    int status = NC_NOERR;
    /* Look at the magic number */
#ifdef USE_NETCDF4
    if (strlen(UDF0_magic_number) && !strncmp(UDF0_magic_number, magic,
                                              strlen(UDF0_magic_number)))
    {
	model->impl = NC_FORMATX_UDF0;
	model->format = NC_FORMAT_NETCDF4;
	goto done;
    }
    if (strlen(UDF1_magic_number) && !strncmp(UDF1_magic_number, magic,
                                              strlen(UDF1_magic_number)))
    {
	model->impl = NC_FORMATX_UDF1;
	model->format = NC_FORMAT_NETCDF4;
	goto done;
    }
#endif /* USE_NETCDF4 */

    /* Use the complete magic number string for HDF5 */
    if(memcmp(magic,HDF5_SIGNATURE,sizeof(HDF5_SIGNATURE))==0) {
	model->impl = NC_FORMATX_NC4;
	model->format = NC_FORMAT_NETCDF4;
	goto done;
    }
    if(magic[0] == '\016' && magic[1] == '\003'
              && magic[2] == '\023' && magic[3] == '\001') {
	model->impl = NC_FORMATX_NC_HDF4;
	model->format = NC_FORMAT_NETCDF4;
	goto done;
    }
    if(magic[0] == 'C' && magic[1] == 'D' && magic[2] == 'F') {
        if(magic[3] == '\001') {
	    model->impl = NC_FORMATX_NC3;
	    model->format = NC_FORMAT_CLASSIC;
	    goto done;
	}
        if(magic[3] == '\002') {
	    model->impl = NC_FORMATX_NC3;
	    model->format = NC_FORMAT_64BIT_OFFSET;
	    goto done;
        }
        if(magic[3] == '\005') {
	  model->impl = NC_FORMATX_NC3;
	  model->format = NC_FORMAT_64BIT_DATA;
	  goto done;
	}
     }
     /* No match  */
     status = NC_ENOTNC;
     goto done;

done:
     return check(status);
}

#ifdef DEBUG
static void
printmagic(const char* tag, char* magic, struct MagicFile* f)
{
    int i;
    fprintf(stderr,"%s: ispar=%d magic=",tag,f->use_parallel);
    for(i=0;i<MAGIC_NUMBER_LEN;i++) {
        unsigned int c = (unsigned int)magic[i];
	c = c & 0x000000FF;
	if(c == '\n')
	    fprintf(stderr," 0x%0x/'\\n'",c);
	else if(c == '\r')
	    fprintf(stderr," 0x%0x/'\\r'",c);
	else if(c < ' ')
	    fprintf(stderr," 0x%0x/'?'",c);
	else
	    fprintf(stderr," 0x%0x/'%c'",c,c);
    }
    fprintf(stderr,"\n");
    fflush(stderr);
}

static void
printlist(NClist* list, const char* tag)
{
    int i;
    fprintf(stderr,"%s:",tag);
    for(i=0;i<nclistlength(list);i++)
        fprintf(stderr," %s",(char*)nclistget(list,i));
    fprintf(stderr,"\n");
    dbgflush();
}


#endif<|MERGE_RESOLUTION|>--- conflicted
+++ resolved
@@ -44,11 +44,7 @@
     struct NCURI* uri;
     int omode;
     NCmodel* model;
-<<<<<<< HEAD
     size64_t filelen;
-=======
-    long long filelen;
->>>>>>> dcbfd478
     int use_parallel;
     void* parameters; /* !NULL if inmemory && !diskless */
     FILE* fp;
