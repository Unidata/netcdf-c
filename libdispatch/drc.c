--- conflicted
+++ resolved
@@ -98,10 +98,7 @@
     value = NC_rclookup(key,NULL,NULL);
 done:
     value = nulldup(value);   
-<<<<<<< HEAD
     NCUNLOCK;
-=======
->>>>>>> 9137873b
     return value;
 }
 
@@ -128,10 +125,7 @@
     if(ncg->rcinfo->ignore) goto done;;
     stat = NC_rcfile_insert(key,NULL,NULL,value);
 done:
-<<<<<<< HEAD
     NCUNLOCK;
-=======
->>>>>>> 9137873b
     return stat;
 }
 
