/*
Copyright (c) 1998-2018 University Corporation for Atmospheric Research/Unidata
See COPYRIGHT for license information.
*/

#include "config.h"
#include <stddef.h>
#ifdef HAVE_UNISTD_H
#include <unistd.h>
#endif
#ifdef HAVE_STDARG_H
#include <stdarg.h>
#endif
#include <stdio.h>
#include <stdlib.h>
#include <string.h>
#include <assert.h>

#include "netcdf.h"
#include "ncbytes.h"
#include "ncuri.h"
#include "ncrc.h"
#include "nclog.h"
#include "ncauth.h"
#include "ncpathmgr.h"
#include "nc4internal.h"
#include "ncs3sdk.h"
#include "ncdispatch.h"

#undef NOREAD

#undef DRCDEBUG
#undef LEXDEBUG
#undef PARSEDEBUG

#define RTAG ']'
#define LTAG '['

#undef MEMCHECK
#define MEMCHECK(x) if((x)==NULL) {goto nomem;} else {}

/* Forward */
static int NC_rcload(void);
static char* rcreadline(char** nextlinep);
static void rctrim(char* text);
static void rcorder(NClist* rc);
static int rccompile(const char* path);
static int rcequal(NCRCentry* e1, NCRCentry* e2);
static int rclocatepos(const char* key, const char* hostport, const char* urlpath);
static struct NCRCentry* rclocate(const char* key, const char* hostport, const char* urlpath);
static int rcsearch(const char* prefix, const char* rcname, char** pathp);
static void rcfreeentries(NClist* rc);
static void rcfreeentry(NCRCentry* t);
#ifdef DRCDEBUG
static void storedump(char* msg, NClist* entrys);
#endif

/* Define default rc files and aliases, also defines load order*/
static const char* rcfilenames[] = {".ncrc", ".daprc", ".dodsrc", NULL};

static int NCRCinitialized = 0;

/**************************************************/
/* User API */

/**
The most common case is to get the most general value for a key,
where most general means that the urlpath and hostport are null
So this function returns the value associated with the key
where the .rc entry has the simple form "key=value".
If that entry is not found, then return NULL.

@param key table entry key field
@return value matching the key -- caller frees
@return NULL if no entry of the form key=value exists
*/
char*
nc_rc_get(const char* key)
{
    NCglobalstate* ncg = NULL;
    char* value = NULL;

    if(!NC_initialized) nc_initialize();

    ncg = NC_getglobalstate();
    assert(ncg != NULL && ncg->rcinfo != NULL && ncg->rcinfo->entries != NULL);
    if(ncg->rcinfo->ignore) goto done;
    value = NC_rclookup(key,NULL,NULL);
done:
    value = nulldup(value);   
    return value;
}

/**
Set simple key=value in .rc table.
Will overwrite any existing value.

@param key
@param value 
@return NC_NOERR if success
@return NC_EINVAL if fail
*/
int
nc_rc_set(const char* key, const char* value)
{
    int stat = NC_NOERR;
    NCglobalstate* ncg = NULL;

    if(!NC_initialized) nc_initialize();

    ncg = NC_getglobalstate();
    assert(ncg != NULL && ncg->rcinfo != NULL && ncg->rcinfo->entries != NULL);
    if(ncg->rcinfo->ignore) goto done;;
    stat = NC_rcfile_insert(key,NULL,NULL,value);
done:
    return stat;
}

/**************************************************/
/* External Entry Points */

/*
Initialize defaults and load:
* .ncrc
* .dodsrc
* ${HOME}/.aws/config
* ${HOME}/.aws/credentials

For debugging support, it is possible
to change where the code looks for the .aws directory.
This is set by the environment variable NC_TEST_AWS_DIR.

*/

void
ncrc_initialize(void)
{
    int stat = NC_NOERR;
    NCglobalstate* ncg = NULL;

    if(NCRCinitialized) return;
    NCRCinitialized = 1; /* prevent recursion */

    ncg = NC_getglobalstate();

#ifndef NOREAD
    /* Load entrys */
    if((stat = NC_rcload())) {
        nclog(NCLOGWARN,".rc loading failed");
    }
    /* Load .aws/config &/ credentials */
    if((stat = NC_aws_load_credentials(ncg))) {
        nclog(NCLOGWARN,"AWS config file not loaded");
    }
#endif
}

static void
ncrc_setrchome(void)
{
    const char* tmp = NULL;
    NCglobalstate* ncg = NC_getglobalstate();
    assert(ncg && ncg->home);
    if(ncg->rcinfo->rchome) return;
    tmp = getenv(NCRCENVHOME);
    if(tmp == NULL || strlen(tmp) == 0)
	tmp = ncg->home;
    ncg->rcinfo->rchome = strdup(tmp);
#ifdef DRCDEBUG
    fprintf(stderr,"ncrc_setrchome: %s\n",ncg->rcinfo->rchome);
#endif
}

void
NC_rcclear(NCRCinfo* info)
{
    if(info == NULL) return;
    nullfree(info->rcfile);
    nullfree(info->rchome);
    rcfreeentries(info->entries);
    NC_s3freeprofilelist(info->s3profiles);

}

static void
rcfreeentry(NCRCentry* t)
{
	nullfree(t->host);
	nullfree(t->urlpath);
	nullfree(t->key);
	nullfree(t->value);
	free(t);
}

static void
rcfreeentries(NClist* rc)
{
    size_t i;
    for(i=0;i<nclistlength(rc);i++) {
	NCRCentry* t = (NCRCentry*)nclistget(rc,i);
	rcfreeentry(t);
    }
    nclistfree(rc);
}

/* locate, read and compile the rc files, if any */
static int
NC_rcload(void)
{
    size_t i;
    int ret = NC_NOERR;
    char* path = NULL;
    NCglobalstate* globalstate = NULL;
    NClist* rcfileorder = nclistnew();

    if(!NCRCinitialized) ncrc_initialize();
    globalstate = NC_getglobalstate();

    if(globalstate->rcinfo->ignore) {
        nclog(NCLOGNOTE,".rc file loading suppressed");
	goto done;
    }
    if(globalstate->rcinfo->loaded) goto done;

    /* locate the configuration files in order of use:
       1. Specified by NCRCENV_RC environment variable.
       2. If NCRCENV_RC is not set then merge the set of rc files in this order:
	  1. $HOME/.ncrc
	  2. $HOME/.dodsrc
	  3. $CWD/.ncrc
	  4. $CWD/.dodsrc
	  Entries in later files override any of the earlier files
    */
    if(globalstate->rcinfo->rcfile != NULL) { /* always use this */
	nclistpush(rcfileorder,strdup(globalstate->rcinfo->rcfile));
    } else {
	const char** rcname;
	const char* dirnames[3];
	const char** dir;

        /* Make sure rcinfo.rchome is defined */
	ncrc_setrchome();
	dirnames[0] = globalstate->rcinfo->rchome;
	dirnames[1] = globalstate->cwd;
	dirnames[2] = NULL;

        for(dir=dirnames;*dir;dir++) {
	    for(rcname=rcfilenames;*rcname;rcname++) {
	        ret = rcsearch(*dir,*rcname,&path);
		if(ret == NC_NOERR && path != NULL)
		    nclistpush(rcfileorder,path);
		path = NULL;
	    }
	}
    }
    for(i=0;i<nclistlength(rcfileorder);i++) {
	path = (char*)nclistget(rcfileorder,i);
	if((ret=rccompile(path))) {
	    nclog(NCLOGWARN, "Error parsing %s\n",path);
	    ret = NC_NOERR; /* ignore it */
	    goto done;
	}
    }

done:
    globalstate->rcinfo->loaded = 1; /* even if not exists */
    nclistfreeall(rcfileorder);
    return (ret);
}

/**
 * Locate a entry by property key and host+port (may be null)
 * If duplicate keys, first takes precedence.
 */
char*
NC_rclookup(const char* key, const char* hostport, const char* urlpath)
{
    struct NCRCentry* entry = NULL;
    if(!NCRCinitialized) ncrc_initialize();
    entry = rclocate(key,hostport,urlpath);
    return (entry == NULL ? NULL : entry->value);
}

/**
 * Locate a entry by property key and uri.
 * If duplicate keys, first takes precedence.
 */
char*
NC_rclookupx(NCURI* uri, const char* key)
{
    char* hostport = NULL;
    char* result = NULL;

    hostport = NC_combinehostport(uri);
    result = NC_rclookup(key,hostport,uri->path);
    nullfree(hostport);
    return result;
}

#if 0
/*!
Set the absolute path to use for the rc file.
WARNING: this MUST be called before any other
call in order for this to take effect.

\param[in] rcfile The path to use. If NULL then do not use any rcfile.

\retval OC_NOERR if the request succeeded.
\retval OC_ERCFILE if the file failed to load
*/

int
NC_set_rcfile(const char* rcfile)
{
    int stat = NC_NOERR;
    FILE* f = NULL;
    NCglobalstate* globalstate = NC_getglobalstate();

    if(rcfile != NULL && strlen(rcfile) == 0)
	rcfile = NULL;
    f = NCfopen(rcfile,"r");
    if(f == NULL) {
	stat = NC_ERCFILE;
        goto done;
    }
    fclose(f);
    nullfree(globalstate->rcinfo->rcfile);
    globalstate->rcinfo->rcfile = strdup(rcfile);
    /* Clear globalstate->rcinfo */
    NC_rcclear(&globalstate->rcinfo);
    /* (re) load the rcfile and esp the entriestore*/
    stat = NC_rcload();
done:
    return stat;
}
#endif

/**************************************************/
/* RC processing functions */

static char*
rcreadline(char** nextlinep)
{
    char* line;
    char* p;

    line = (p = *nextlinep);
    if(*p == '\0') return NULL; /*signal done*/
    for(;*p;p++) {
	if(*p == '\r' && p[1] == '\n') *p = '\0';
	else if(*p == '\n') break;
    }
    *p++ = '\0'; /* null terminate line; overwrite newline */
    *nextlinep = p;
    return line;
}

/* Trim TRIMCHARS from both ends of text; */
static void
rctrim(char* text)
{
    char* p;
    char* q;
    size_t len = 0;
    int i;

    if(text == NULL || *text == '\0') return;

    len = strlen(text);

    /* elide upto first non-trimchar */
    for(q=text,p=text;*p;p++) {
	if(*p != ' ' && *p != '\t' && *p != '\r') {*q++ = *p;}
    }
    len = strlen(p);
    /* locate last non-trimchar */
    if(len > 0) {
        for(i=(len-1);i>=0;i--) {
	    p = &text[i];
	    if(*p != ' ' && *p != '\t' && *p != '\r') {break;}
	    *p = '\0'; /* elide trailing trimchars */
        }
    }
}

/* Order the entries: those with urls must be first,
   but otherwise relative order does not matter.
*/
static void
rcorder(NClist* rc)
{
    size_t i;
    size_t len = nclistlength(rc);
    NClist* tmprc = NULL;
    if(rc == NULL || len == 0) return;
    tmprc = nclistnew();
    /* Two passes: 1) pull entries with host */
    for(i=0;i<len;i++) {
        NCRCentry* ti = nclistget(rc,i);
	if(ti->host == NULL) continue;
	nclistpush(tmprc,ti);
    }
    /* pass 2 pull entries without host*/
    for(i=0;i<len;i++) {
        NCRCentry* ti = nclistget(rc,i);
	if(ti->host != NULL) continue;
	nclistpush(tmprc,ti);
    }
    /* Move tmp to rc */
    nclistsetlength(rc,0);
    for(i=0;i<len;i++) {
        NCRCentry* ti = nclistget(tmprc,i);
	nclistpush(rc,ti);
    }
#ifdef DRCDEBUG
    storedump("reorder:",rc);
#endif
    nclistfree(tmprc);
}

/* Merge a entry store from a file*/
static int
rccompile(const char* filepath)
{
    int ret = NC_NOERR;
    NClist* rc = NULL;
    char* contents = NULL;
    NCbytes* tmp = ncbytesnew();
    NCURI* uri = NULL;
    char* nextline = NULL;
    NCglobalstate* globalstate = NC_getglobalstate();
    NCS3INFO s3;

    memset(&s3,0,sizeof(s3));

    if((ret=NC_readfile(filepath,tmp))) {
        nclog(NCLOGWARN, "Could not open configuration file: %s",filepath);
	goto done;
    }
    contents = ncbytesextract(tmp);
    if(contents == NULL) contents = strdup("");
    /* Either reuse or create new  */
    rc = globalstate->rcinfo->entries;
    if(rc == NULL) {
        rc = nclistnew();
        globalstate->rcinfo->entries = rc;
    }
    nextline = contents;
    for(;;) {
	char* line;
	char* key = NULL;
        char* value = NULL;
        char* host = NULL;
        char* urlpath = NULL;
	size_t llen;
        NCRCentry* entry;

	line = rcreadline(&nextline);
	if(line == NULL) break; /* done */
        rctrim(line);  /* trim leading and trailing blanks */
        if(line[0] == '#') continue; /* comment */
	if((llen=strlen(line)) == 0) continue; /* empty line */
	if(line[0] == LTAG) {
	    char* url = ++line;
            char* rtag = strchr(line,RTAG);
            if(rtag == NULL) {
                nclog(NCLOGERR, "Malformed [url] in %s entry: %s",filepath,line);
		continue;
            }
            line = rtag + 1;
            *rtag = '\0';
            /* compile the url and pull out the host and protocol */
            if(uri) ncurifree(uri);
            if(ncuriparse(url,&uri)) {
                nclog(NCLOGERR, "Malformed [url] in %s entry: %s",filepath,line);
		continue;
            }
	    if(NC_iss3(uri,NULL)) {
	         NCURI* newuri = NULL;
	        /* Rebuild the url to S3 "path" format */
		NC_s3clear(&s3);
	        if((ret = NC_s3urlrebuild(uri,&s3,&newuri))) goto done;
		ncurifree(uri);
		uri = newuri;
		newuri = NULL;
	    }
	    /* Get the host+port */
            ncbytesclear(tmp);
            ncbytescat(tmp,uri->host);
            if(uri->port != NULL) {
		ncbytesappend(tmp,':');
                ncbytescat(tmp,uri->port);
            }
            ncbytesnull(tmp);
            host = ncbytesextract(tmp);
	    if(strlen(host)==0) /* nullify host */
		{free(host); host = NULL;}
	    /* Get the url path part */
	    urlpath = uri->path;
	    if(urlpath && strlen(urlpath)==0) urlpath = NULL; /* nullify */
	}
        /* split off key and value */
        key=line;
        value = strchr(line, '=');
        if(value == NULL)
            value = line + strlen(line);
        else {
            *value = '\0';
            value++;
        }
	/* See if key already exists */
	entry = rclocate(key,host,urlpath);
	if(entry == NULL) {
	    entry = (NCRCentry*)calloc(1,sizeof(NCRCentry));
	    if(entry == NULL) {ret = NC_ENOMEM; goto done;}
	    nclistpush(rc,entry);
	    entry->host = host; host = NULL;
	    entry->urlpath = nulldup(urlpath);
    	    entry->key = nulldup(key);
            rctrim(entry->host);
            rctrim(entry->urlpath);
            rctrim(entry->key);
	}
	nullfree(entry->value);
        entry->value = nulldup(value);
        rctrim(entry->value);

#ifdef DRCDEBUG
	fprintf(stderr,"rc: host=%s urlpath=%s key=%s value=%s\n",
		(entry->host != NULL ? entry->host : "<null>"),
		(entry->urlpath != NULL ? entry->urlpath : "<null>"),
		entry->key,entry->value);
#endif
	entry = NULL;
    }
#ifdef DRCDEBUG
    fprintf(stderr,"reorder.path=%s\n",filepath);
#endif
    rcorder(rc);

done:
    NC_s3clear(&s3);
    if(contents) free(contents);
    ncurifree(uri);
    ncbytesfree(tmp);
    return (ret);
}

/**
Encapsulate equality comparison: return 1|0
*/
static int
rcequal(NCRCentry* e1, NCRCentry* e2)
{
    int nulltest;
    if(e1->key == NULL || e2->key == NULL) return 0;
    if(strcmp(e1->key,e2->key) != 0) return 0;
    /* test hostport; take NULL into account*/
    nulltest = 0;
    if(e1->host == NULL) nulltest |= 1;
    if(e2->host == NULL) nulltest |= 2;
    /* Use host to decide if entry applies */
    switch (nulltest) {
    case 0: if(strcmp(e1->host,e2->host) != 0) {return 0;}  break;
    case 1: break;    /* .rc->host == NULL && candidate->host != NULL */
    case 2: return 0; /* .rc->host != NULL && candidate->host == NULL */
    case 3: break;    /* .rc->host == NULL && candidate->host == NULL */
    default: return 0;
    }
    /* test urlpath take NULL into account*/
    nulltest = 0;
    if(e1->urlpath == NULL) nulltest |= 1;
    if(e2->urlpath == NULL) nulltest |= 2;
    switch (nulltest) {
    case 0: if(strcmp(e1->urlpath,e2->urlpath) != 0) {return 0;} break;
    case 1: break;    /* .rc->urlpath == NULL && candidate->urlpath != NULL */
    case 2: return 0; /* .rc->urlpath != NULL && candidate->urlpath == NULL */
    case 3: break;    /* .rc->urlpath == NULL && candidate->urlpath == NULL */
    default: return 0;
    }
    return 1;
}

/**
 * (Internal) Locate a entry by property key and host+port (may be null) and urlpath (may be null)
 * If duplicate keys, first takes precedence.
 */
static int
rclocatepos(const char* key, const char* hostport, const char* urlpath)
{
    size_t i;
    NCglobalstate* globalstate = NC_getglobalstate();
    struct NCRCinfo* info = globalstate->rcinfo;
    NCRCentry* entry = NULL;
    NCRCentry candidate;
    NClist* rc = info->entries;

    if(info->ignore) return -1;

    candidate.key = (char*)key;
    candidate.value = (char*)NULL;
    candidate.host = (char*)hostport;
    candidate.urlpath = (char*)urlpath;

    for(i=0;i<nclistlength(rc);i++) {
      entry = (NCRCentry*)nclistget(rc,i);
      if(rcequal(entry,&candidate)) return (int)i;
    }
    return -1;
}

/**
 * (Internal) Locate a entry by property key and host+port (may be null or "").
 * If duplicate keys, first takes precedence.
 */
static struct NCRCentry*
rclocate(const char* key, const char* hostport, const char* urlpath)
{
    int pos;
    NCglobalstate* globalstate = NC_getglobalstate();
    struct NCRCinfo* info = globalstate->rcinfo;

    if(globalstate->rcinfo->ignore) return NULL;
    if(key == NULL || info == NULL) return NULL;
    pos = rclocatepos(key,hostport,urlpath);
    if(pos < 0) return NULL;
    return NC_rcfile_ith(info,(size_t)pos);
}

/**
 * Locate rc file by searching in directory prefix.
 */
static
int
rcsearch(const char* prefix, const char* rcname, char** pathp)
{
    char* path = NULL;
    FILE* f = NULL;
    size_t plen = (prefix?strlen(prefix):0);
    size_t rclen = strlen(rcname);
    int ret = NC_NOERR;

    size_t pathlen = plen+rclen+1+1; /*+1 for '/' +1 for nul */
    path = (char*)malloc(pathlen); /* +1 for nul*/
    if(path == NULL) {ret = NC_ENOMEM;	goto done;}
    snprintf(path, pathlen, "%s/%s", prefix, rcname);
    /* see if file is readable */
    f = NCfopen(path,"r");
    if(f != NULL)
        nclog(NCLOGNOTE, "Found rc file=%s",path);
done:
    if(f == NULL || ret != NC_NOERR) {
	nullfree(path);
	path = NULL;
    }
    if(f != NULL)
      fclose(f);
    if(pathp != NULL)
      *pathp = path;
    else {
      nullfree(path);
      path = NULL;
    }
    errno = 0; /* silently ignore errors */
    return (ret);
}

int
NC_rcfile_insert(const char* key, const char* hostport, const char* urlpath, const char* value)
{
    int ret = NC_NOERR;
    /* See if this key already defined */
    struct NCRCentry* entry = NULL;
    NCglobalstate* globalstate = NULL;
    NClist* rc = NULL;

    if(!NCRCinitialized) ncrc_initialize();

    if(key == NULL || value == NULL)
        {ret = NC_EINVAL; goto done;}

    globalstate = NC_getglobalstate();
    rc = globalstate->rcinfo->entries;

    if(rc == NULL) {
	rc = nclistnew();
        globalstate->rcinfo->entries = rc;
	if(rc == NULL) {ret = NC_ENOMEM; goto done;}
    }
    entry = rclocate(key,hostport,urlpath);
    if(entry == NULL) {
	entry = (NCRCentry*)calloc(1,sizeof(NCRCentry));
	if(entry == NULL) {ret = NC_ENOMEM; goto done;}
	entry->key = strdup(key);
	entry->value = NULL;
        rctrim(entry->key);
        entry->host = nulldup(hostport);
        rctrim(entry->host);
        entry->urlpath = nulldup(urlpath);
        rctrim(entry->urlpath);
	nclistpush(rc,entry);
    }
    if(entry->value != NULL) free(entry->value);
    entry->value = strdup(value);
    rctrim(entry->value);
#ifdef DRCDEBUG
    storedump("NC_rcfile_insert",rc);
#endif    
done:
    return ret;
}

/* Obtain the count of number of entries */
size_t
NC_rcfile_length(NCRCinfo* info)
{
    return nclistlength(info->entries);
}

/* Obtain the ith entry; return NULL if out of range */
NCRCentry*
NC_rcfile_ith(NCRCinfo* info, size_t i)
{
    if(i >= nclistlength(info->entries))
	return NULL;
    return (NCRCentry*)nclistget(info->entries,i);
}


#ifdef DRCDEBUG
static void
storedump(char* msg, NClist* entries)
{
    int i;

    if(msg != NULL) fprintf(stderr,"%s\n",msg);
    if(entries == NULL || nclistlength(entries)==0) {
        fprintf(stderr,"<EMPTY>\n");
        return;
    }
    for(i=0;i<nclistlength(entries);i++) {
	NCRCentry* t = (NCRCentry*)nclistget(entries,i);
        fprintf(stderr,"\t%s\t%s\t%s\n",
                ((t->host == NULL || strlen(t->host)==0)?"--":t->host),t->key,t->value);
    }
    fflush(stderr);
}
#endif
<<<<<<< HEAD
=======

/**************************************************/
/*
Get the current active profile. The priority order is as follows:
1. aws.profile key in mode flags
2. aws.profile in .rc entries
4. "default"
5. "no" -- meaning do not use any profile => no secret key

@param uri uri with mode flags, may be NULL
@param profilep return profile name here or NULL if none found
@return NC_NOERR if no error.
@return NC_EINVAL if something else went wrong.
*/

int
NC_getactives3profile(NCURI* uri, const char** profilep)
{
    int stat = NC_NOERR;
    const char* profile = NULL;
    struct AWSprofile* ap = NULL;

    profile = ncurifragmentlookup(uri,"aws.profile");
    if(profile == NULL)
        profile = NC_rclookupx(uri,"AWS.PROFILE");

    if(profile == NULL) {
        if((stat=NC_authgets3profile("default",&ap))) goto done;
	if(ap) profile = "default";
    }

    if(profile == NULL) {
        if((stat=NC_authgets3profile("no",&ap))) goto done;
	if(ap) profile = "no";
    }

#ifdef AWSDEBUG
    fprintf(stderr,">>> activeprofile = %s\n",(profile?profile:"null"));
#endif
    if(profilep) *profilep = profile;
done:
    return stat;
}

/*
Get the current default region. The search order is as follows:
1. aws.region key in mode flags
2. aws.region in .rc entries
3. aws_region key in current profile (only if profiles are being used)
4. "us-east-1"

@param uri uri with mode flags, may be NULL
@param regionp return region name here or NULL if none found
@return NC_NOERR if no error.
@return NC_EINVAL if something else went wrong.
*/

int
NC_getdefaults3region(NCURI* uri, const char** regionp)
{
    int stat = NC_NOERR;
    const char* region = NULL;
    const char* profile = NULL;

    region = ncurifragmentlookup(uri,"aws.region");
    if(region == NULL)
        region = NC_rclookupx(uri,"AWS.REGION");
    if(region == NULL) {/* See if we can find a profile */
        if(NC_getactives3profile(uri,&profile)==NC_NOERR) {
	    if(profile)
	        (void)NC_s3profilelookup(profile,"aws_region",&region);
	}
    }
    if(region == NULL)
        region = "us-east-1";
#ifdef AWSDEBUG
    fprintf(stderr,">>> activeregion = %s\n",(region?region:"null"));
#endif
    if(regionp) *regionp = region;
    return stat;
}

/**
The .aws/config and .aws/credentials files
are in INI format (https://en.wikipedia.org/wiki/INI_file).
This format is not well defined, so the grammar used
here is restrictive. Here, the term "profile" is the same
as the INI term "section".

The grammar used is as follows:

Grammar:

inifile: profilelist ;
profilelist: profile | profilelist profile ;
profile: '[' profilename ']' EOL entries ;
entries: empty | entries entry ;
entry:  WORD = WORD EOL ;
profilename: WORD ;
Lexical:
WORD    sequence of printable characters - [ \[\]=]+
EOL	'\n' | ';'

Note:
1. The semicolon at beginning of a line signals a comment.
2. # comments are not allowed
3. Duplicate profiles or keys are ignored.
4. Escape characters are not supported.
*/

#define AWS_EOF (-1)
#define AWS_ERR (0)
#define AWS_WORD (0x10001)
#define AWS_EOL (0x10002)

#ifdef LEXDEBUG
static const char*
tokenname(int token)
{
    static char num[32];
    switch(token) {
    case AWS_EOF: return "EOF";
    case AWS_ERR: return "ERR";
    case AWS_WORD: return "WORD";
    default: snprintf(num,sizeof(num),"%d",token); return num;
    }
    return "UNKNOWN";
}
#endif

typedef struct AWSparser {
    char* text;
    char* pos;
    size_t yylen; /* |yytext| */
    NCbytes* yytext;
    int token; /* last token found */
    int pushback; /* allow 1-token pushback */
} AWSparser;

static int
awslex(AWSparser* parser)
{
    int c;
    int token = 0;
    char* start;
    size_t count;

    parser->token = AWS_ERR;
    ncbytesclear(parser->yytext);
    ncbytesnull(parser->yytext);

    if(parser->pushback != AWS_ERR) {
	token = parser->pushback;
	parser->pushback = AWS_ERR;
	goto done;
    }

    while(token == 0) { /* avoid need to goto when retrying */
	c = *parser->pos;
	if(c == '\0') {
	    token = AWS_EOF;
	} else if(c == '\n') {
	    parser->pos++;
	    token = AWS_EOL;
	} else if(c <= ' ' || c == '\177') {
	    parser->pos++;
	    continue; /* ignore whitespace */
	} else if(c == ';') {
	    char* p = parser->pos - 1;
	    if(*p == '\n') {
	        /* Skip comment */
	        do {p++;} while(*p != '\n' && *p != '\0');
	        parser->pos = p;
	        token = (*p == '\n'?AWS_EOL:AWS_EOF);
	    } else {
	        token = ';';
	        ncbytesappend(parser->yytext,';');
		parser->pos++;
	    }
	} else if(c == '[' || c == ']' || c == '=') {
	    ncbytesappend(parser->yytext,c);
    	    ncbytesnull(parser->yytext);
	    token = c;
	    parser->pos++;
	} else { /*Assume a word*/
	    start = parser->pos;
	    for(;;) {
		c = *parser->pos++;
	        if(c <= ' ' || c == '\177' || c == '[' || c == ']' || c == '=') break; /* end of word */
	    }
	    /* Pushback last char */
	    parser->pos--;
	    count = ((parser->pos) - start);
	    ncbytesappendn(parser->yytext,start,count);
	    ncbytesnull(parser->yytext);
	    token = AWS_WORD;
	}
#ifdef LEXDEBUG
fprintf(stderr,"%s(%d): |%s|\n",tokenname(token),token,ncbytescontents(parser->yytext));
#endif
    } /*for(;;)*/

done:
    parser->token = token;
    return token;
}

/*
@param text of the aws credentials file
@param profiles list of form struct AWSprofile (see ncauth.h)
*/

#define LBR '['
#define RBR ']'

static int
awsparse(const char* text, NClist* profiles)
{
    size_t i;
    int stat = NC_NOERR;
    size_t len;
    AWSparser* parser = NULL;
    struct AWSprofile* profile = NULL;
    int token;
    char* key = NULL;
    char* value = NULL;

    if(text == NULL) text = "";

    parser = calloc(1,sizeof(AWSparser));
    if(parser == NULL)
	{stat = (NC_ENOMEM); goto done;}
    len = strlen(text);
    parser->text = (char*)malloc(len+1+1+1); /* double nul term plus leading EOL */
    if(parser->text == NULL)
	{stat = (NCTHROW(NC_EINVAL)); goto done;}
    parser->pos = parser->text;
    parser->pos[0] = '\n'; /* So we can test for comment unconditionally */
    parser->pos++;
    strcpy(parser->text+1,text);
    parser->pos += len;
    /* Double nul terminate */
    parser->pos[0] = '\0';
    parser->pos[1] = '\0';
    parser->pos = &parser->text[0]; /* reset */
    parser->yytext = ncbytesnew();
    parser->pushback = AWS_ERR;

    /* Do not need recursion, use simple loops */
    for(;;) {
        token = awslex(parser); /* make token always be defined */
	if(token ==  AWS_EOF) break; /* finished */
	if(token ==  AWS_EOL) {continue;} /* blank line */
	if(token != LBR) {stat = NCTHROW(NC_EINVAL); goto done;}
	/* parse [profile name] */
        token = awslex(parser);
	if(token != AWS_WORD) {stat = NCTHROW(NC_EINVAL); goto done;}
	assert(profile == NULL);
	if((profile = (struct AWSprofile*)calloc(1,sizeof(struct AWSprofile)))==NULL)
	    {stat = NC_ENOMEM; goto done;}
	profile->name = ncbytesextract(parser->yytext);
	profile->entries = nclistnew();
        token = awslex(parser);
	if(token != RBR) {stat = NCTHROW(NC_EINVAL); goto done;}
#ifdef PARSEDEBUG
fprintf(stderr,">>> parse: profile=%s\n",profile->name);
#endif
	/* The fields can be in any order */
	for(;;) {
	    struct AWSentry* entry = NULL;
            token = awslex(parser);
	    if(token == AWS_EOL) {
	        continue; /* ignore empty lines */
	    } else if(token == AWS_EOF) {
	        break;
	    } else if(token == LBR) {/* start of next profile */
	        parser->pushback = token;
		break;
	    } else if(token ==  AWS_WORD) {
	    	key = ncbytesextract(parser->yytext);
		token = awslex(parser);
	        if(token != '=') {stat = NCTHROW(NC_EINVAL); goto done;}
	        token = awslex(parser);
		if(token != AWS_EOL && token != AWS_WORD) {stat = NCTHROW(NC_EINVAL); goto done;}
	        value = ncbytesextract(parser->yytext);
	        if((entry = (struct AWSentry*)calloc(1,sizeof(struct AWSentry)))==NULL)
	            {stat = NC_ENOMEM; goto done;}
	        entry->key = key; key = NULL;
    	        entry->value = value; value = NULL;
#ifdef PARSEDEBUG
fprintf(stderr,">>> parse: entry=(%s,%s)\n",entry->key,entry->value);
#endif
		nclistpush(profile->entries,entry); entry = NULL;
		if(token == AWS_WORD) token = awslex(parser); /* finish the line */
	    } else
	        {stat = NCTHROW(NC_EINVAL); goto done;}
	}

	/* If this profile already exists, then replace old one */
	for(i=0;i<nclistlength(profiles);i++) {
	    struct AWSprofile* p = (struct AWSprofile*)nclistget(profiles,i);
	    if(strcasecmp(p->name,profile->name)==0) {
		nclistset(profiles,i,profile);
                profile = NULL;
		/* reclaim old one */
		freeprofile(p);
		break;
	    }
	}
	if(profile) nclistpush(profiles,profile);
	profile = NULL;
    }

done:
    if(profile) freeprofile(profile);
    nullfree(key);
    nullfree(value);
    if(parser != NULL) {
	nullfree(parser->text);
	ncbytesfree(parser->yytext);
	free(parser);
    }
    return (stat);
}

static void
freeentry(struct AWSentry* e)
{
    if(e) {
#ifdef AWSDEBUG
fprintf(stderr,">>> freeentry: key=%p value=%p\n",e->key,e->value);
#endif
        nullfree(e->key);
        nullfree(e->value);
        nullfree(e);
    }
}

static void
freeprofile(struct AWSprofile* profile)
{
    if(profile) {
	size_t i;
#ifdef AWSDEBUG
fprintf(stderr,">>> freeprofile: %s\n",profile->name);
#endif
	for(i=0;i<nclistlength(profile->entries);i++) {
	    struct AWSentry* e = (struct AWSentry*)nclistget(profile->entries,i);
	    freeentry(e);
	}
        nclistfree(profile->entries);
	nullfree(profile->name);
	nullfree(profile);
    }
}

static void
freeprofilelist(NClist* profiles)
{
    if(profiles) {
	size_t i;
	for(i=0;i<nclistlength(profiles);i++) {
	    struct AWSprofile* p = (struct AWSprofile*)nclistget(profiles,i);
	    freeprofile(p);
	}
	nclistfree(profiles);
    }
}

/* Find, load, and parse the aws config &/or credentials file */
static int
aws_load_credentials(NCglobalstate* gstate)
{
    int stat = NC_NOERR;
    NClist* profiles = nclistnew();
    const char** awscfg = awsconfigfiles;
    const char* aws_root = getenv(NC_TEST_AWS_DIR);
    NCbytes* buf = ncbytesnew();
    char path[8192];

    /* add a "no" credentials */
    {
	struct AWSprofile* noprof = (struct AWSprofile*)calloc(1,sizeof(struct AWSprofile));
	noprof->name = strdup("no");
	noprof->entries = nclistnew();
	nclistpush(profiles,noprof); noprof = NULL;
    }

    for(;*awscfg;awscfg++) {
        /* Construct the path ${HOME}/<file> or Windows equivalent. */
	const char* cfg = *awscfg;

        snprintf(path,sizeof(path),"%s%s%s",
	    (aws_root?aws_root:gstate->home),
	    (*cfg == '/'?"":"/"),
	    cfg);
	ncbytesclear(buf);
        if((stat=NC_readfile(path,buf))) {
            nclog(NCLOGWARN, "Could not open file: %s",path);
        } else {
            /* Parse the credentials file */
	    const char* text = ncbytescontents(buf);
            if((stat = awsparse(text,profiles))) goto done;
	}
    }
  
    /* add a "none" credentials */
    {
	struct AWSprofile* noprof = (struct AWSprofile*)calloc(1,sizeof(struct AWSprofile));
    if(noprof == NULL) {stat = NC_ENOMEM; goto done;}
	noprof->name = strdup("none");
	noprof->entries = nclistnew();
	nclistpush(profiles,noprof); noprof = NULL;
    }

    if(gstate->rcinfo->s3profiles)
        freeprofilelist(gstate->rcinfo->s3profiles);
    gstate->rcinfo->s3profiles = profiles; profiles = NULL;

#ifdef AWSDEBUG
    {int i,j;
	fprintf(stderr,">>> profiles:\n");
	for(i=0;i<nclistlength(gstate->rcinfo->s3profiles);i++) {
	    struct AWSprofile* p = (struct AWSprofile*)nclistget(gstate->rcinfo->s3profiles,i);
	    fprintf(stderr,"    [%s]",p->name);
	    for(j=0;j<nclistlength(p->entries);j++) {
	        struct AWSentry* e = (struct AWSentry*)nclistget(p->entries,j);
		if(strcmp(e->key,"aws_access_key_id")
		    fprintf(stderr," %s=%d",e->key,(int)strlen(e->value));
		else if(strcmp(e->key,"aws_secret_access_key")
		    fprintf(stderr," %s=%d",e->key,(int)strlen(e->value));
		else fprintf(stderr," %s=%s",e->key,e->value);
	    }
            fprintf(stderr,"\n");
	}
    }
#endif

done:
    ncbytesfree(buf);
    freeprofilelist(profiles);
    return stat;
}

/* Lookup a profile by name;
@param profilename to lookup
@param profilep return the matching profile; null if profile not found
@return NC_NOERR if no error
@return other error
*/

int
NC_authgets3profile(const char* profilename, struct AWSprofile** profilep)
{
    int stat = NC_NOERR;
    size_t i;
    NCglobalstate* gstate = NC_getglobalstate();

    for(i=0;i<nclistlength(gstate->rcinfo->s3profiles);i++) {
	struct AWSprofile* profile = (struct AWSprofile*)nclistget(gstate->rcinfo->s3profiles,i);
	if(strcmp(profilename,profile->name)==0)
	    {if(profilep) {*profilep = profile; goto done;}}
    }
    if(profilep) *profilep = NULL; /* not found */
done:
    return stat;
}

/**
@param profile name of profile
@param key key to search for in profile
@param value place to store the value if key is found; NULL if not found
@return NC_NOERR if key is found, Some other error otherwise.
*/

int
NC_s3profilelookup(const char* profile, const char* key, const char** valuep)
{
    size_t i;
    int stat = NC_NOERR;
    struct AWSprofile* awsprof = NULL;
    const char* value = NULL;

    if(profile == NULL) return NC_ES3;
    if((stat=NC_authgets3profile(profile,&awsprof))==NC_NOERR && awsprof != NULL) {
        for(i=0;i<nclistlength(awsprof->entries);i++) {
	    struct AWSentry* entry = (struct AWSentry*)nclistget(awsprof->entries,i);
	    if(strcasecmp(entry->key,key)==0) {
		value = entry->value;
	        break;
	    }
	}
    }
    if(valuep) *valuep = value;
    return stat;
}
>>>>>>> 66622124
<|MERGE_RESOLUTION|>--- conflicted
+++ resolved
@@ -745,503 +745,4 @@
     }
     fflush(stderr);
 }
-#endif
-<<<<<<< HEAD
-=======
-
-/**************************************************/
-/*
-Get the current active profile. The priority order is as follows:
-1. aws.profile key in mode flags
-2. aws.profile in .rc entries
-4. "default"
-5. "no" -- meaning do not use any profile => no secret key
-
-@param uri uri with mode flags, may be NULL
-@param profilep return profile name here or NULL if none found
-@return NC_NOERR if no error.
-@return NC_EINVAL if something else went wrong.
-*/
-
-int
-NC_getactives3profile(NCURI* uri, const char** profilep)
-{
-    int stat = NC_NOERR;
-    const char* profile = NULL;
-    struct AWSprofile* ap = NULL;
-
-    profile = ncurifragmentlookup(uri,"aws.profile");
-    if(profile == NULL)
-        profile = NC_rclookupx(uri,"AWS.PROFILE");
-
-    if(profile == NULL) {
-        if((stat=NC_authgets3profile("default",&ap))) goto done;
-	if(ap) profile = "default";
-    }
-
-    if(profile == NULL) {
-        if((stat=NC_authgets3profile("no",&ap))) goto done;
-	if(ap) profile = "no";
-    }
-
-#ifdef AWSDEBUG
-    fprintf(stderr,">>> activeprofile = %s\n",(profile?profile:"null"));
-#endif
-    if(profilep) *profilep = profile;
-done:
-    return stat;
-}
-
-/*
-Get the current default region. The search order is as follows:
-1. aws.region key in mode flags
-2. aws.region in .rc entries
-3. aws_region key in current profile (only if profiles are being used)
-4. "us-east-1"
-
-@param uri uri with mode flags, may be NULL
-@param regionp return region name here or NULL if none found
-@return NC_NOERR if no error.
-@return NC_EINVAL if something else went wrong.
-*/
-
-int
-NC_getdefaults3region(NCURI* uri, const char** regionp)
-{
-    int stat = NC_NOERR;
-    const char* region = NULL;
-    const char* profile = NULL;
-
-    region = ncurifragmentlookup(uri,"aws.region");
-    if(region == NULL)
-        region = NC_rclookupx(uri,"AWS.REGION");
-    if(region == NULL) {/* See if we can find a profile */
-        if(NC_getactives3profile(uri,&profile)==NC_NOERR) {
-	    if(profile)
-	        (void)NC_s3profilelookup(profile,"aws_region",&region);
-	}
-    }
-    if(region == NULL)
-        region = "us-east-1";
-#ifdef AWSDEBUG
-    fprintf(stderr,">>> activeregion = %s\n",(region?region:"null"));
-#endif
-    if(regionp) *regionp = region;
-    return stat;
-}
-
-/**
-The .aws/config and .aws/credentials files
-are in INI format (https://en.wikipedia.org/wiki/INI_file).
-This format is not well defined, so the grammar used
-here is restrictive. Here, the term "profile" is the same
-as the INI term "section".
-
-The grammar used is as follows:
-
-Grammar:
-
-inifile: profilelist ;
-profilelist: profile | profilelist profile ;
-profile: '[' profilename ']' EOL entries ;
-entries: empty | entries entry ;
-entry:  WORD = WORD EOL ;
-profilename: WORD ;
-Lexical:
-WORD    sequence of printable characters - [ \[\]=]+
-EOL	'\n' | ';'
-
-Note:
-1. The semicolon at beginning of a line signals a comment.
-2. # comments are not allowed
-3. Duplicate profiles or keys are ignored.
-4. Escape characters are not supported.
-*/
-
-#define AWS_EOF (-1)
-#define AWS_ERR (0)
-#define AWS_WORD (0x10001)
-#define AWS_EOL (0x10002)
-
-#ifdef LEXDEBUG
-static const char*
-tokenname(int token)
-{
-    static char num[32];
-    switch(token) {
-    case AWS_EOF: return "EOF";
-    case AWS_ERR: return "ERR";
-    case AWS_WORD: return "WORD";
-    default: snprintf(num,sizeof(num),"%d",token); return num;
-    }
-    return "UNKNOWN";
-}
-#endif
-
-typedef struct AWSparser {
-    char* text;
-    char* pos;
-    size_t yylen; /* |yytext| */
-    NCbytes* yytext;
-    int token; /* last token found */
-    int pushback; /* allow 1-token pushback */
-} AWSparser;
-
-static int
-awslex(AWSparser* parser)
-{
-    int c;
-    int token = 0;
-    char* start;
-    size_t count;
-
-    parser->token = AWS_ERR;
-    ncbytesclear(parser->yytext);
-    ncbytesnull(parser->yytext);
-
-    if(parser->pushback != AWS_ERR) {
-	token = parser->pushback;
-	parser->pushback = AWS_ERR;
-	goto done;
-    }
-
-    while(token == 0) { /* avoid need to goto when retrying */
-	c = *parser->pos;
-	if(c == '\0') {
-	    token = AWS_EOF;
-	} else if(c == '\n') {
-	    parser->pos++;
-	    token = AWS_EOL;
-	} else if(c <= ' ' || c == '\177') {
-	    parser->pos++;
-	    continue; /* ignore whitespace */
-	} else if(c == ';') {
-	    char* p = parser->pos - 1;
-	    if(*p == '\n') {
-	        /* Skip comment */
-	        do {p++;} while(*p != '\n' && *p != '\0');
-	        parser->pos = p;
-	        token = (*p == '\n'?AWS_EOL:AWS_EOF);
-	    } else {
-	        token = ';';
-	        ncbytesappend(parser->yytext,';');
-		parser->pos++;
-	    }
-	} else if(c == '[' || c == ']' || c == '=') {
-	    ncbytesappend(parser->yytext,c);
-    	    ncbytesnull(parser->yytext);
-	    token = c;
-	    parser->pos++;
-	} else { /*Assume a word*/
-	    start = parser->pos;
-	    for(;;) {
-		c = *parser->pos++;
-	        if(c <= ' ' || c == '\177' || c == '[' || c == ']' || c == '=') break; /* end of word */
-	    }
-	    /* Pushback last char */
-	    parser->pos--;
-	    count = ((parser->pos) - start);
-	    ncbytesappendn(parser->yytext,start,count);
-	    ncbytesnull(parser->yytext);
-	    token = AWS_WORD;
-	}
-#ifdef LEXDEBUG
-fprintf(stderr,"%s(%d): |%s|\n",tokenname(token),token,ncbytescontents(parser->yytext));
-#endif
-    } /*for(;;)*/
-
-done:
-    parser->token = token;
-    return token;
-}
-
-/*
-@param text of the aws credentials file
-@param profiles list of form struct AWSprofile (see ncauth.h)
-*/
-
-#define LBR '['
-#define RBR ']'
-
-static int
-awsparse(const char* text, NClist* profiles)
-{
-    size_t i;
-    int stat = NC_NOERR;
-    size_t len;
-    AWSparser* parser = NULL;
-    struct AWSprofile* profile = NULL;
-    int token;
-    char* key = NULL;
-    char* value = NULL;
-
-    if(text == NULL) text = "";
-
-    parser = calloc(1,sizeof(AWSparser));
-    if(parser == NULL)
-	{stat = (NC_ENOMEM); goto done;}
-    len = strlen(text);
-    parser->text = (char*)malloc(len+1+1+1); /* double nul term plus leading EOL */
-    if(parser->text == NULL)
-	{stat = (NCTHROW(NC_EINVAL)); goto done;}
-    parser->pos = parser->text;
-    parser->pos[0] = '\n'; /* So we can test for comment unconditionally */
-    parser->pos++;
-    strcpy(parser->text+1,text);
-    parser->pos += len;
-    /* Double nul terminate */
-    parser->pos[0] = '\0';
-    parser->pos[1] = '\0';
-    parser->pos = &parser->text[0]; /* reset */
-    parser->yytext = ncbytesnew();
-    parser->pushback = AWS_ERR;
-
-    /* Do not need recursion, use simple loops */
-    for(;;) {
-        token = awslex(parser); /* make token always be defined */
-	if(token ==  AWS_EOF) break; /* finished */
-	if(token ==  AWS_EOL) {continue;} /* blank line */
-	if(token != LBR) {stat = NCTHROW(NC_EINVAL); goto done;}
-	/* parse [profile name] */
-        token = awslex(parser);
-	if(token != AWS_WORD) {stat = NCTHROW(NC_EINVAL); goto done;}
-	assert(profile == NULL);
-	if((profile = (struct AWSprofile*)calloc(1,sizeof(struct AWSprofile)))==NULL)
-	    {stat = NC_ENOMEM; goto done;}
-	profile->name = ncbytesextract(parser->yytext);
-	profile->entries = nclistnew();
-        token = awslex(parser);
-	if(token != RBR) {stat = NCTHROW(NC_EINVAL); goto done;}
-#ifdef PARSEDEBUG
-fprintf(stderr,">>> parse: profile=%s\n",profile->name);
-#endif
-	/* The fields can be in any order */
-	for(;;) {
-	    struct AWSentry* entry = NULL;
-            token = awslex(parser);
-	    if(token == AWS_EOL) {
-	        continue; /* ignore empty lines */
-	    } else if(token == AWS_EOF) {
-	        break;
-	    } else if(token == LBR) {/* start of next profile */
-	        parser->pushback = token;
-		break;
-	    } else if(token ==  AWS_WORD) {
-	    	key = ncbytesextract(parser->yytext);
-		token = awslex(parser);
-	        if(token != '=') {stat = NCTHROW(NC_EINVAL); goto done;}
-	        token = awslex(parser);
-		if(token != AWS_EOL && token != AWS_WORD) {stat = NCTHROW(NC_EINVAL); goto done;}
-	        value = ncbytesextract(parser->yytext);
-	        if((entry = (struct AWSentry*)calloc(1,sizeof(struct AWSentry)))==NULL)
-	            {stat = NC_ENOMEM; goto done;}
-	        entry->key = key; key = NULL;
-    	        entry->value = value; value = NULL;
-#ifdef PARSEDEBUG
-fprintf(stderr,">>> parse: entry=(%s,%s)\n",entry->key,entry->value);
-#endif
-		nclistpush(profile->entries,entry); entry = NULL;
-		if(token == AWS_WORD) token = awslex(parser); /* finish the line */
-	    } else
-	        {stat = NCTHROW(NC_EINVAL); goto done;}
-	}
-
-	/* If this profile already exists, then replace old one */
-	for(i=0;i<nclistlength(profiles);i++) {
-	    struct AWSprofile* p = (struct AWSprofile*)nclistget(profiles,i);
-	    if(strcasecmp(p->name,profile->name)==0) {
-		nclistset(profiles,i,profile);
-                profile = NULL;
-		/* reclaim old one */
-		freeprofile(p);
-		break;
-	    }
-	}
-	if(profile) nclistpush(profiles,profile);
-	profile = NULL;
-    }
-
-done:
-    if(profile) freeprofile(profile);
-    nullfree(key);
-    nullfree(value);
-    if(parser != NULL) {
-	nullfree(parser->text);
-	ncbytesfree(parser->yytext);
-	free(parser);
-    }
-    return (stat);
-}
-
-static void
-freeentry(struct AWSentry* e)
-{
-    if(e) {
-#ifdef AWSDEBUG
-fprintf(stderr,">>> freeentry: key=%p value=%p\n",e->key,e->value);
-#endif
-        nullfree(e->key);
-        nullfree(e->value);
-        nullfree(e);
-    }
-}
-
-static void
-freeprofile(struct AWSprofile* profile)
-{
-    if(profile) {
-	size_t i;
-#ifdef AWSDEBUG
-fprintf(stderr,">>> freeprofile: %s\n",profile->name);
-#endif
-	for(i=0;i<nclistlength(profile->entries);i++) {
-	    struct AWSentry* e = (struct AWSentry*)nclistget(profile->entries,i);
-	    freeentry(e);
-	}
-        nclistfree(profile->entries);
-	nullfree(profile->name);
-	nullfree(profile);
-    }
-}
-
-static void
-freeprofilelist(NClist* profiles)
-{
-    if(profiles) {
-	size_t i;
-	for(i=0;i<nclistlength(profiles);i++) {
-	    struct AWSprofile* p = (struct AWSprofile*)nclistget(profiles,i);
-	    freeprofile(p);
-	}
-	nclistfree(profiles);
-    }
-}
-
-/* Find, load, and parse the aws config &/or credentials file */
-static int
-aws_load_credentials(NCglobalstate* gstate)
-{
-    int stat = NC_NOERR;
-    NClist* profiles = nclistnew();
-    const char** awscfg = awsconfigfiles;
-    const char* aws_root = getenv(NC_TEST_AWS_DIR);
-    NCbytes* buf = ncbytesnew();
-    char path[8192];
-
-    /* add a "no" credentials */
-    {
-	struct AWSprofile* noprof = (struct AWSprofile*)calloc(1,sizeof(struct AWSprofile));
-	noprof->name = strdup("no");
-	noprof->entries = nclistnew();
-	nclistpush(profiles,noprof); noprof = NULL;
-    }
-
-    for(;*awscfg;awscfg++) {
-        /* Construct the path ${HOME}/<file> or Windows equivalent. */
-	const char* cfg = *awscfg;
-
-        snprintf(path,sizeof(path),"%s%s%s",
-	    (aws_root?aws_root:gstate->home),
-	    (*cfg == '/'?"":"/"),
-	    cfg);
-	ncbytesclear(buf);
-        if((stat=NC_readfile(path,buf))) {
-            nclog(NCLOGWARN, "Could not open file: %s",path);
-        } else {
-            /* Parse the credentials file */
-	    const char* text = ncbytescontents(buf);
-            if((stat = awsparse(text,profiles))) goto done;
-	}
-    }
-  
-    /* add a "none" credentials */
-    {
-	struct AWSprofile* noprof = (struct AWSprofile*)calloc(1,sizeof(struct AWSprofile));
-    if(noprof == NULL) {stat = NC_ENOMEM; goto done;}
-	noprof->name = strdup("none");
-	noprof->entries = nclistnew();
-	nclistpush(profiles,noprof); noprof = NULL;
-    }
-
-    if(gstate->rcinfo->s3profiles)
-        freeprofilelist(gstate->rcinfo->s3profiles);
-    gstate->rcinfo->s3profiles = profiles; profiles = NULL;
-
-#ifdef AWSDEBUG
-    {int i,j;
-	fprintf(stderr,">>> profiles:\n");
-	for(i=0;i<nclistlength(gstate->rcinfo->s3profiles);i++) {
-	    struct AWSprofile* p = (struct AWSprofile*)nclistget(gstate->rcinfo->s3profiles,i);
-	    fprintf(stderr,"    [%s]",p->name);
-	    for(j=0;j<nclistlength(p->entries);j++) {
-	        struct AWSentry* e = (struct AWSentry*)nclistget(p->entries,j);
-		if(strcmp(e->key,"aws_access_key_id")
-		    fprintf(stderr," %s=%d",e->key,(int)strlen(e->value));
-		else if(strcmp(e->key,"aws_secret_access_key")
-		    fprintf(stderr," %s=%d",e->key,(int)strlen(e->value));
-		else fprintf(stderr," %s=%s",e->key,e->value);
-	    }
-            fprintf(stderr,"\n");
-	}
-    }
-#endif
-
-done:
-    ncbytesfree(buf);
-    freeprofilelist(profiles);
-    return stat;
-}
-
-/* Lookup a profile by name;
-@param profilename to lookup
-@param profilep return the matching profile; null if profile not found
-@return NC_NOERR if no error
-@return other error
-*/
-
-int
-NC_authgets3profile(const char* profilename, struct AWSprofile** profilep)
-{
-    int stat = NC_NOERR;
-    size_t i;
-    NCglobalstate* gstate = NC_getglobalstate();
-
-    for(i=0;i<nclistlength(gstate->rcinfo->s3profiles);i++) {
-	struct AWSprofile* profile = (struct AWSprofile*)nclistget(gstate->rcinfo->s3profiles,i);
-	if(strcmp(profilename,profile->name)==0)
-	    {if(profilep) {*profilep = profile; goto done;}}
-    }
-    if(profilep) *profilep = NULL; /* not found */
-done:
-    return stat;
-}
-
-/**
-@param profile name of profile
-@param key key to search for in profile
-@param value place to store the value if key is found; NULL if not found
-@return NC_NOERR if key is found, Some other error otherwise.
-*/
-
-int
-NC_s3profilelookup(const char* profile, const char* key, const char** valuep)
-{
-    size_t i;
-    int stat = NC_NOERR;
-    struct AWSprofile* awsprof = NULL;
-    const char* value = NULL;
-
-    if(profile == NULL) return NC_ES3;
-    if((stat=NC_authgets3profile(profile,&awsprof))==NC_NOERR && awsprof != NULL) {
-        for(i=0;i<nclistlength(awsprof->entries);i++) {
-	    struct AWSentry* entry = (struct AWSentry*)nclistget(awsprof->entries,i);
-	    if(strcasecmp(entry->key,key)==0) {
-		value = entry->value;
-	        break;
-	    }
-	}
-    }
-    if(valuep) *valuep = value;
-    return stat;
-}
->>>>>>> 66622124
+#endif