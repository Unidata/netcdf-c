# Copyright 1993, 1994, 1995, 1996, 1997, 1998, 1999, 2000, 2001, 2002,
# 2003, 2004, 2005, 2006, 2007, 2008, 2009, 2010, 2011, 2012, 2013, 2014,
# 2015, 2016, 2017, 2018
# University Corporation for Atmospheric Research/Unidata.

# See netcdf-c/COPYRIGHT file for more info.
SET(libdispatch_SOURCES dparallel.c dcopy.c dfile.c ddim.c datt.c dattinq.c dattput.c dattget.c derror.c dvar.c dvarget.c dvarput.c dvarinq.c ddispatch.c nclog.c dstring.c dutf8.c dinternal.c doffsets.c ncuri.c nclist.c ncbytes.c nchashmap.c nctime.c nc.c nclistmgr.c utf8proc.h utf8proc.c dpathmgr.c dutil.c drc.c dauth.c dreadonly.c dnotnc4.c dnotnc3.c daux.c dinfermodel.c
<<<<<<< HEAD
dcrc32.c dcrc32.h dcrc64.c ncexhash.c ncxcache.c ncjson.c ezxml.c ezxml_extra.c)
=======
dcrc32.c dcrc32.h dcrc64.c ncexhash.c ncxcache.c ncjson.c ezxml.c)
>>>>>>> 783dc54d

# Netcdf-4 only functions. Must be defined even if not used
SET(libdispatch_SOURCES ${libdispatch_SOURCES} dgroup.c dvlen.c dcompound.c dtype.c denum.c dopaque.c dfilter.c)

IF(BUILD_V2)
  SET(libdispatch_SOURCES ${libdispatch_SOURCES} dv2i.c)
ENDIF(BUILD_V2)

IF(ENABLE_BYTERANGE)
  SET(libdispatch_SOURCES ${libdispatch_SOURCES} dhttp.c)
ENDIF(ENABLE_BYTERANGE)

add_library(dispatch OBJECT ${libdispatch_SOURCES})
IF(MPI_C_INCLUDE_PATH)
    target_include_directories(dispatch PUBLIC ${MPI_C_INCLUDE_PATH})
ENDIF(MPI_C_INCLUDE_PATH)

IF(MPI_C_LIBRARIES)
    target_link_libraries(dispatch PUBLIC ${MPI_C_LIBRARIES})
ENDIF(MPI_C_LIBRARIES)

FILE(GLOB CUR_EXTRA_DIST RELATIVE ${CMAKE_CURRENT_SOURCE_DIR} ${CMAKE_CURRENT_SOURCE_DIR}/*.h ${CMAKE_CURRENT_SOURCE_DIR}/*.c)
SET(CUR_EXTRA_DIST ${CUR_EXTRA_DIST} CMakeLists.txt Makefile.am)
ADD_EXTRA_DIST("${CUR_EXTRA_DIST}")<|MERGE_RESOLUTION|>--- conflicted
+++ resolved
@@ -5,11 +5,7 @@
 
 # See netcdf-c/COPYRIGHT file for more info.
 SET(libdispatch_SOURCES dparallel.c dcopy.c dfile.c ddim.c datt.c dattinq.c dattput.c dattget.c derror.c dvar.c dvarget.c dvarput.c dvarinq.c ddispatch.c nclog.c dstring.c dutf8.c dinternal.c doffsets.c ncuri.c nclist.c ncbytes.c nchashmap.c nctime.c nc.c nclistmgr.c utf8proc.h utf8proc.c dpathmgr.c dutil.c drc.c dauth.c dreadonly.c dnotnc4.c dnotnc3.c daux.c dinfermodel.c
-<<<<<<< HEAD
-dcrc32.c dcrc32.h dcrc64.c ncexhash.c ncxcache.c ncjson.c ezxml.c ezxml_extra.c)
-=======
 dcrc32.c dcrc32.h dcrc64.c ncexhash.c ncxcache.c ncjson.c ezxml.c)
->>>>>>> 783dc54d
 
 # Netcdf-4 only functions. Must be defined even if not used
 SET(libdispatch_SOURCES ${libdispatch_SOURCES} dgroup.c dvlen.c dcompound.c dtype.c denum.c dopaque.c dfilter.c)
