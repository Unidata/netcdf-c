# Copyright 1993, 1994, 1995, 1996, 1997, 1998, 1999, 2000, 2001, 2002,
# 2003, 2004, 2005, 2006, 2007, 2008, 2009, 2010, 2011, 2012, 2013, 2014,
# 2015, 2016, 2017, 2018
# University Corporation for Atmospheric Research/Unidata.

# See netcdf-c/COPYRIGHT file for more info.
add_library(dispatch OBJECT)

target_sources(dispatch 
  PRIVATE
    dcopy.c dfile.c ddim.c datt.c dattinq.c dattput.c dattget.c derror.c dvar.c dvarget.c dvarput.c dvarinq.c ddispatch.c nclog.c dstring.c dutf8.c dinternal.c doffsets.c ncuri.c nclist.c ncbytes.c nchashmap.c nctime.c nc.c nclistmgr.c utf8proc.h utf8proc.c dpathmgr.c dutil.c drc.c dauth.c dreadonly.c dnotnc4.c dnotnc3.c dinfermodel.c
    daux.c dinstance.c dinstance_intern.c
    dcrc32.c dcrc32.h dcrc64.c ncexhash.c ncxcache.c ncjson.c ds3util.c dparallel.c dmissing.c
)

if (ENABLE_DLL)
  target_compile_definitions(dispatch PRIVATE DLL_NETCDF DLL_EXPORT)
endif()

## 
# Turn off inclusion of particular files when using the cmake-native
# option to turn on Unity Builds.  
#
# For more information, see:
#  * https://github.com/Unidata/netcdf-c/pull/2839/
#  * https://cmake.org/cmake/help/latest/prop_tgt/UNITY_BUILD.html
#  * https://cmake.org/cmake/help/latest/prop_tgt/UNITY_BUILD_MODE.html#prop_tgt:UNITY_BUILD_MODE
##
set_property(SOURCE dinstance_intern.c dinstance.c dvarput.c
  PROPERTY
    SKIP_UNITY_BUILD_INCLUSION ON)

# Netcdf-4 only functions. Must be defined even if not used
target_sources(dispatch
  PRIVATE
    dgroup.c dvlen.c dcompound.c dtype.c denum.c dopaque.c dfilter.c
)

if(BUILD_V2)
  target_sources(dispatch
    PRIVATE
      dv2i.c
  )
endif(BUILD_V2)

if(ENABLE_BYTERANGE)
  target_sources(dispatch
    PRIVATE
      dhttp.c
  )
ENDIF(ENABLE_BYTERANGE)

IF(ENABLE_S3)
  if(ENABLE_S3_INTERNAL)
    target_sources(dispatch
      PRIVATE
        ncs3sdk_h5.c nch5s3comms.c nch5s3comms.h nccurl_sha256.c nccurl_sha256.h nccurl_hmac.c nccurl_hmac.h nccurl_setup.h
    )
  else()
    target_sources(dispatch
      PRIVATE
        ncs3sdk_aws.cpp awsincludes.h 
    )
  endif()
endif()

if(REGEDIT)
  target_sources(dispatch
    PRIVATE
      dreg.c
  )
endif(REGEDIT)


if (USE_HDF5)
  target_link_libraries(dispatch PRIVATE HDF5::HDF5)
endif(USE_HDF5)

if(STATUS_PARALLEL)
    target_link_libraries(dispatch PUBLIC MPI::MPI_C)
endif(STATUS_PARALLEL)

<<<<<<< HEAD
if (ENABLE_PNETCDF)
    target_link_libraries(dispatch PUBLIC PNETCDF::PNETCDF)
endif()

IF(ENABLE_NCZARR)
=======
if(ENABLE_NCZARR)
>>>>>>> 1f56e5d8
    target_include_directories(dispatch PUBLIC ../libnczarr)
endif(ENABLE_NCZARR)

if(ENABLE_S3)
  if(ENABLE_S3_AWS)
    target_include_directories(dispatch PUBLIC ${AWSSDK_INCLUDE_DIRS})
    if(NOT MSVC)
      target_compile_features(dispatch PUBLIC cxx_std_11)
    endif()
  else()
    target_include_directories(dispatch PUBLIC ../libncxml)
  endif()
endif()

if(ENABLE_TESTS)
    BUILD_BIN_TEST(ncrandom)
endif()

file(GLOB CUR_EXTRA_DIST RELATIVE ${CMAKE_CURRENT_SOURCE_DIR} ${CMAKE_CURRENT_SOURCE_DIR}/*.h ${CMAKE_CURRENT_SOURCE_DIR}/*.c)
set(CUR_EXTRA_DIST ${CUR_EXTRA_DIST} CMakeLists.txt Makefile.am)
ADD_EXTRA_DIST("${CUR_EXTRA_DIST}")<|MERGE_RESOLUTION|>--- conflicted
+++ resolved
@@ -80,15 +80,11 @@
     target_link_libraries(dispatch PUBLIC MPI::MPI_C)
 endif(STATUS_PARALLEL)
 
-<<<<<<< HEAD
 if (ENABLE_PNETCDF)
     target_link_libraries(dispatch PUBLIC PNETCDF::PNETCDF)
 endif()
 
 IF(ENABLE_NCZARR)
-=======
-if(ENABLE_NCZARR)
->>>>>>> 1f56e5d8
     target_include_directories(dispatch PUBLIC ../libnczarr)
 endif(ENABLE_NCZARR)
 
