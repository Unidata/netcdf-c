<<<<<<< HEAD
SET(libdispatch_SOURCES dparallel.c dcopy.c dfile.c ddim.c datt.c dattinq.c dattput.c dattget.c derror.c dvar.c dvarget.c dvarput.c dvarinq.c ddispatch.c nclog.c dstring.c dutf8.c dinternal.c doffsets.c ncuri.c nclist.c ncbytes.c nchashmap.c nctime.c nc.c nclistmgr.c utf8proc.h utf8proc.c dwinpath.c dutil.c drc.c dauth.c dreadonly.c dnotnc4.c dnotnc3.c)
=======
SET(libdispatch_SOURCES dparallel.c dcopy.c dfile.c ddim.c datt.c dattinq.c dattput.c dattget.c derror.c dvar.c dvarget.c dvarput.c dvarinq.c ddispatch.c nclog.c dstring.c dutf8.c dinternal.c doffsets.c ncuri.c nclist.c ncbytes.c nchashmap.c nctime.c nc.c nclistmgr.c utf8proc.h utf8proc.c dwinpath.c dutil.c drc.c dauth.c crc32.c)
>>>>>>> 8b97f22e

IF(USE_NETCDF4)
  SET(libdispatch_SOURCES ${libdispatch_SOURCES} dgroup.c dvlen.c dcompound.c dtype.c denum.c dopaque.c ncaux.c dfilter.c)
ENDIF(USE_NETCDF4)

IF(BUILD_V2)
  SET(libdispatch_SOURCES ${libdispatch_SOURCES} dv2i.c)
ENDIF(BUILD_V2)

add_library(dispatch OBJECT ${libdispatch_SOURCES})

FILE(GLOB CUR_EXTRA_DIST RELATIVE ${CMAKE_CURRENT_SOURCE_DIR} ${CMAKE_CURRENT_SOURCE_DIR}/*.h ${CMAKE_CURRENT_SOURCE_DIR}/*.c)
SET(CUR_EXTRA_DIST ${CUR_EXTRA_DIST} CMakeLists.txt Makefile.am)
ADD_EXTRA_DIST("${CUR_EXTRA_DIST}")<|MERGE_RESOLUTION|>--- conflicted
+++ resolved
@@ -1,8 +1,4 @@
-<<<<<<< HEAD
-SET(libdispatch_SOURCES dparallel.c dcopy.c dfile.c ddim.c datt.c dattinq.c dattput.c dattget.c derror.c dvar.c dvarget.c dvarput.c dvarinq.c ddispatch.c nclog.c dstring.c dutf8.c dinternal.c doffsets.c ncuri.c nclist.c ncbytes.c nchashmap.c nctime.c nc.c nclistmgr.c utf8proc.h utf8proc.c dwinpath.c dutil.c drc.c dauth.c dreadonly.c dnotnc4.c dnotnc3.c)
-=======
-SET(libdispatch_SOURCES dparallel.c dcopy.c dfile.c ddim.c datt.c dattinq.c dattput.c dattget.c derror.c dvar.c dvarget.c dvarput.c dvarinq.c ddispatch.c nclog.c dstring.c dutf8.c dinternal.c doffsets.c ncuri.c nclist.c ncbytes.c nchashmap.c nctime.c nc.c nclistmgr.c utf8proc.h utf8proc.c dwinpath.c dutil.c drc.c dauth.c crc32.c)
->>>>>>> 8b97f22e
+SET(libdispatch_SOURCES dparallel.c dcopy.c dfile.c ddim.c datt.c dattinq.c dattput.c dattget.c derror.c dvar.c dvarget.c dvarput.c dvarinq.c ddispatch.c nclog.c dstring.c dutf8.c dinternal.c doffsets.c ncuri.c nclist.c ncbytes.c nchashmap.c nctime.c nc.c nclistmgr.c utf8proc.h utf8proc.c dwinpath.c dutil.c drc.c dauth.c dreadonly.c dnotnc4.c dnotnc3.c crc32.c)
 
 IF(USE_NETCDF4)
   SET(libdispatch_SOURCES ${libdispatch_SOURCES} dgroup.c dvlen.c dcompound.c dtype.c denum.c dopaque.c ncaux.c dfilter.c)
