--- conflicted
+++ resolved
@@ -23,31 +23,11 @@
 
 
 /* Define vectors of zeros and ones for use with various nc_get_varX function*/
-const size_t nc_sizevector0[NC_MAX_VAR_DIMS];
-const size_t nc_sizevector1[NC_MAX_VAR_DIMS];
-const ptrdiff_t nc_ptrdiffvector1[NC_MAX_VAR_DIMS];
 const size_t NC_coord_zero[NC_MAX_VAR_DIMS];
 const size_t NC_coord_one[NC_MAX_VAR_DIMS];
+const ptrdiff_t NC_stride_one[NC_MAX_VAR_DIMS];
 
-<<<<<<< HEAD
-/* Define the known protocols and their manipulations */
-static const struct NCPROTOCOLLIST {
-    char* protocol;
-    char* substitute;
-    int   model;
-} ncprotolist[] = {
-    {"http",NULL,0},
-    {"https",NULL,0},
-    {"file",NULL,0},
-    {"dods","http",NC_FORMATX_DAP2},
-    {"dodss","https",NC_FORMATX_DAP2},
-    {"dap4","http",NC_FORMATX_DAP4},
-    {"dap4s","https",NC_FORMATX_DAP4},
-    {NULL,NULL,0} /* Terminate search */
-};
-=======
 NCRCglobalstate ncrc_globalstate;
->>>>>>> a25236ea
 
 /*
 static nc_type longtype = (sizeof(long) == sizeof(int)?NC_INT:NC_INT64);
@@ -62,16 +42,12 @@
     int i;
     NCRCglobalstate* globalstate = NULL;
 
-    globalstate = ncrc_getglobalstat(); /* will allocate and clear */
+    globalstate = ncrc_getglobalstate(); /* will allocate and clear */
 
     for(i=0;i<NC_MAX_VAR_DIMS;i++) {
-	nc_sizevector0[i] = 0;
-        nc_sizevector1[i] = 1;
-        nc_ptrdiffvector1[i] = 1;
-    }
-    for(i=0;i<NC_MAX_VAR_DIMS;i++) {
-	NC_coord_one[i] = 1;
-	NC_coord_zero[i] = 0;
+	((size_t*)NC_coord_one)[i] = 1;
+	((size_t*)NC_coord_zero)[i] = 0;
+	((ptrdiff_t*)NC_stride_one)[i] = 1;
     }
 
     /* Capture temp dir*/
@@ -144,9 +120,6 @@
 NCDISPATCH_finalize(void)
 {
     int status = NC_NOERR;
-    nullfree(globalstate->tempdir);
-    nullfree(globalstate->home);
-    NC_rcclear(&globalstate->rcinfo);
     ncrc_freeglobalstate();
     return status;
 }
