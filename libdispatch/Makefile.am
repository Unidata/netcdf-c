--- conflicted
+++ resolved
@@ -64,15 +64,13 @@
 libdispatch_la_SOURCES += dreg.c
 endif
 
-<<<<<<< HEAD
 if ENABLE_THREADSAFE
 libdispatch_la_SOURCES += dmutex.c
 endif
-=======
+
 # Support generation of 32-bit unsigned int random numbers
 noinst_PROGRAMS = ncrandom
 ncrandom_SOURCES = ncrandom.c
->>>>>>> 3e1280b2
 
 EXTRA_DIST = CMakeLists.txt ncsettings.hdr utf8proc_data.c XGetopt.c
 
