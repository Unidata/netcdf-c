## This is a automake file, part of Unidata's netCDF package.
# Copyright 2008, see the COPYRIGHT file for more information.

# This Makefile controls the building of the dispatch layer of the
# netCDF library. The dispatch layer decides whether to call the
# netcdf-classic code, netcdf-4 code, nc3 dap code, or nc4 dap
# code. It also contains code that sit above the dispatch layer, like
# the v2 API.

# Put together AM_CPPFLAGS and AM_LDFLAGS.
include $(top_srcdir)/lib_flags.am

# This is our output, the dispatch convenience library.
noinst_LTLIBRARIES = libdispatch.la
libdispatch_la_CPPFLAGS = ${AM_CPPFLAGS}

# The source files.
libdispatch_la_SOURCES = dcopy.c dfile.c ddim.c datt.c dattinq.c	\
dattput.c dattget.c derror.c dvar.c dvarget.c dvarput.c dvarinq.c	\
dinternal.c ddispatch.c dutf8.c nclog.c dstring.c ncuri.c nclist.c	\
ncbytes.c nchashmap.c nctime.c nc.c nclistmgr.c dauth.c doffsets.c	\
dpathmgr.c dutil.c dreadonly.c dnotnc4.c dnotnc3.c dinfermodel.c	\
daux.c dinstance.c dcrc32.c dcrc32.h dcrc64.c ncexhash.c ncxcache.c	\
ncjson.c ds3util.c dparallel.c dmissing.c

# Add the utf8 codebase
libdispatch_la_SOURCES += utf8proc.c utf8proc.h

# The rc code is currently only used by libdap2 and libdap4,
# but in the future, it will be expanded to be used as the
# general .rc file for the netcdf-c library. So, always compile it.
libdispatch_la_SOURCES += drc.c 

# Add functions only found in netCDF-4.
# They are always defined, even if they just return an error
libdispatch_la_SOURCES += dgroup.c dvlen.c dcompound.c dtype.c denum.c	\
dopaque.c dfilter.c

# Add V2 API convenience library if needed.
if BUILD_V2
noinst_LTLIBRARIES += libnetcdf2.la
libnetcdf2_la_SOURCES = dv2i.c
libnetcdf2_la_CPPFLAGS = ${AM_CPPFLAGS} -DDLL_EXPORT
endif # BUILD_V2

if ENABLE_BYTERANGE
libdispatch_la_SOURCES += dhttp.c
endif # ENABLE_BYTERANGE

if ENABLE_S3
if ENABLE_S3_INTERNAL
# Renamed to avoid conflicts with the HDF5 files
libdispatch_la_SOURCES += ncs3sdk_h5.c nch5s3comms.c nch5s3comms.h ncutil.h nccurl_setup.h \
			  nccurl_sha256.c nccurl_sha256.h nccurl_hmac.c nccurl_hmac.h
AM_CPPFLAGS += -I$(top_srcdir)/libncxml
libdispatch_la_CPPFLAGS += ${AM_CPPFLAGS}
else
libdispatch_la_SOURCES += ncs3sdk_aws.cpp awsincludes.h
AM_CXXFLAGS = -std=c++11
endif
endif

if REGEDIT
libdispatch_la_SOURCES += dreg.c
endif

if ENABLE_THREADSAFE
<<<<<<< HEAD
libdispatch_la_SOURCES += dmutex.c
=======
libdispatch_la_SOURCES += dthreaded.c
>>>>>>> 3e9eebed
endif

# Support generation of 32-bit unsigned int random numbers
noinst_PROGRAMS = ncrandom
ncrandom_SOURCES = ncrandom.c

EXTRA_DIST = CMakeLists.txt ncsettings.hdr utf8proc_data.c XGetopt.c

# Build ncsettings.c as follows:
# 1. copy ncsettings.hdr to ncsettings.c
# 2. append libnetcdf.settings to ncsettings.c after
#    processing it as follows:
#    1. convert tabs and cr to blanks
#    2. convert embedded double quote (") to escaped form (\").
#    3. append newline (\n) to each line
#    4. surround each line with double quotes.
# 3. finally, add a semicolon to the end of ncsettings.c
#    to complete the string constant.

ncsettings.c: $(top_srcdir)/libnetcdf.settings ncsettings.hdr
	rm -f ncsettings.c
	cat ncsettings.hdr > ncsettings.c
	tr '\t\r' '  ' <${top_srcdir}/libnetcdf.settings | \
	sed -e 's/"/\\"/g' | \
	sed -e 's/\(.*\)/\"\1\\n\"/' | \
	cat >> ncsettings.c
	echo ';' >> ncsettings.c

# Show what is needed to insert a new version of ezxml
# primary fix: The original ezxml.[ch] uses '//' comments;
# unpack and replace with '/*..*/'

REPO=https://downloads.sourceforge.net/project/ezxml/
EZXML=ezxml-0.8.6.tar.gz
ezxml::
	rm -fr ./ezxml ./ezxml.[ch] ./license.txt
	tar -zxf ./${EZXML}
	sed -e 's|//\(.*\)|/*\1*/|' <ezxml/ezxml.c >./ezxml.c
	sed -e 's|//\(.*\)|/*\1*/|' <ezxml/ezxml.h >./ezxml.h
	cp ezxml/license.txt .<|MERGE_RESOLUTION|>--- conflicted
+++ resolved
@@ -65,11 +65,7 @@
 endif
 
 if ENABLE_THREADSAFE
-<<<<<<< HEAD
-libdispatch_la_SOURCES += dmutex.c
-=======
 libdispatch_la_SOURCES += dthreaded.c
->>>>>>> 3e9eebed
 endif
 
 # Support generation of 32-bit unsigned int random numbers
