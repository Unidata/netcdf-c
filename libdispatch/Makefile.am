--- conflicted
+++ resolved
@@ -64,19 +64,15 @@
 libdispatch_la_SOURCES += dreg.c
 endif
 
-<<<<<<< HEAD
 if ENABLE_THREADSAFE
 libdispatch_la_SOURCES += dthreaded.c
 endif
 
-EXTRA_DIST=CMakeLists.txt ncsettings.hdr utf8proc_data.c XGetopt.c
-=======
 # Support generation of 32-bit unsigned int random numbers
 noinst_PROGRAMS = ncrandom
 ncrandom_SOURCES = ncrandom.c
 
 EXTRA_DIST = CMakeLists.txt ncsettings.hdr utf8proc_data.c XGetopt.c
->>>>>>> bfb8a31a
 
 # Build ncsettings.c as follows:
 # 1. copy ncsettings.hdr to ncsettings.c
