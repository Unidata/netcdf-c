/*
 *	Copyright 2018, University Corporation for Atmospheric Research
 *      See netcdf/COPYRIGHT file for copying and redistribution conditions.
 */
/* $Id: string.c,v 1.76 2010/05/26 21:43:33 dmh Exp $ */

#include "config.h"
#include <stdlib.h>
#include <stdio.h>
#include <string.h>
#include <ctype.h>
#include <assert.h>
#include "ncdispatch.h"
#include "rnd.h"
#include "ncutf8.h"

/* There are 3 levels of UTF8 checking: 1=> (exact)validating 2=>relaxed
   and 3=>very relaxed
*/
/* Use semi-relaxed check */
#define UTF8_CHECK 2

/*
 * Free string, and, if needed, its values.
 * Formerly
NC_free_string()
 */
void
free_NC_string(NC_string *ncstrp)
{
	if(ncstrp==NULL)
		return;
	free(ncstrp);
}


static int
nextUTF8(const char* cp)
{
    /*  The goal here is to recognize the length of each
	multibyte utf8 character sequence and skip it.
        Again, we assume that every non-ascii character is legal.
        We can define three possible tests of decreasing correctness
        (in the sense that the least correct will allow some sequences that
        are technically illegal UTF8).
        As Regular expressions they are as follows:
        1. most correct:
            UTF8   ([\xC2-\xDF][\x80-\xBF])                       \
                 | (\xE0[\xA0-\xBF][\x80-\xBF])                   \
                 | ([\xE1-\xEC][\x80-\xBF][\x80-\xBF])            \
                 | (\xED[\x80-\x9F][\x80-\xBF])                   \
                 | ([\xEE-\xEF][\x80-\xBF][\x80-\xBF])            \
                 | (\xF0[\x90-\xBF][\x80-\xBF][\x80-\xBF])        \
                 | ([\xF1-\xF3][\x80-\xBF][\x80-\xBF][\x80-\xBF]) \
                 | (\xF4[\x80-\x8F][\x80-\xBF][\x80-\xBF])        \

        2. partially relaxed:
            UTF8 ([\xC0-\xDF][\x80-\xBF])
                 |([\xE0-\xEF][\x80-\xBF][\x80-\xBF])
                 |([\xF0-\xF7][\x80-\xBF][\x80-\xBF][\x80-\xBF])

        3. The most relaxed version of UTF8:
            UTF8 ([\xC0-\xD6].)|([\xE0-\xEF]..)|([\xF0-\xF7]...)

        We use #2 here.

	The tests are derived from the table at
	    http://www.w3.org/2005/03/23-lex-U
    */

/* Define a test macro to test against a range */
#define RANGE(c,lo,hi) (((uchar)c) >= lo && ((uchar)c) <= hi)
/* Define a common RANGE */
#define RANGE0(c) RANGE(c,0x80,0xBF)

    int ch0;

    int skip = -1; /* assume failed */

    ch0 = (uchar)*cp;
    if(ch0 <= 0x7f) skip = 1; /* remove ascii case */
    else

#if UTF8_CHECK == 2
    /* Do relaxed validation check */
    if(RANGE(ch0,0xC0,0XDF)) {/* 2-bytes, but check */
        if(cp[1] != 0 && RANGE0(cp[1]))
		skip = 2; /* two bytes */
    } else if(RANGE(ch0,0xE0,0XEF)) {/* 3-bytes, but check */
        if(cp[1] != 0 && RANGE0(cp[1]) && cp[2] != 0 && RANGE0(cp[1]))
		skip = 3; /* three bytes */
    } else if(RANGE(ch0,0xF0,0XF7)) {/* 3-bytes, but check */
        if(cp[1] != 0 && RANGE0(cp[1]) && cp[2] != 0
           && RANGE0(cp[1]) && cp[3] != 0 && RANGE0(cp[1]))
		skip = 4; /* four bytes*/
    }
#elif UTF8_CHECK == 1
    /* Do exact validation check */
    if(RANGE(ch0,0xC2,0xDF)) {/* non-overlong 2-bytes */
	int ch1 = (uchar)cp[1];
	if(ch1 != 0 && RANGE0(ch1)) skip = 2;
    } else if((ch0 == 0xE0)) {/* 3-bytes, not overlong */
	int ch1 = (uchar)cp[1];
	if(ch1 != 0 && RANGE(ch1,0xA0,0xBF)) {
	    int ch2 = (uchar)cp[2];
	    if(ch2 != 0 && RANGE0(ch2)) skip = 3;
    } else if((ch0 == 0xED)) {/* 3-bytes minus surrogates */
	int ch1 = (uchar)cp[1];
	if(ch1 != 0 && RANGE(ch1,0x80,0x9f)) {
	    int ch2 = (uchar)cp[2];
	    if(ch2 != 0 && RANGE0(ch2)) skip = 3;
    } else if(RANGE(ch0,0xE1,0xEC) || ch0 == 0xEE || ch0 == 0xEF)
	int ch1 = (uchar)cp[1];
	if(ch1 != 0 && RANGE0(ch1)) {
	    int ch2 = (uchar)cp[2];
	    if(ch2 != 0 && RANGE0(ch2)) skip = 3;
	}
    } else if((ch0 == 0xF0)) {/* planes 1-3 */
	int ch1 = (uchar)cp[1];
	if(ch1 != 0 && RANGE(ch1,0x90,0xBF) {
	    int ch2 = (uchar)cp[2];
	    if(ch2 != 0 && RANGE0(ch2)) {
	        int ch3 = (uchar)cp[3];
	        if(ch3 != 0 && RANGE0(ch3)) skip = 4;
	    }
	}
    } else if((ch0 == 0xF4)) {/* plane 16 */
	int ch1 = (uchar)cp[1];
	if(ch1 != 0 && RANGE0(ch1)) {
	    int ch2 = (uchar)cp[2];
	    if(ch2 != 0 && RANGE0(ch2)) {
	        int ch3 = (uchar)cp[3];
	        if(ch3 != 0 && RANGE0(ch3)) skip = 4;
	    }
	}
    } else if(RANGE(ch0,0xF1,0xF3) { /* planes 4-15 */
	int ch1 = (uchar)cp[1];
	if(ch1 != 0 && RANGE0(ch1)) {
	    int ch2 = (uchar)cp[2];
	    if(ch2 != 0 && RANGE0(ch2)) {
	        int ch3 = (uchar)cp[3];
	        if(ch3 != 0 && RANGE0(ch3)) skip = 4;
	    }
	}
    }
#else
#error "Must Define UTF8_CHECK as 1 or 2"
#endif
    return skip;
}


/*
 * Verify that a name string is valid syntax.  The allowed name
 * syntax (in RE form) is:
 *
 * ([a-zA-Z0-9_]|{UTF8})([^\x00-\x1F\x7F/]|{UTF8})*
 *
 * where UTF8 represents a multibyte UTF-8 encoding.  Also, no
 * trailing spaces are permitted in names.  This definition
 * must be consistent with the one in ncgen.l.  We do not allow '/'
 * because HDF5 does not permit slashes in names as slash is used as a
 * group separator.  If UTF-8 is supported, then a multi-byte UTF-8
 * character can occur anywhere within an identifier.  We later
 * normalize UTF-8 strings to NFC to facilitate matching and queries.
 */
int
NC_check_name(const char *name)
{
	int skip;
	int ch;
	const char *cp = name;
	int stat = NC_NOERR;

	assert(name != NULL);

	if(*name == 0		/* empty names disallowed */
	   || strchr(cp, '/'))	/* '/' can't be in a name */
		goto fail;

	/* check validity of any UTF-8 */
	stat = nc_utf8_validate((const unsigned char *)name);
	if (stat != NC_NOERR)
	    goto fail;

	/* First char must be [a-z][A-Z][0-9]_ | UTF8 */
	ch = (uchar)*cp;
	if(ch <= 0x7f) {
	    if(   !('A' <= ch && ch <= 'Z')
	       && !('a' <= ch && ch <= 'z')
	       && !('0' <= ch && ch <= '9')
	       && ch != '_' )
		goto fail;
	    cp++;
	} else {
	    if((skip = nextUTF8(cp)) < 0)
		goto fail;
	    cp += skip;
	}

	while(*cp != 0) {
	    ch = (uchar)*cp;
	    /* handle simple 0x00-0x7f characters here */
	    if(ch <= 0x7f) {
                if( ch < ' ' || ch > 0x7E) /* control char or DEL */
		  goto fail;
		cp++;
	    } else {
		if((skip = nextUTF8(cp)) < 0) goto fail;
		cp += skip;
	    }
	    if(cp - name > NC_MAX_NAME)
		return NC_EMAXNAME;
	}
	if(ch <= 0x7f && isspace(ch)) /* trailing spaces disallowed */
	    goto fail;
	return NC_NOERR;
fail:
        return NC_EBADNAME;
}


/*
 * Allocate a NC_string structure large enough
 * to hold slen characters.
 * Formerly
NC_new_string(count, str)
 */

NC_string *
new_NC_string(size_t slen, const char *str)
{
	NC_string *ncstrp;
	size_t sz = M_RNDUP(sizeof(NC_string)) + slen + 1;

#if 0
	sz = _RNDUP(sz, X_ALIGN);
#endif

	ncstrp = (NC_string *)malloc(sz);
	if( ncstrp == NULL )
		return NULL;
	(void) memset(ncstrp, 0, sz);

	ncstrp->nchars = sz - M_RNDUP(sizeof(NC_string)) - 1;
	assert(ncstrp->nchars + 1 > slen);
	ncstrp->cp = (char *)ncstrp + M_RNDUP(sizeof(NC_string));

	if(str != NULL && *str != 0)
	{
		(void) strncpy(ncstrp->cp, str, ncstrp->nchars +1);
		ncstrp->cp[ncstrp->nchars] = 0;
	}

	return(ncstrp);
}


/*
 * If possible, change the value of an NC_string to 'str'.
 *
 * Formerly
NC_re_string()
 */

int
   set_NC_string(NC_string *ncstrp, const char *str)
 {
	size_t slen;

	assert(str != NULL && *str != 0);

	slen = strlen(str);

	if(ncstrp->nchars < slen)
		return NC_ENOTINDEFINE;

	strncpy(ncstrp->cp, str, ncstrp->nchars);
	/* Don't adjust ncstrp->nchars, it includes extra space in the
	 * header for potential later expansion of string. */

	return NC_NOERR;
<<<<<<< HEAD
}

/**************************************************/
/* Provide local alternatives for unix functions
   not available on all machines. Place here so that
   all subsequence code modules can use it.
*/

#ifndef HAVE_STRDUP
char*
strdup(const char* s)
{
    char* dup;
    size_t len;
    if(s == NULL) return NULL;
    len = strlen(s);
    dup = malloc(len+1);
    memcpy(dup,s,len);
    dup[len] = '\0';
    return dup;
}
#endif

/**************************************************/
/* strlcat */
/*
 * Copyright (c) 1998, 2015 Todd C. Miller <Todd.Miller@courtesan.com>
 *
 * Permission to use, copy, modify, and distribute this software for any
 * purpose with or without fee is hereby granted, provided that the above
 * copyright notice and this permission notice appear in all copies.
 *
 * THE SOFTWARE IS PROVIDED "AS IS" AND THE AUTHOR DISCLAIMS ALL WARRANTIES
 * WITH REGARD TO THIS SOFTWARE INCLUDING ALL IMPLIED WARRANTIES OF
 * MERCHANTABILITY AND FITNESS. IN NO EVENT SHALL THE AUTHOR BE LIABLE FOR
 * ANY SPECIAL, DIRECT, INDIRECT, OR CONSEQUENTIAL DAMAGES OR ANY DAMAGES
 * WHATSOEVER RESULTING FROM LOSS OF USE, DATA OR PROFITS, WHETHER IN AN
 * ACTION OF CONTRACT, NEGLIGENCE OR OTHER TORTIOUS ACTION, ARISING OUT OF
 * OR IN CONNECTION WITH THE USE OR PERFORMANCE OF THIS SOFTWARE.
 */

#ifndef HAVE_STRLCAT
#ifndef _WIN32 /* We will use strcat_s */
/*
 * Appends src to string dst of size dsize (unlike strncat, dsize is the
 * full size of dst, not space left).  At most dsize-1 characters
 * will be copied.  Always NUL terminates (unless dsize <= strlen(dst)).
 * Returns strlen(src) + MIN(dsize, strlen(initial dst)).
 * If retval >= dsize, truncation occurred.
 */
EXTERNL size_t
strlcat(char* dst, const char* src, size_t dsize)
{
	const char *odst = dst;
	const char *osrc = src;
	size_t n = dsize;
	size_t dlen;

	/* Find the end of dst and adjust bytes left but don't go past end. */
	while (n-- != 0 && *dst != '\0')
		dst++;
	dlen = dst - odst;
	n = dsize - dlen;

	if (n-- == 0)
		return(dlen + strlen(src));
	while (*src != '\0') {
		if (n != 0) {
			*dst++ = *src;
			n--;
		}
		src++;
	}
	*dst = '\0';

	return(dlen + (src - osrc));	/* count does not include NUL */
}
#endif /*!_WIN32*/
#endif /*!HAVE_STRLCAT*/
=======
}
>>>>>>> bfb8a31a
<|MERGE_RESOLUTION|>--- conflicted
+++ resolved
@@ -280,86 +280,4 @@
 	 * header for potential later expansion of string. */
 
 	return NC_NOERR;
-<<<<<<< HEAD
-}
-
-/**************************************************/
-/* Provide local alternatives for unix functions
-   not available on all machines. Place here so that
-   all subsequence code modules can use it.
-*/
-
-#ifndef HAVE_STRDUP
-char*
-strdup(const char* s)
-{
-    char* dup;
-    size_t len;
-    if(s == NULL) return NULL;
-    len = strlen(s);
-    dup = malloc(len+1);
-    memcpy(dup,s,len);
-    dup[len] = '\0';
-    return dup;
-}
-#endif
-
-/**************************************************/
-/* strlcat */
-/*
- * Copyright (c) 1998, 2015 Todd C. Miller <Todd.Miller@courtesan.com>
- *
- * Permission to use, copy, modify, and distribute this software for any
- * purpose with or without fee is hereby granted, provided that the above
- * copyright notice and this permission notice appear in all copies.
- *
- * THE SOFTWARE IS PROVIDED "AS IS" AND THE AUTHOR DISCLAIMS ALL WARRANTIES
- * WITH REGARD TO THIS SOFTWARE INCLUDING ALL IMPLIED WARRANTIES OF
- * MERCHANTABILITY AND FITNESS. IN NO EVENT SHALL THE AUTHOR BE LIABLE FOR
- * ANY SPECIAL, DIRECT, INDIRECT, OR CONSEQUENTIAL DAMAGES OR ANY DAMAGES
- * WHATSOEVER RESULTING FROM LOSS OF USE, DATA OR PROFITS, WHETHER IN AN
- * ACTION OF CONTRACT, NEGLIGENCE OR OTHER TORTIOUS ACTION, ARISING OUT OF
- * OR IN CONNECTION WITH THE USE OR PERFORMANCE OF THIS SOFTWARE.
- */
-
-#ifndef HAVE_STRLCAT
-#ifndef _WIN32 /* We will use strcat_s */
-/*
- * Appends src to string dst of size dsize (unlike strncat, dsize is the
- * full size of dst, not space left).  At most dsize-1 characters
- * will be copied.  Always NUL terminates (unless dsize <= strlen(dst)).
- * Returns strlen(src) + MIN(dsize, strlen(initial dst)).
- * If retval >= dsize, truncation occurred.
- */
-EXTERNL size_t
-strlcat(char* dst, const char* src, size_t dsize)
-{
-	const char *odst = dst;
-	const char *osrc = src;
-	size_t n = dsize;
-	size_t dlen;
-
-	/* Find the end of dst and adjust bytes left but don't go past end. */
-	while (n-- != 0 && *dst != '\0')
-		dst++;
-	dlen = dst - odst;
-	n = dsize - dlen;
-
-	if (n-- == 0)
-		return(dlen + strlen(src));
-	while (*src != '\0') {
-		if (n != 0) {
-			*dst++ = *src;
-			n--;
-		}
-		src++;
-	}
-	*dst = '\0';
-
-	return(dlen + (src - osrc));	/* count does not include NUL */
-}
-#endif /*!_WIN32*/
-#endif /*!HAVE_STRLCAT*/
-=======
-}
->>>>>>> bfb8a31a
+}