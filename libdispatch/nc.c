--- conflicted
+++ resolved
@@ -105,13 +105,10 @@
         free_NC(ncp);
         stat = NC_ENOMEM;
 	goto done;
-<<<<<<< HEAD
-=======
     }
 #ifdef THREADSAFE_SINGLE
     { pthread_t pt = pthread_self();
     memcpy(ncp->threadid,&pt,sizeof(pthread_t));
->>>>>>> 3e9eebed
     }
 #endif
     if(ncpp) {
