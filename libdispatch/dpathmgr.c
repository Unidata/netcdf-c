--- conflicted
+++ resolved
@@ -1037,13 +1037,7 @@
     if(testkind) return testkind;
 #ifdef __CYGWIN__
 	kind = NCPD_CYGWIN;
-<<<<<<< HEAD
-#elif __MSYS__
-	kind = NCPD_MSYS;
-#elif defined(_MSC_VER) || defined(__MINGW32__) /* not _WIN32 */
-=======
 #elif defined _MSC_VER /* not _WIN32 */
->>>>>>> 988e771a
 	kind = NCPD_WIN;
 #elif defined __MSYS__
 	kind = NCPD_MSYS;
