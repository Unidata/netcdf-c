/* Copyright 2010-2018 University Corporation for Atmospheric
   Research/Unidata. See COPYRIGHT file for more info. */
/**
 * @file
 * Functions for defining and inquiring about variables.
*/

#include "ncdispatch.h"
#include "netcdf_f.h"

/**
\defgroup variables Variables

Variables hold multi-dimensional arrays of data.

Variables for a netCDF dataset are defined when the dataset is
created, while the netCDF dataset is in define mode. Other variables
may be added later by reentering define mode. A netCDF variable has a
name, a type, and a shape, which are specified when it is defined. A
variable may also have values, which are established later in data
mode.

Ordinarily, the name, type, and shape are fixed when the variable is
first defined. The name may be changed, but the type and shape of a
variable cannot be changed. However, a variable defined in terms of
the unlimited dimension can grow without bound in that dimension.

A netCDF variable in an open netCDF dataset is referred to by a small
integer called a variable ID.

Variable IDs reflect the order in which variables were defined within
a netCDF dataset. Variable IDs are 0, 1, 2,..., in the order in which
the variables were defined. A function is available for getting the
variable ID from the variable name and vice-versa.

Attributes (see Attributes) may be associated with a variable to
specify such properties as units.

Operations supported on variables are:
- Create a variable, given its name, data type, and shape.
- Get a variable ID from its name.
- Get a variable's name, data type, shape, and number of attributes
  from its ID.
- Put a data value into a variable, given variable ID, indices, and value.
- Put an array of values into a variable, given variable ID, corner
  indices, edge lengths, and a block of values.
- Put a subsampled or mapped array-section of values into a variable,
  given variable ID, corner indices, edge lengths, stride vector,
  index mapping vector, and a block of values.
- Get a data value from a variable, given variable ID and indices.
- Get an array of values from a variable, given variable ID, corner
  indices, and edge lengths.
- Get a subsampled or mapped array-section of values from a variable,
  given variable ID, corner indices, edge lengths, stride vector, and
  index mapping vector.
- Rename a variable.

\section language_types Language Types Corresponding to netCDF
External Data Types

NetCDF supported six atomic data types through version 3.6.0 (char,
byte, short, int, float, and double). Starting with version 4.0, many
new atomic and user defined data types are supported (unsigned int
types, strings, compound types, variable length arrays, enums,
opaque).

The additional data types are only supported in netCDF-4/HDF5
files. To create netCDF-4/HDF5 files, use the HDF5 flag in
nc_create. (see nc_create).

\section classic_types NetCDF-3 Classic and 64-Bit Offset Data Types

NetCDF-3 classic and 64-bit offset files support 6 atomic data types,
and none of the user defined datatype introduced in NetCDF-4.

The following table gives the netCDF-3 external data types and the
corresponding type constants for defining variables in the C
interface:

<table>
<tr><td>Type</td><td>C define</td><td>Bits</td></tr>
<tr><td>byte</td><td>NC_BYTE</td><td>8</td></tr>
<tr><td>char</td><td>NC_CHAR</td><td>8</td></tr>
<tr><td>short</td><td>NC_SHORT</td><td>16</td></tr>
<tr><td>int</td><td>NC_INT</td><td>32</td></tr>
<tr><td>float</td><td>NC_FLOAT</td><td>32</td></tr>
<tr><td>double</td><td>NC_DOUBLE</td><td>64</td></tr>
</table>

The first column gives the netCDF external data type, which is the
same as the CDL data type. The next column gives the corresponding C
pre-processor macro for use in netCDF functions (the pre-processor
macros are defined in the netCDF C header-file netcdf.h). The last
column gives the number of bits used in the external representation of
values of the corresponding type.

\section netcdf_4_atomic NetCDF-4 Atomic Types

NetCDF-4 files support all of the atomic data types from netCDF-3,
plus additional unsigned integer types, 64-bit integer types, and a
string type.

<table>
<tr><td>Type</td><td>C define</td><td>Bits

<tr><td>byte</td><td>NC_BYTE</td><td>8</td></tr>
<tr><td>unsigned byte </td><td>NC_UBYTE^</td><td> 8</td></tr>
<tr><td>char </td><td>NC_CHAR </td><td>8</td></tr>
<tr><td>short </td><td>NC_SHORT </td><td>16</td></tr>
<tr><td>unsigned short </td><td>NC_USHORT^ </td><td>16</td></tr>
<tr><td>int </td><td>NC_INT </td><td>32</td></tr>
<tr><td>unsigned int </td><td>NC_UINT^ </td><td>32</td></tr>
<tr><td>unsigned long long </td><td>NC_UINT64^ </td><td>64</td></tr>
<tr><td>long long </td><td>NC_INT64^ </td><td>64</td></tr>
<tr><td>float </td><td>NC_FLOAT </td><td>32</td></tr>
<tr><td>double </td><td>NC_DOUBLE </td><td>64</td></tr>
<tr><td>char ** </td><td>NC_STRING^ </td><td>string length + 1</td></tr>
</table>

^This type was introduced in netCDF-4, and is not supported in netCDF
classic or 64-bit offset format files, or in netCDF-4 files if they
are created with the NC_CLASSIC_MODEL flags.
 */

/**
@name Defining Variables

Use these functions to define variables.
 */
/*! \{ */

/**
@ingroup variables
Define a new variable.

This function adds a new variable to an open netCDF dataset or group.
It returns (as an argument) a variable ID, given the netCDF ID,
the variable name, the variable type, the number of dimensions, and a
list of the dimension IDs.

@param ncid NetCDF or group ID, from a previous call to nc_open(),
nc_create(), nc_def_grp(), or associated inquiry functions such as
nc_inq_ncid().

@param name Variable \ref object_name.

@param xtype \ref data_type of the variable.

@param ndims Number of dimensions for the variable. For example, 2
specifies a matrix, 1 specifies a vector, and 0 means the variable is
a scalar with no dimensions. Must not be negative or greater than the
predefined constant ::NC_MAX_VAR_DIMS.

@param dimidsp Vector of ndims dimension IDs corresponding to the
variable dimensions. For classic model netCDF files, if the ID of the
unlimited dimension is included, it must be first. This argument is
ignored if ndims is 0. For expanded model netCDF4/HDF5 files, there
may be any number of unlimited dimensions, and they may be used in any
element of the dimids array.

@param varidp Pointer to location for the returned variable ID.

@returns ::NC_NOERR No error.
@returns ::NC_EBADID Bad ncid.
@returns ::NC_ENOTINDEFINE Not in define mode.
@returns ::NC_ESTRICTNC3 Attempting netcdf-4 operation on strict nc3 netcdf-4 file.
@returns ::NC_EMAXVARS NC_MAX_VARS exceeded [Not enforced after 4.5.0]
@returns ::NC_EBADTYPE Bad type.
@returns ::NC_EINVAL Invalid input.
@returns ::NC_ENAMEINUSE Name already in use.
@returns ::NC_EPERM Attempt to create object in read-only file.

@section nc_def_var_example Example

Here is an example using nc_def_var to create a variable named rh of
type double with three dimensions, time, lat, and lon in a new netCDF
dataset named foo.nc:

@code
     #include <netcdf.h>
        ...
     int  status;
     int  ncid;
     int  lat_dim, lon_dim, time_dim;
     int  rh_id;
     int  rh_dimids[3];
        ...
     status = nc_create("foo.nc", NC_NOCLOBBER, &ncid);
     if (status != NC_NOERR) handle_error(status);
        ...

     status = nc_def_dim(ncid, "lat", 5L, &lat_dim);
     if (status != NC_NOERR) handle_error(status);
     status = nc_def_dim(ncid, "lon", 10L, &lon_dim);
     if (status != NC_NOERR) handle_error(status);
     status = nc_def_dim(ncid, "time", NC_UNLIMITED, &time_dim);
     if (status != NC_NOERR) handle_error(status);
        ...

     rh_dimids[0] = time_dim;
     rh_dimids[1] = lat_dim;
     rh_dimids[2] = lon_dim;
     status = nc_def_var (ncid, "rh", NC_DOUBLE, 3, rh_dimids, &rh_id);
     if (status != NC_NOERR) handle_error(status);
@endcode
@author Glenn Davis, Ed Hartnett, Dennis Heimbigner
 */
int
nc_def_var(int ncid, const char *name, nc_type xtype,
	   int ndims,  const int *dimidsp, int *varidp)
{
   NC* ncp;
   int stat = NC_NOERR;

   if ((stat = NC_check_id(ncid, &ncp)))
      return stat;
   TRACE(nc_def_var);
   return ncp->dispatch->def_var(ncid, name, xtype, ndims,
				 dimidsp, varidp);
}
/*! \} */

/**
@name Rename a Variable

Rename a variable.
 */
/*! \{ */

/**
Rename a variable.
@ingroup variables

This function changes the name of a netCDF variable in an open netCDF
file or group. You cannot rename a variable to have the name of any existing
variable.

For classic format, 64-bit offset format, and netCDF-4/HDF5 with
classic mode, if the new name is longer than the old name, the netCDF
dataset must be in define mode.

For netCDF-4/HDF5 files, renaming the variable changes the order of
the variables in the file. The renamed variable becomes the last
variable in the file.

@param ncid NetCDF or group ID, from a previous call to nc_open(),
nc_create(), nc_def_grp(), or associated inquiry functions such as
nc_inq_ncid().

@param varid Variable ID

@param name New name of the variable.

@returns ::NC_NOERR No error.
@returns ::NC_EBADID Bad ncid.
@returns ::NC_ENOTVAR Invalid variable ID.
@returns ::NC_EBADNAME Bad name.
@returns ::NC_EMAXNAME Name is too long.
@returns ::NC_ENAMEINUSE Name in use.
@returns ::NC_ENOMEM Out of memory.

@section nc_rename_var_example Example

Here is an example using nc_rename_var to rename the variable rh to
rel_hum in an existing netCDF dataset named foo.nc:

@code
     #include <netcdf.h>
        ...
     int  status;
     int  ncid;
     int  rh_id;
        ...
     status = nc_open("foo.nc", NC_WRITE, &ncid);
     if (status != NC_NOERR) handle_error(status);
        ...
     status = nc_redef(ncid);
     if (status != NC_NOERR) handle_error(status);
     status = nc_inq_varid (ncid, "rh", &rh_id);
     if (status != NC_NOERR) handle_error(status);
     status = nc_rename_var (ncid, rh_id, "rel_hum");
     if (status != NC_NOERR) handle_error(status);
     status = nc_enddef(ncid);
     if (status != NC_NOERR) handle_error(status);
@endcode
@author Glenn Davis, Ed Hartnett, Dennis Heimbigner
*/
int
nc_rename_var(int ncid, int varid, const char *name)
{
   NC* ncp;
   int stat = NC_check_id(ncid, &ncp);
   if(stat != NC_NOERR) return stat;
   TRACE(nc_rename_var);
   return ncp->dispatch->rename_var(ncid, varid, name);
}
/*! \} */

/**
@ingroup variables
@internal Does a variable have a record dimension?

@param ncid File ID.
@param varid Variable ID.
@param nrecs Pointer that gets number of records.

@returns 0 if not a record var, 1 if it is.
 */
int
NC_is_recvar(int ncid, int varid, size_t* nrecs)
{
   int status = NC_NOERR;
   int unlimid;
   int ndims;
   int dimset[NC_MAX_VAR_DIMS];

   status = nc_inq_unlimdim(ncid,&unlimid);
   if(status != NC_NOERR) return 0; /* no unlimited defined */
   status = nc_inq_varndims(ncid,varid,&ndims);
   if(status != NC_NOERR) return 0; /* no unlimited defined */
   if(ndims == 0) return 0; /* scalar */
   status = nc_inq_vardimid(ncid,varid,dimset);
   if(status != NC_NOERR) return 0; /* no unlimited defined */
   status = nc_inq_dim(ncid,dimset[0],NULL,nrecs);
   if(status != NC_NOERR) return 0;
   return (dimset[0] == unlimid ? 1: 0);
}

/**
@ingroup variables
@internal Get the number of record dimensions for a variable and an
array that identifies which of a variable's dimensions are record
dimensions. Intended to be used instead of NC_is_recvar(), which
doesn't work for netCDF-4 variables which have multiple unlimited
dimensions or an unlimited dimension that is not the first of a
variable's dimensions.

@param ncid File ID.
@param varid Variable ID.
@param nrecdimsp Pointer that gets number of record dims.
@param is_recdim Pointer that gets 1 if there is one or more record
dimensions, 0 if not.

@returns 0 if not a record var, 1 if it is.

Example use:
@code
int nrecdims;
int is_recdim[NC_MAX_VAR_DIMS];
  ...
status = NC_inq_recvar(ncid,varid,&nrecdims,is_recdim);
isrecvar = (nrecdims > 0);
@endcode
 */
int
NC_inq_recvar(int ncid, int varid, int* nrecdimsp, int *is_recdim)
{
   int status = NC_NOERR;
   int unlimid;
   int nvardims;
   int dimset[NC_MAX_VAR_DIMS];
   int dim;
   int nrecdims = 0;

   status = nc_inq_varndims(ncid,varid,&nvardims);
   if(status != NC_NOERR) return status;
   if(nvardims == 0) return NC_NOERR; /* scalars have no dims */
   for(dim = 0; dim < nvardims; dim++)
     is_recdim[dim] = 0;
   status = nc_inq_unlimdim(ncid, &unlimid);
   if(status != NC_NOERR) return status;
   if(unlimid == -1) return status; /* no unlimited dims for any variables */
#ifdef USE_NETCDF4
   {
     int nunlimdims;
     int *unlimids;
     int recdim;
     status = nc_inq_unlimdims(ncid, &nunlimdims, NULL); /* for group or file, not variable */
     if(status != NC_NOERR) return status;
     if(nunlimdims == 0) return status;

     if (!(unlimids = malloc(nunlimdims * sizeof(int))))
       return NC_ENOMEM;
     status = nc_inq_unlimdims(ncid, &nunlimdims, unlimids); /* for group or file, not variable */
     if(status != NC_NOERR) {
       free(unlimids);
       return status;
     }
     status = nc_inq_vardimid(ncid, varid, dimset);
     if(status != NC_NOERR) {
       free(unlimids);
       return status;
     }
     for (dim = 0; dim < nvardims; dim++) { /* netCDF-4 rec dims need not be first dim for a rec var */
       for(recdim = 0; recdim < nunlimdims; recdim++) {
	 if(dimset[dim] == unlimids[recdim]) {
	   is_recdim[dim] = 1;
	   nrecdims++;
	 }
       }
     }
     free(unlimids);
   }
#else
   status = nc_inq_vardimid(ncid, varid, dimset);
   if(status != NC_NOERR) return status;
   if(dimset[0] == unlimid) {
     is_recdim[0] = 1;
     nrecdims++;
   }
#endif /* USE_NETCDF4 */
   if(nrecdimsp) *nrecdimsp = nrecdims;
   return status;
}

/* Ok to use NC pointers because
   all IOSP's will use that structure,
   but not ok to use e.g. NC_Var pointers
   because they may be different structure
   entirely.
*/

/**
 * @internal
 * @ingroup variables
 * Find the length of a type. This is how much space is required by
 * the in memory to hold one element of this type.
 *
 * @param type A netCDF atomic type.
 *
 * @return Length of the type in bytes, or -1 if type not found.
 * @author Ed Hartnett
 */
int
nctypelen(nc_type type)
{
   switch(type){
      case NC_CHAR :
	 return ((int)sizeof(char));
      case NC_BYTE :
	 return ((int)sizeof(signed char));
      case NC_SHORT :
	 return ((int)sizeof(short));
      case NC_INT :
	 return ((int)sizeof(int));
      case NC_FLOAT :
	 return ((int)sizeof(float));
      case NC_DOUBLE :
	 return ((int)sizeof(double));

	 /* These can occur in netcdf-3 code */
      case NC_UBYTE :
	 return ((int)sizeof(unsigned char));
      case NC_USHORT :
	 return ((int)(sizeof(unsigned short)));
      case NC_UINT :
	 return ((int)sizeof(unsigned int));
      case NC_INT64 :
	 return ((int)sizeof(signed long long));
      case NC_UINT64 :
	 return ((int)sizeof(unsigned long long));
#ifdef USE_NETCDF4
      case NC_STRING :
	 return ((int)sizeof(char*));
#endif /*USE_NETCDF4*/

      default:
	 return -1;
   }
}

/** \internal
\ingroup variables
Find the length of a type. Redunant over nctypelen() above. */
size_t
NC_atomictypelen(nc_type xtype)
{
   size_t sz = 0;
   switch(xtype) {
      case NC_NAT: sz = 0; break;
      case NC_BYTE: sz = sizeof(signed char); break;
      case NC_CHAR: sz = sizeof(char); break;
      case NC_SHORT: sz = sizeof(short); break;
      case NC_INT: sz = sizeof(int); break;
      case NC_FLOAT: sz = sizeof(float); break;
      case NC_DOUBLE: sz = sizeof(double); break;
      case NC_INT64: sz = sizeof(signed long long); break;
      case NC_UBYTE: sz = sizeof(unsigned char); break;
      case NC_USHORT: sz = sizeof(unsigned short); break;
      case NC_UINT: sz = sizeof(unsigned int); break;
      case NC_UINT64: sz = sizeof(unsigned long long); break;
#ifdef USE_NETCDF4
      case NC_STRING: sz = sizeof(char*); break;
#endif
      default: break;
   }
   return sz;
}

/** \internal
\ingroup variables
    Get the type name. */
char *
NC_atomictypename(nc_type xtype)
{
   char* nm = NULL;
   switch(xtype) {
      case NC_NAT: nm = "undefined"; break;
      case NC_BYTE: nm = "byte"; break;
      case NC_CHAR: nm = "char"; break;
      case NC_SHORT: nm = "short"; break;
      case NC_INT: nm = "int"; break;
      case NC_FLOAT: nm = "float"; break;
      case NC_DOUBLE: nm = "double"; break;
      case NC_INT64: nm = "int64"; break;
      case NC_UBYTE: nm = "ubyte"; break;
      case NC_USHORT: nm = "ushort"; break;
      case NC_UINT: nm = "uint"; break;
      case NC_UINT64: nm = "uint64"; break;
#ifdef USE_NETCDF4
      case NC_STRING: nm = "string"; break;
#endif
      default: break;
   }
   return nm;
}

/** \internal
\ingroup variables
Get the shape of a variable.
 */
int
NC_getshape(int ncid, int varid, int ndims, size_t* shape)
{
   int dimids[NC_MAX_VAR_DIMS];
   int i;
   int status = NC_NOERR;

   if ((status = nc_inq_vardimid(ncid, varid, dimids)))
      return status;
   for(i = 0; i < ndims; i++)
      if ((status = nc_inq_dimlen(ncid, dimids[i], &shape[i])))
	 break;

   return status;
}

/*! Set the fill value for a variable.

\ingroup variables

\param ncid NetCDF ID, from a previous call to nc_open or
nc_create.

\param varid Variable ID.

\param no_fill Set to NC_NOFILL to turn off fill mode for this
variable. Set to NC_FILL (the default) to turn on fill mode for the
variable.

\param fill_value the fill value to be used for this variable. Must be
the same type as the variable. This must point to enough free memory
to hold one element of the data type of the variable. (For example, an
NC_INT will require 4 bytes for it's fill value, which is also an
NC_INT.)

 * @returns ::NC_NOERR No error.
 * @returns ::NC_EBADID Bad ID.
 * @returns ::NC_ENOTINDEFINE Not in define mode.  This is returned for
netCDF classic, 64-bit offset, or 64-bit data files, or for netCDF-4 files,
when they were created with NC_STRICT_NC3 flag. See \ref nc_create.
 * @returns ::NC_EPERM Attempt to create object in read-only file.

\section nc_def_var_fill_example Example

In this example from libsrc4/tst_vars.c, a variable is defined, and
the fill mode turned off. Then nc_inq_fill() is used to check that the
setting is correct. Then some data are written to the variable. Since
the data that are written do not cover the full extent of the
variable, the missing values will just be random. If fill value mode
was turned on, the missing values would get the fill value.

\code
#define DIM7_LEN 2
#define DIM7_NAME "dim_7_from_Indiana"
#define VAR7_NAME "var_7_from_Idaho"
#define NDIMS 1
      int dimids[NDIMS];
      size_t index[NDIMS];
      int varid;
      int no_fill;
      unsigned short ushort_data = 42, ushort_data_in, fill_value_in;

      if (nc_create(FILE_NAME, NC_NETCDF4, &ncid)) ERR;
      if (nc_def_dim(ncid, DIM7_NAME, DIM7_LEN, &dimids[0])) ERR;
      if (nc_def_var(ncid, VAR7_NAME, NC_USHORT, NDIMS, dimids,
		     &varid)) ERR;
      if (nc_def_var_fill(ncid, varid, 1, NULL)) ERR;

      if (nc_inq_var_fill(ncid, varid, &no_fill, &fill_value_in)) ERR;
      if (!no_fill) ERR;

      index[0] = 1;
      if (nc_put_var1_ushort(ncid, varid, index, &ushort_data)) ERR;

      index[0] = 0;
      if (nc_get_var1_ushort(ncid, varid, index, &ushort_data_in)) ERR;

      if (nc_close(ncid)) ERR;
\endcode
*/
int
nc_def_var_fill(int ncid, int varid, int no_fill, const void *fill_value)
{
    NC* ncp;
    int stat = NC_check_id(ncid,&ncp);
    if(stat != NC_NOERR) return stat;

    /* Dennis Heimbigner: (Using NC_GLOBAL is ilegal, as this API) has no
     * provision for specifying the type of the fillvalue, it must of necessity
     * be using the type of the variable to interpret the bytes of the
     * fill_value argument.
     */
    if (varid == NC_GLOBAL) return NC_EGLOBAL;

    return ncp->dispatch->def_var_fill(ncid,varid,no_fill,fill_value);
}

#ifdef USE_NETCDF4
/** \ingroup variables

Change the cache settings for a chunked variable. This function allows
users to control the amount of memory used in the per-variable chunk
cache at the HDF5 level. Changing the chunk cache only has effect
until the file is closed. Once re-opened, the variable chunk cache
returns to its default value.

\param ncid NetCDF or group ID, from a previous call to nc_open(),
nc_create(), nc_def_grp(), or associated inquiry functions such as
nc_inq_ncid().

\param varid Variable ID

\param size The total size of the raw data chunk cache, in bytes.

\param nelems The number of chunk slots in the raw data chunk cache.

\param preemption The preemption, a value between 0 and 1 inclusive
that indicates how much chunks that have been fully read are favored
for preemption. A value of zero means fully read chunks are treated no
differently than other chunks (the preemption is strictly LRU) while a
value of one means fully read chunks are always preempted before other
chunks.

\returns ::NC_NOERR No error.
\returns ::NC_EBADID Bad ncid.
\returns ::NC_ENOTVAR Invalid variable ID.
\returns ::NC_ESTRICTNC3 Attempting netcdf-4 operation on strict nc3 netcdf-4 file.
\returns ::NC_EINVAL Invalid input

\section nc_def_var_chunk_cache_example Example

In this example from nc_test4/tst_coords.c, a variable is defined, and
the chunk cache settings are changed for that variable.

\code
   printf("**** testing setting cache values for coordinate variables...");
   {
#define RANK_1 1
#define DIM0_NAME "d0"
#define CACHE_SIZE 1000000
#define CACHE_NELEMS 1009
#define CACHE_PREEMPTION .90

      int ncid, dimid, varid;
      char name_in[NC_MAX_NAME + 1];

      if (nc_create(FILE_NAME, NC_CLASSIC_MODEL|NC_NETCDF4, &ncid)) ERR;
      if (nc_def_dim(ncid, DIM0_NAME, NC_UNLIMITED, &dimid)) ERR;
      if (nc_def_var(ncid, DIM0_NAME, NC_DOUBLE, 1, &dimid, &varid)) ERR;
      if (nc_set_var_chunk_cache(ncid, varid, CACHE_SIZE, CACHE_NELEMS, CACHE_PREEMPTION)) ERR;
      if (nc_close(ncid)) ERR;

      ...
   }
   SUMMARIZE_ERR;
\endcode
 */
int
nc_set_var_chunk_cache(int ncid, int varid, size_t size, size_t nelems,
		       float preemption)
{
    NC* ncp;
    int stat = NC_check_id(ncid, &ncp);
    if(stat != NC_NOERR) return stat;
    return ncp->dispatch->set_var_chunk_cache(ncid, varid, size,
					      nelems, preemption);
}

/** \ingroup variables

Get the per-variable chunk cache settings from the HDF5 layer.

\param ncid NetCDF or group ID, from a previous call to nc_open(),
nc_create(), nc_def_grp(), or associated inquiry functions such as
nc_inq_ncid().

\param varid Variable ID

\param sizep The total size of the raw data chunk cache, in bytes,
will be put here. \ref ignored_if_null.

\param nelemsp The number of chunk slots in the raw data chunk cache
hash table will be put here. \ref ignored_if_null.

\param preemptionp The preemption will be put here. The preemtion
value is between 0 and 1 inclusive and indicates how much chunks that
have been fully read are favored for preemption. A value of zero means
fully read chunks are treated no differently than other chunks (the
preemption is strictly LRU) while a value of one means fully read
chunks are always preempted before other chunks. \ref ignored_if_null.

\returns ::NC_NOERR No error.
\returns ::NC_EBADID Bad ncid.
\returns ::NC_ENOTVAR Invalid variable ID.
\returns ::NC_ESTRICTNC3 Attempting netcdf-4 operation on strict nc3
netcdf-4 file.
\returns ::NC_EINVAL Invalid input
*/
int
nc_get_var_chunk_cache(int ncid, int varid, size_t *sizep, size_t *nelemsp,
		       float *preemptionp)
{
    NC* ncp;
    int stat = NC_check_id(ncid, &ncp);
    if(stat != NC_NOERR) return stat;
    return ncp->dispatch->get_var_chunk_cache(ncid, varid, sizep,
					      nelemsp, preemptionp);
}

/** \ingroup variables
Free string space allocated by the library.

When you read string type the library will allocate the storage space
for the data. This storage space must be freed, so pass the pointer
back to this function, when you're done with the data, and it will
free the string memory.

\param len The number of character arrays in the array.
\param data The pointer to the data array.

\returns ::NC_NOERR No error.
*/
int
nc_free_string(size_t len, char **data)
{
   int i;
   for (i = 0; i < len; i++)
      free(data[i]);
   return NC_NOERR;
}

/**
 * @ingroup variables
 *
 * Set the compression settings for a netCDF-4/HDF5 variable.
 *
 * This function must be called after nc_def_var and before nc_enddef
 * or any functions which writes data to the file.
 *
 * Deflation and shuffline require chunked data. If this function is
 * called on a variable with contigious data, then the data is changed
 * to chunked data, with default chunksizes. Use nc_def_var_chunking()
 * to tune performance with user-defined chunksizes.
 *
 * If this function is called on a scalar variable, it is ignored.
 *
 * @param ncid NetCDF or group ID, from a previous call to nc_open(),
 * nc_create(), nc_def_grp(), or associated inquiry functions such as
 * nc_inq_ncid().
 * @param varid Variable ID
 * @param shuffle True to turn on the shuffle filter. The shuffle
 * filter can assist with the compression of integer data by changing
 * the byte order in the data stream. It makes no sense to use the
 * shuffle filter without setting a deflate level, or to use shuffle
 * on non-integer data.
 * @param deflate True to turn on deflation for this variable.
 * @param deflate_level A number between 0 (no compression) and 9
 * (maximum compression).
 *
 * @returns ::NC_NOERR No error.
 * @returns ::NC_EBADID Bad ncid.
 * @returns ::NC_ENOTVAR Invalid variable ID.
 * @returns ::NC_ENOTNC4 Attempting netcdf-4 operation on file that is
 * not netCDF-4/HDF5.
 * @returns ::NC_ESTRICTNC3 Attempting netcdf-4 operation on strict nc3
 * netcdf-4 file.
 * @returns ::NC_ELATEDEF Too late to change settings for this variable.
 * @returns ::NC_ENOTINDEFINE Not in define mode.
 * @returns ::NC_EPERM File is read only.
 * @returns ::NC_EMAXDIMS Classic model file exceeds ::NC_MAX_VAR_DIMS.
 * @returns ::NC_ESTRICTNC3 Attempting to create netCDF-4 type var in
classic model file
 * @returns ::NC_EBADTYPE Bad type.
 * @returns ::NC_ENOMEM Out of memory.
 * @returns ::NC_EHDFERR Error returned by HDF5 layer.
 * @returns ::NC_EINVAL Invalid input. Deflate can't be set unless
variable storage is NC_CHUNK.

@section nc_def_var_deflate_example Example

Here is an example from /examples/C/simple_xy_nc4_wr.c using
nc_def_var_deflate to create a variable and then turn on the shuffle
filter and compression.

@code
#include <netcdf.h>
#define NDIMS 2
#define NX 6
#define NY 12

   int ncid, x_dimid, y_dimid, varid;
   int dimids[NDIMS];
   int shuffle, deflate, deflate_level;
   int data_out[NX][NY];
   int x, y, retval;

   shuffle = NC_SHUFFLE;
   deflate = 1;
   deflate_level = 1;
   ...
   if ((retval = nc_create(FILE_NAME, NC_NETCDF4, &ncid)))
      ERR(retval);

   if ((retval = nc_def_dim(ncid, "x", NX, &x_dimid)))
      ERR(retval);
   if ((retval = nc_def_dim(ncid, "y", NY, &y_dimid)))
      ERR(retval);

   dimids[0] = x_dimid;
   dimids[1] = y_dimid;

   if ((retval = nc_def_var(ncid, "data", NC_INT, NDIMS,
                            dimids, &varid)))
      ERR(retval);

   ...

   if ((retval = nc_def_var_deflate(ncid, varid, shuffle, deflate,
                                    deflate_level)))
      ERR(retval);
        ...
@endcode
* @author Ed Hartnett, Dennis Heimbigner
*/
int
nc_def_var_deflate(int ncid, int varid, int shuffle, int deflate, int deflate_level)
{
    NC* ncp;
    int stat = NC_check_id(ncid,&ncp);
    if(stat != NC_NOERR) return stat;
    return ncp->dispatch->def_var_deflate(ncid,varid,shuffle,deflate,deflate_level);
}

/**
 * @ingroup variables
 *
 * Set checksum for a var.
 *
 * This function must be called after nc_def_var and before nc_enddef
 * or any functions which writes data to the file.
 *
 * Checksums require chunked data. If this function is called on a
 * variable with contigious data, then the data is changed to chunked
 * data, with default chunksizes. Use nc_def_var_chunking() to tune
 * performance with user-defined chunksizes.
 *
 * @param ncid NetCDF or group ID, from a previous call to nc_open(),
 * nc_create(), nc_def_grp(), or associated inquiry functions such as
 * nc_inq_ncid().
 * @param varid Variable ID
 * @param fletcher32 True to turn on Fletcher32 checksums for this
 * variable.
 *
 * @returns ::NC_NOERR No error.
 * @returns ::NC_EBADID Bad ncid.
 * @returns ::NC_ENOTVAR Invalid variable ID.
 * @returns ::NC_ENOTNC4 Attempting netcdf-4 operation on file that is
not netCDF-4/HDF5.
 * @returns ::NC_ESTRICTNC3 Attempting netcdf-4 operation on strict nc3
netcdf-4 file.
 * @returns ::NC_ELATEDEF Too late to change settings for this variable.
 * @returns ::NC_EINVAL Invalid input
 * @author Ed Hartnett, Dennis Heimbigner
*/
int
nc_def_var_fletcher32(int ncid, int varid, int fletcher32)
{
    NC* ncp;
    int stat = NC_check_id(ncid,&ncp);
    if(stat != NC_NOERR) return stat;
    return ncp->dispatch->def_var_fletcher32(ncid,varid,fletcher32);
}

/**
 * @ingroup variables
 * Define chunking parameters for a variable
 *
 * The function nc_def_var_chunking sets the chunking parameters for a
 * variable in a netCDF-4 file. It can set the chunk sizes to get
 * chunked storage, or it can set the contiguous flag to get
 * contiguous storage.
 *
 * The total size of a chunk must be less than 4 GiB. That is, the
 * product of all chunksizes and the size of the data (or the size of
 * nc_vlen_t for VLEN types) must be less than 4 GiB.
 * 
 * This function may only be called after the variable is defined, but
 * before nc_enddef is called. Once the chunking parameters are set
 * for a variable, they cannot be changed.
 *
 * Note that this does not work for scalar variables. Only non-scalar
 * variables can have chunking.
 *
 * @param ncid NetCDF ID, from a previous call to nc_open or
 * nc_create.
 * @param varid Variable ID.
 * @param storage If ::NC_CONTIGUOUS, then contiguous storage is used
 * for this variable. Variables with one or more unlimited dimensions
 * cannot use contiguous storage. If contiguous storage is turned on,
 * the chunksizes parameter is ignored. If ::NC_CHUNKED, then chunked
 * storage is used for this variable. Chunk sizes may be specified
 * with the chunksizes parameter or default sizes will be used if that
 * parameter is NULL. Storage cannot be changed to ::NC_CONTIGUOUS if
 * deflation, shuffle, fletcher32, or any other filters are turned on.
 * @param chunksizesp A pointer to an array list of chunk sizes. The
 * array must have one chunksize for each dimension of the
 * variable. If ::NC_CONTIGUOUS storage is set, then the chunksizes
 * parameter is ignored.
 *
 * @returns ::NC_NOERR No error.
 * @returns ::NC_EBADID Bad ID.
 * @returns ::NC_ENOTNC4 Not a netCDF-4 file.
 * @returns ::NC_ELATEDEF This variable has already been the subject
 * of a nc_enddef call.  In netCDF-4 files nc_enddef will be called
 * automatically for any data read or write. Once nc_enddef has been
 * called after the nc_def_var call for a variable, it is impossible
 * to set the chunking for that variable.
 * @returns ::NC_ENOTINDEFINE Not in define mode.  This is returned
 * for netCDF classic or 64-bit offset files, or for netCDF-4 files,
 * when they wwere created with NC_STRICT_NC3 flag. See \ref
 * nc_create.
 * @returns ::NC_EPERM Attempt to create object in read-only file.
 * @returns ::NC_EBADCHUNK Retunrs if the chunk size specified for a
 * variable is larger than the length of the dimensions associated
 * with variable.
 *
 * @section nc_def_var_chunking_example Example
 *
 * In this example from libsrc4/tst_vars2.c, chunksizes are set with
 * nc_var_def_chunking, and checked with nc_var_inq_chunking.
 *
@code
        printf("**** testing chunking...");
        {
     #define NDIMS5 1
     #define DIM5_NAME "D5"
     #define VAR_NAME5 "V5"
     #define DIM5_LEN 1000

           int dimids[NDIMS5], dimids_in[NDIMS5];
           int varid;
           int ndims, nvars, natts, unlimdimid;
           nc_type xtype_in;
           char name_in[NC_MAX_NAME + 1];
           int data[DIM5_LEN], data_in[DIM5_LEN];
           size_t chunksize[NDIMS5] = {5};
           size_t chunksize_in[NDIMS5];
           int storage_in;
           int i, d;

           for (i = 0; i < DIM5_LEN; i++)
              data[i] = i;

           if (nc_create(FILE_NAME, NC_NETCDF4, &ncid)) ERR;
           if (nc_def_dim(ncid, DIM5_NAME, DIM5_LEN, &dimids[0])) ERR;
           if (nc_def_var(ncid, VAR_NAME5, NC_INT, NDIMS5, dimids, &varid)) ERR;
           if (nc_def_var_chunking(ncid, varid, NC_CHUNKED, chunksize)) ERR;
           if (nc_put_var_int(ncid, varid, data)) ERR;

           if (nc_inq_var_chunking(ncid, varid, &storage_in, chunksize_in)) ERR;
           for (d = 0; d < NDIMS5; d++)
              if (chunksize[d] != chunksize_in[d]) ERR;
           if (storage_in != NC_CHUNKED) ERR;
@endcode
* @author Ed Hartnett, Dennis Heimbigner
*/
int
nc_def_var_chunking(int ncid, int varid, int storage,
		    const size_t *chunksizesp)
{
    NC* ncp;
    int stat = NC_check_id(ncid, &ncp);
    if(stat != NC_NOERR) return stat;
    return ncp->dispatch->def_var_chunking(ncid, varid, storage,
					   chunksizesp);
}

/**
<<<<<<< HEAD
@ingroup variables

Define endianness of a variable.

With this function the endianness (i.e. order of bits in integers) can
be changed on a per-variable basis. By default, the endianness is the
same as the default endianness of the platform. But with
nc_def_var_endianness the endianness can be explicitly set for a
variable.

Warning: this function is only defined if the type of the variable
is an atomic integer or float type.

This function may only be called after the variable is defined, but
before nc_enddef is called. 

@param[in] ncid NetCDF ID, from a previous call to nc_open or
nc_create.

@param[in] varid Variable ID.

@param[in] endian NC_ENDIAN_NATIVE to select the native endianness of
the platform (the default), NC_ENDIAN_LITTLE to use little-endian,
NC_ENDIAN_BIG to use big-endian.

@returns ::NC_NOERR No error.
@returns ::NC_EBADID Bad ID.
@returns ::NC_ENOTNC4 Not a netCDF-4 file.
@returns ::NC_ELATEDEF This variable has already been the subject of a
nc_enddef call. In netCDF-4 files nc_enddef will be called
automatically for any data read or write. Once nc_enddef has been
called after the nc_def_var call for a variable, it is impossible to
set the chunking for that variable.
@returns ::NC_ENOTINDEFINE Not in define mode. This is returned for
netCDF classic or 64-bit offset files, or for netCDF-4 files, when
they wwere created with NC_STRICT_NC3 flag. See \ref nc_create.
@returns ::NC_EPERM Attempt to create object in read-only file.

@section nc_def_var_endian_example Example

In this example from libsrc4/tst_vars2.c, a variable is created, and
the endianness set to NC_ENDIAN_BIG.

@code
=======
 * @ingroup variables
 * 
 * Define endianness of a variable.
 *
 * With this function the endianness (i.e. order of bits in integers)
 * can be changed on a per-variable basis. By default, the endianness
 * is the same as the default endianness of the platform. But with
 * nc_def_var_endianness the endianness can be explicitly set for a
 * variable.
 *
 * This function may only be called after the variable is defined, but
 * before nc_enddef is called.
 *
 * @param[in] ncid NetCDF ID, from a previous call to nc_open or
 * nc_create.
 *
 * @param[in] varid Variable ID.
 *
 * @param[in] endian NC_ENDIAN_NATIVE to select the native endianness
 * of the platform (the default), NC_ENDIAN_LITTLE to use
 * little-endian, NC_ENDIAN_BIG to use big-endian.
 *
 * @returns ::NC_NOERR No error.
 * @returns ::NC_EBADID Bad ID.
 * @returns ::NC_ENOTNC4 Not a netCDF-4 file.
 * @returns ::NC_ELATEDEF This variable has already been the subject
 * of a nc_enddef call. In netCDF-4 files nc_enddef will be called
 * automatically for any data read or write. Once nc_enddef has been
 * called after the nc_def_var call for a variable, it is impossible
 * to set the chunking for that variable.
 * @returns ::NC_ENOTINDEFINE Not in define mode. This is returned for
 * netCDF classic or 64-bit offset files, or for netCDF-4 files, when
 * they wwere created with NC_STRICT_NC3 flag. See \ref nc_create.
 * @returns ::NC_EPERM Attempt to create object in read-only file.
 *
 * @section nc_def_var_endian_example Example
 * 
 * In this example from libsrc4/tst_vars2.c, a variable is created, and
 * the endianness set to NC_ENDIAN_BIG.
 *
 * @code
>>>>>>> 7f7d6d22
#define NDIMS4 1
#define DIM4_NAME "Joe"
#define VAR_NAME4 "Ed"
#define DIM4_LEN 10
   {
      int dimids[NDIMS4], dimids_in[NDIMS4];
      int varid;
      int ndims, nvars, natts, unlimdimid;
      nc_type xtype_in;
      char name_in[NC_MAX_NAME + 1];
      int data[DIM4_LEN], data_in[DIM4_LEN];
      int endian_in;
      int i;

      for (i = 0; i < DIM4_LEN; i++)
         data[i] = i;

      if (nc_create(FILE_NAME, NC_NETCDF4, &ncid)) ERR;
      if (nc_def_dim(ncid, DIM4_NAME, DIM4_LEN, &dimids[0])) ERR;
      if (dimids[0] != 0) ERR;
      if (nc_def_var(ncid, VAR_NAME4, NC_INT, NDIMS4, dimids, &varid)) ERR;
      if (nc_def_var_endian(ncid, varid, NC_ENDIAN_BIG)) ERR;
 *
 * @endcode
 * @author Ed Hartnett, Dennis Heimbigner
*/
int
nc_def_var_endian(int ncid, int varid, int endian)
{
    NC* ncp;
    int stat = NC_check_id(ncid,&ncp);
    if(stat != NC_NOERR) return stat;
    return ncp->dispatch->def_var_endian(ncid,varid,endian);
}

/**
 * Define a new variable filter.
 *
 * @param ncid File and group ID.
 * @param varid Variable ID.
 * @param id
 * @param nparams Number of filter parameters.
 * @param parms Filter parameters.
 *
 * @return ::NC_NOERR No error.
 * @return ::NC_EBADID Bad ID.
 * @author Dennis Heimbigner
 */
int
nc_def_var_filter(int ncid, int varid, unsigned int id, size_t nparams, const unsigned int* parms)
{
    NC* ncp;
    int stat = NC_check_id(ncid,&ncp);
    if(stat != NC_NOERR) return stat;
    return ncp->dispatch->def_var_filter(ncid,varid,id,nparams,parms);
}

#endif /* USE_NETCDF4 */<|MERGE_RESOLUTION|>--- conflicted
+++ resolved
@@ -1007,52 +1007,6 @@
 }
 
 /**
-<<<<<<< HEAD
-@ingroup variables
-
-Define endianness of a variable.
-
-With this function the endianness (i.e. order of bits in integers) can
-be changed on a per-variable basis. By default, the endianness is the
-same as the default endianness of the platform. But with
-nc_def_var_endianness the endianness can be explicitly set for a
-variable.
-
-Warning: this function is only defined if the type of the variable
-is an atomic integer or float type.
-
-This function may only be called after the variable is defined, but
-before nc_enddef is called. 
-
-@param[in] ncid NetCDF ID, from a previous call to nc_open or
-nc_create.
-
-@param[in] varid Variable ID.
-
-@param[in] endian NC_ENDIAN_NATIVE to select the native endianness of
-the platform (the default), NC_ENDIAN_LITTLE to use little-endian,
-NC_ENDIAN_BIG to use big-endian.
-
-@returns ::NC_NOERR No error.
-@returns ::NC_EBADID Bad ID.
-@returns ::NC_ENOTNC4 Not a netCDF-4 file.
-@returns ::NC_ELATEDEF This variable has already been the subject of a
-nc_enddef call. In netCDF-4 files nc_enddef will be called
-automatically for any data read or write. Once nc_enddef has been
-called after the nc_def_var call for a variable, it is impossible to
-set the chunking for that variable.
-@returns ::NC_ENOTINDEFINE Not in define mode. This is returned for
-netCDF classic or 64-bit offset files, or for netCDF-4 files, when
-they wwere created with NC_STRICT_NC3 flag. See \ref nc_create.
-@returns ::NC_EPERM Attempt to create object in read-only file.
-
-@section nc_def_var_endian_example Example
-
-In this example from libsrc4/tst_vars2.c, a variable is created, and
-the endianness set to NC_ENDIAN_BIG.
-
-@code
-=======
  * @ingroup variables
  * 
  * Define endianness of a variable.
@@ -1094,7 +1048,6 @@
  * the endianness set to NC_ENDIAN_BIG.
  *
  * @code
->>>>>>> 7f7d6d22
 #define NDIMS4 1
 #define DIM4_NAME "Joe"
 #define VAR_NAME4 "Ed"
