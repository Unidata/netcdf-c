/**
 * @file
 *
 * File create and open functions
 *
 * These functions end up calling functions in one of the dispatch
 * layers (netCDF-4, dap server, etc).
 *
 * Copyright 2018 University Corporation for Atmospheric
 * Research/Unidata. See COPYRIGHT file for more info.
 */

#include "config.h"
#include <stdlib.h>
#ifdef HAVE_STRING_H
#include <string.h>
#endif
#ifdef HAVE_SYS_RESOURCE_H
#include <sys/resource.h>
#endif
#ifdef HAVE_SYS_TYPES_H
#include <sys/types.h>
#endif
#ifdef HAVE_SYS_STAT_H
#include <sys/stat.h>
#endif

#ifdef HAVE_UNISTD_H
#include <unistd.h> /* lseek() */
#endif

#ifdef HAVE_STDIO_H
#include <stdio.h>
#endif

#include "netcdf.h"
#include "ncdispatch.h"
#include "netcdf_mem.h"
#include "ncpathmgr.h"
#include "fbits.h"

#undef DEBUG

extern int NC_initialized; /**< True when dispatch table is initialized. */

/* User-defined formats. */
NC_Dispatch *UDF0_dispatch_table = NULL;
char UDF0_magic_number[NC_MAX_MAGIC_NUMBER_LEN + 1] = "";
NC_Dispatch *UDF1_dispatch_table = NULL;
char UDF1_magic_number[NC_MAX_MAGIC_NUMBER_LEN + 1] = "";

/**************************************************/


/** \defgroup datasets NetCDF File and Data I/O

    NetCDF opens datasets as files or remote access URLs.

    A netCDF dataset that has not yet been opened can only be referred to
    by its dataset name. Once a netCDF dataset is opened, it is referred
    to by a netCDF ID, which is a small non-negative integer returned when
    you create or open the dataset. A netCDF ID is much like a file
    descriptor in C or a logical unit number in FORTRAN. In any single
    program, the netCDF IDs of distinct open netCDF datasets are
    distinct. A single netCDF dataset may be opened multiple times and
    will then have multiple distinct netCDF IDs; however at most one of
    the open instances of a single netCDF dataset should permit
    writing. When an open netCDF dataset is closed, the ID is no longer
    associated with a netCDF dataset.

    Functions that deal with the netCDF library include:
    - Get version of library.
    - Get error message corresponding to a returned error code.

    The operations supported on a netCDF dataset as a single object are:
    - Create, given dataset name and whether to overwrite or not.
    - Open for access, given dataset name and read or write intent.
    - Put into define mode, to add dimensions, variables, or attributes.
    - Take out of define mode, checking consistency of additions.
    - Close, writing to disk if required.
    - Inquire about the number of dimensions, number of variables,
    number of global attributes, and ID of the unlimited dimension, if
    any.
    - Synchronize to disk to make sure it is current.
    - Set and unset nofill mode for optimized sequential writes.
    - After a summary of conventions used in describing the netCDF
    interfaces, the rest of this chapter presents a detailed description
    of the interfaces for these operations.
*/

/**
 * Add handling of user-defined format.
 *
 * User-defined formats allow users to write a library which can read
 * their own proprietary format as if it were netCDF. This allows
 * existing netCDF codes to work on non-netCDF data formats.
 *
 * User-defined formats work by specifying a netCDF dispatch
 * table. The dispatch table is a struct of (mostly) C function
 * pointers. It contains pointers to the key functions of the netCDF
 * API. Once these functions are provided, and the dispatch table is
 * specified, the netcdf-c library can read any format.
 *
 * @note Unlike the public netCDF API, the dispatch table may not be
 * backward compatible between netCDF releases. Instead, it contains a
 * dispatch version number. If this number is not correct (i.e. does
 * not match the current dispatch table version), then ::NC_EINVAL
 * will be returned.
 *
 * @param mode_flag NC_UDF0 or NC_UDF1
 * @param dispatch_table Pointer to dispatch table to use for this user format.
 * @param magic_number Magic number used to identify file. Ignored if
 * NULL.
 *
 * @return ::NC_NOERR No error.
 * @return ::NC_EINVAL Invalid input.
 * @author Ed Hartnett
 * @ingroup datasets
 */
int
nc_def_user_format(int mode_flag, NC_Dispatch *dispatch_table, char *magic_number)
{
    /* Check inputs. */
    if (!dispatch_table)
        return NC_EINVAL;
    if (magic_number && strlen(magic_number) > NC_MAX_MAGIC_NUMBER_LEN)
        return NC_EINVAL;

<<<<<<< HEAD
=======
    /* Check the version of the dispatch table provided. */
    if (dispatch_table->dispatch_version != NC_DISPATCH_VERSION)
        return NC_EINVAL;

>>>>>>> 44c3053e
    /* user defined magic numbers not allowed with netcdf3 modes */ 
    if (magic_number && (fIsSet(mode_flag, NC_64BIT_OFFSET) ||
                         fIsSet(mode_flag, NC_64BIT_DATA) ||
                        (fIsSet(mode_flag, NC_CLASSIC_MODEL) &&
                        !fIsSet(mode_flag, NC_NETCDF4))))
        return NC_EINVAL;

<<<<<<< HEAD
    /* Check the version of the dispatch table provided. */
    if (dispatch_table->dispatch_version != NC_DISPATCH_VERSION)
        return NC_EINVAL;

    NCLOCK;
=======
    NC_LOCK;
>>>>>>> 44c3053e

    /* Retain a pointer to the dispatch_table and a copy of the magic
     * number, if one was provided. */
    if (fIsSet(mode_flag,NC_UDF0))
    {
        UDF0_dispatch_table = dispatch_table;
        if (magic_number)
            strncpy(UDF0_magic_number, magic_number, NC_MAX_MAGIC_NUMBER_LEN);
    }
    else if(fIsSet(mode_flag, NC_UDF1))
    {
        UDF1_dispatch_table = dispatch_table;
        if (magic_number)
            strncpy(UDF1_magic_number, magic_number, NC_MAX_MAGIC_NUMBER_LEN);
    }
    else
    {
        return NC_EINVAL;
    }
    NCUNLOCK;
    return NC_NOERR;
}

/**
 * Inquire about user-defined format.
 *
 * @param mode_flag NC_UDF0 or NC_UDF1
 * @param dispatch_table Pointer that gets pointer to dispatch table
 * to use for this user format, or NULL if this user-defined format is
 * not defined. Ignored if NULL.
 * @param magic_number Pointer that gets magic number used to identify
 * file, if one has been set. Magic number will be of max size
 * NC_MAX_MAGIC_NUMBER_LEN. Ignored if NULL.
 *
 * @return ::NC_NOERR No error.
 * @return ::NC_EINVAL Invalid input.
 * @author Ed Hartnett
 * @ingroup datasets
 */
int
nc_inq_user_format(int mode_flag, NC_Dispatch **dispatch_table, char *magic_number)
{
    /* Check inputs. */
    if (fIsSet(mode_flag,NC_UDF0))
    {
        if (dispatch_table)
            *dispatch_table = UDF0_dispatch_table;
        if (magic_number)
            strncpy(magic_number, UDF0_magic_number, NC_MAX_MAGIC_NUMBER_LEN);
    }
    else if(fIsSet(mode_flag,NC_UDF1))
    {
        if (dispatch_table)
            *dispatch_table = UDF1_dispatch_table;
        if (magic_number)
            strncpy(magic_number, UDF1_magic_number, NC_MAX_MAGIC_NUMBER_LEN);
    }
    else
    {
        return NC_EINVAL;
    }

    return NC_NOERR;
}

/**  \ingroup datasets
     Create a new netCDF file.

     This function creates a new netCDF dataset, returning a netCDF ID that
     can subsequently be used to refer to the netCDF dataset in other
     netCDF function calls. The new netCDF dataset opened for write access
     and placed in define mode, ready for you to add dimensions, variables,
     and attributes.

     \param path The file name of the new netCDF dataset.

     \param cmode The creation mode flag. The following flags are available:
     NC_CLOBBER (overwrite existing file),
     NC_NOCLOBBER (do not overwrite existing file),
     NC_SHARE (limit write caching - netcdf classic files only),
     NC_64BIT_OFFSET (create 64-bit offset file),
     NC_64BIT_DATA (alias NC_CDF5) (create CDF-5 file),
     NC_NETCDF4 (create netCDF-4/HDF5 file),
     NC_CLASSIC_MODEL (enforce netCDF classic mode on netCDF-4/HDF5 files),
     NC_DISKLESS (store data in memory), and
     NC_PERSIST (force the NC_DISKLESS data from memory to a file),
     NC_MMAP (use MMAP for NC_DISKLESS instead of NC_INMEMORY -- deprecated).
     See discussion below.

     \param ncidp Pointer to location where returned netCDF ID is to be
     stored.

     <h2>The cmode Flag</h2>

     The cmode flag is used to control the type of file created, and some
     aspects of how it may be used.

     Setting NC_NOCLOBBER means you do not want to clobber (overwrite) an
     existing dataset; an error (NC_EEXIST) is returned if the specified
     dataset already exists.

     The NC_SHARE flag is appropriate when one process may be writing the
     dataset and one or more other processes reading the dataset
     concurrently; it means that dataset accesses are not buffered and
     caching is limited. Since the buffering scheme is optimized for
     sequential access, programs that do not access data sequentially may
     see some performance improvement by setting the NC_SHARE flag. This
     flag is ignored for netCDF-4 files.

     Setting NC_64BIT_OFFSET causes netCDF to create a 64-bit offset format
     file, instead of a netCDF classic format file. The 64-bit offset
     format imposes far fewer restrictions on very large (i.e. over 2 GB)
     data files. See Large File Support.

     Setting NC_64BIT_DATA (alias NC_CDF5) causes netCDF to create a CDF-5
     file format that supports large files (i.e. over 2GB) and large
     variables (over 2B array elements.). See Large File Support.

     A zero value (defined for convenience as NC_CLOBBER) specifies the
     default behavior: overwrite any existing dataset with the same file
     name and buffer and cache accesses for efficiency. The dataset will be
     in netCDF classic format. See NetCDF Classic Format Limitations.

     Setting NC_NETCDF4 causes netCDF to create a HDF5/NetCDF-4 file.

     Setting NC_CLASSIC_MODEL causes netCDF to enforce the classic data
     model in this file. (This only has effect for netCDF-4/HDF5 files, as
     CDF-1, 2 and 5 files always use the classic model.) When
     used with NC_NETCDF4, this flag ensures that the resulting
     netCDF-4/HDF5 file may never contain any new constructs from the
     enhanced data model. That is, it cannot contain groups, user defined
     types, multiple unlimited dimensions, or new atomic types. The
     advantage of this restriction is that such files are guaranteed to
     work with existing netCDF software.

     Setting NC_DISKLESS causes netCDF to create the file only in
     memory and to optionally write the final contents to the
     correspondingly named disk file. This allows for the use of
     files that have no long term purpose. Operating on an existing file
     in memory may also be faster. The decision on whether
     or not to "persist" the memory contents to a disk file is
     described in detail in the file docs/inmemory.md, which is
     definitive.  By default, closing a diskless fill will cause it's
     contents to be lost.

     If NC_DISKLESS is going to be used for creating a large classic
     file, it behooves one to use nc__create and specify an
     appropriately large value of the initialsz parameter to avoid to
     many extensions to the in-memory space for the file.  This flag
     applies to files in classic format and to file in extended
     format (netcdf-4).

     Note that nc_create(path,cmode,ncidp) is equivalent to the invocation of
     nc__create(path,cmode,NC_SIZEHINT_DEFAULT,NULL,ncidp).

     \returns ::NC_NOERR No error.
     \returns ::NC_EEXIST Specifying a file name of a file that exists and also specifying NC_NOCLOBBER.
     \returns ::NC_EPERM Attempting to create a netCDF file in a directory where you do not have permission to create files.
     \returns ::NC_ENOMEM System out of memory.
     \returns ::NC_ENFILE Too many files open.
     \returns ::NC_EHDFERR HDF5 error (netCDF-4 files only).
     \returns ::NC_EFILEMETA Error writing netCDF-4 file-level metadata in
     HDF5 file. (netCDF-4 files only).
     \returns ::NC_EDISKLESS if there was an error in creating the
     in-memory file.

     \note When creating a netCDF-4 file HDF5 error reporting is turned
     off, if it is on. This doesn't stop the HDF5 error stack from
     recording the errors, it simply stops their display to the user
     through stderr.

     <h1>Examples</h1>

     In this example we create a netCDF dataset named foo.nc; we want the
     dataset to be created in the current directory only if a dataset with
     that name does not already exist:

     @code
     #include <netcdf.h>
     ...
     int status = NC_NOERR;
     int ncid;
     ...
     status = nc_create("foo.nc", NC_NOCLOBBER, &ncid);
     if (status != NC_NOERR) handle_error(status);
     @endcode

     In this example we create a netCDF dataset named foo_large.nc. It will
     be in the 64-bit offset format.

     @code
     #include <netcdf.h>
     ...
     int status = NC_NOERR;
     int ncid;
     ...
     status = nc_create("foo_large.nc", NC_NOCLOBBER|NC_64BIT_OFFSET, &ncid);
     if (status != NC_NOERR) handle_error(status);
     @endcode

     In this example we create a netCDF dataset named foo_HDF5.nc. It will
     be in the HDF5 format.

     @code
     #include <netcdf.h>
     ...
     int status = NC_NOERR;
     int ncid;
     ...
     status = nc_create("foo_HDF5.nc", NC_NOCLOBBER|NC_NETCDF4, &ncid);
     if (status != NC_NOERR) handle_error(status);
     @endcode

     In this example we create a netCDF dataset named
     foo_HDF5_classic.nc. It will be in the HDF5 format, but will not allow
     the use of any netCDF-4 advanced features. That is, it will conform to
     the classic netCDF-3 data model.

     @code
     #include <netcdf.h>
     ...
     int status = NC_NOERR;
     int ncid;
     ...
     status = nc_create("foo_HDF5_classic.nc", NC_NOCLOBBER|NC_NETCDF4|NC_CLASSIC_MODEL, &ncid);
     if (status != NC_NOERR) handle_error(status);
     @endcode

     In this example we create an in-memory netCDF classic dataset named
     diskless.nc whose content will be lost when nc_close() is called.

     @code
     #include <netcdf.h>
     ...
     int status = NC_NOERR;
     int ncid;
     ...
     status = nc_create("diskless.nc", NC_DISKLESS, &ncid);
     if (status != NC_NOERR) handle_error(status);
     @endcode

     In this example we create a in-memory netCDF classic dataset named
     diskless.nc and specify that it should be made persistent
     in a file named diskless.nc when nc_close() is called.

     @code
     #include <netcdf.h>
     ...
     int status = NC_NOERR;
     int ncid;
     ...
     status = nc_create("diskless.nc", NC_DISKLESS|NC_PERSIST, &ncid);
     if (status != NC_NOERR) handle_error(status);
     @endcode

     A variant of nc_create(), nc__create() (note the double underscore) allows
     users to specify two tuning parameters for the file that it is
     creating.  */
int
nc_create(const char *path, int cmode, int *ncidp)
{
    return nc__create(path,cmode,NC_SIZEHINT_DEFAULT,NULL,ncidp);
}

/**
 * Create a netCDF file with some extra parameters controlling classic
 * file caching.
 *
 * Like nc_create(), this function creates a netCDF file.
 *
 * @param path The file name of the new netCDF dataset.
 * @param cmode The creation mode flag, the same as in nc_create().
 * @param initialsz On some systems, and with custom I/O layers, it
 * may be advantageous to set the size of the output file at creation
 * time. This parameter sets the initial size of the file at creation
 * time. This only applies to classic CDF-1, 2, and 5 files.  The
 * special value NC_SIZEHINT_DEFAULT (which is the value 0), lets the
 * netcdf library choose a suitable initial size.
 * @param chunksizehintp A pointer to the chunk size hint, which
 * controls a space versus time tradeoff, memory allocated in the
 * netcdf library versus number of system calls. Because of internal
 * requirements, the value may not be set to exactly the value
 * requested. The actual value chosen is returned by reference. Using
 * a NULL pointer or having the pointer point to the value
 * NC_SIZEHINT_DEFAULT causes the library to choose a default. How the
 * system chooses the default depends on the system. On many systems,
 * the "preferred I/O block size" is available from the stat() system
 * call, struct stat member st_blksize. If this is available it is
 * used. Lacking that, twice the system pagesize is used. Lacking a
 * call to discover the system pagesize, we just set default bufrsize
 * to 8192. The bufrsize is a property of a given open netcdf
 * descriptor ncid, it is not a persistent property of the netcdf
 * dataset. This only applies to classic files.
 * @param ncidp Pointer to location where returned netCDF ID is to be
 * stored.
 *
 * @note This function uses the same return codes as the nc_create()
 * function.
 *
 * @returns ::NC_NOERR No error.
 * @returns ::NC_ENOMEM System out of memory.
 * @returns ::NC_EHDFERR HDF5 error (netCDF-4 files only).
 * @returns ::NC_EFILEMETA Error writing netCDF-4 file-level metadata in
 * HDF5 file. (netCDF-4 files only).
 * @returns ::NC_EDISKLESS if there was an error in creating the
 * in-memory file.
 *
 * <h1>Examples</h1>
 *
 * In this example we create a netCDF dataset named foo_large.nc; we
 * want the dataset to be created in the current directory only if a
 * dataset with that name does not already exist. We also specify that
 * bufrsize and initial size for the file.
 *
 * @code
 #include <netcdf.h>
 ...
 int status = NC_NOERR;
 int ncid;
 int intialsz = 2048;
 int *bufrsize;
 ...
 *bufrsize = 1024;
 status = nc__create("foo.nc", NC_NOCLOBBER, initialsz, bufrsize, &ncid);
 if (status != NC_NOERR) handle_error(status);
 @endcode
 *
 * @ingroup datasets
 * @author Glenn Davis
 */
int
nc__create(const char *path, int cmode, size_t initialsz,
           size_t *chunksizehintp, int *ncidp)
{
    return NC_create(path, cmode, initialsz, 0,
                     chunksizehintp, 0, NULL, ncidp);
}

/** \ingroup datasets
    Create a netCDF file with the contents stored in memory.

    \param path Must be non-null, but otherwise only used to set the dataset name.

    \param mode the mode flags; Note that this procedure uses a limited set of flags because it forcibly sets NC_INMEMORY.

    \param initialsize (advisory) size to allocate for the created file

    \param ncidp Pointer to location where returned netCDF ID is to be
    stored.

    \returns ::NC_NOERR No error.

    \returns ::NC_ENOMEM Out of memory.

    \returns ::NC_EDISKLESS diskless io is not enabled for fails.

    \returns ::NC_EINVAL, etc. other errors also returned by nc_open.

    <h1>Examples</h1>

    In this example we use nc_create_mem() to create a classic netCDF dataset
    named foo.nc. The initial size is set to 4096.

    @code
    #include <netcdf.h>
    ...
    int status = NC_NOERR;
    int ncid;
    int mode = 0;
    size_t initialsize = 4096;
    ...
    status = nc_create_mem("foo.nc", mode, initialsize, &ncid);
    if (status != NC_NOERR) handle_error(status);
    @endcode
*/

int
nc_create_mem(const char* path, int mode, size_t initialsize, int* ncidp)
{
    if(mode & NC_MMAP) return NC_EINVAL;
    mode |= NC_INMEMORY; /* Specifically, do not set NC_DISKLESS */
    return NC_create(path, mode, initialsize, 0, NULL, 0, NULL, ncidp);
}

/**
 * @internal Create a file with special (deprecated) Cray settings.
 *
 * @deprecated This function was used in the old days with the Cray at
 * NCAR. The Cray is long gone, and this call is supported only for
 * backward compatibility. Use nc_create() instead.
 *
 * @param path File name.
 * @param cmode Create mode.
 * @param initialsz Initial size of metadata region for classic files,
 * ignored for other files.
 * @param basepe Deprecated parameter from the Cray days.
 * @param chunksizehintp A pointer to the chunk size hint. This only
 * applies to classic files.
 * @param ncidp Pointer that gets ncid.
 *
 * @return ::NC_NOERR No error.
 * @author Glenn Davis
 */
int
nc__create_mp(const char *path, int cmode, size_t initialsz,
              int basepe, size_t *chunksizehintp, int *ncidp)
{
    return NC_create(path, cmode, initialsz, basepe,
                     chunksizehintp, 0, NULL, ncidp);
}

/**
 * Open an existing netCDF file.
 *
 * This function opens an existing netCDF dataset for access. It
 * determines the underlying file format automatically. Use the same
 * call to open a netCDF classic or netCDF-4 file.
 *
 * @param path File name for netCDF dataset to be opened. When the dataset
 * is located on some remote server, then the path may be an OPeNDAP URL
 * rather than a file path.
 * @param omode The open mode flag may include NC_WRITE (for read/write
 * access) and NC_SHARE (see below) and NC_DISKLESS (see below).
 * @param ncidp Pointer to location where returned netCDF ID is to be
 * stored.
 *
 * <h2>Open Mode</h2>
 *
 * A zero value (or ::NC_NOWRITE) specifies the default behavior: open
 * the dataset with read-only access, buffering and caching accesses
 * for efficiency.
 *
 * Otherwise, the open mode is ::NC_WRITE, ::NC_SHARE, or
 * ::NC_WRITE|::NC_SHARE. Setting the ::NC_WRITE flag opens the
 * dataset with read-write access. ("Writing" means any kind of change
 * to the dataset, including appending or changing data, adding or
 * renaming dimensions, variables, and attributes, or deleting
 * attributes.)
 *
 * The NC_SHARE flag is only used for netCDF classic
 * files. It is appropriate when one process may be writing the
 * dataset and one or more other processes reading the dataset
 * concurrently; it means that dataset accesses are not buffered and
 * caching is limited. Since the buffering scheme is optimized for
 * sequential access, programs that do not access data sequentially
 * may see some performance improvement by setting the NC_SHARE flag.
 *
 * This procedure may also be invoked with the NC_DISKLESS flag set in
 * the omode argument if the file to be opened is a classic format
 * file.  For nc_open(), this flag applies only to files in classic
 * format.  If the file is of type NC_NETCDF4, then the NC_DISKLESS
 * flag will be ignored.
 *
 * If NC_DISKLESS is specified, then the whole file is read completely
 * into memory. In effect this creates an in-memory cache of the file.
 * If the omode flag also specifies NC_PERSIST, then the in-memory cache
 * will be re-written to the disk file when nc_close() is called.  For
 * some kinds of manipulations, having the in-memory cache can speed
 * up file processing. But in simple cases, non-cached processing may
 * actually be faster than using cached processing.  You will need to
 * experiment to determine if the in-memory caching is worthwhile for
 * your application.
 *
 * Normally, NC_DISKLESS allocates space in the heap for storing the
 * in-memory file. If, however, the ./configure flags --enable-mmap is
 * used, and the additional omode flag NC_MMAP is specified, then the
 * file will be opened using the operating system MMAP facility.  This
 * flag only applies to files in classic format. Extended format
 * (netcdf-4) files will ignore the NC_MMAP flag.
 *
 * In most cases, using MMAP provides no advantage for just
 * NC_DISKLESS. The one case where using MMAP is an advantage is when
 * a file is to be opened and only a small portion of its data is to
 * be read and/or written.  In this scenario, MMAP will cause only the
 * accessed data to be retrieved from disk. Without MMAP, NC_DISKLESS
 * will read the whole file into memory on nc_open. Thus, MMAP will
 * provide some performance improvement in this case.
 *
 * It is not necessary to pass any information about the format of the
 * file being opened. The file type will be detected automatically by
 * the netCDF library.
 *
 * If a the path is a DAP URL, then the open mode is read-only.
 * Setting NC_WRITE will be ignored.
 *
 * As of version 4.3.1.2, multiple calls to nc_open with the same
 * path will return the same ncid value.
 *
 * @note When opening a netCDF-4 file HDF5 error reporting is turned
 * off, if it is on. This doesn't stop the HDF5 error stack from
 * recording the errors, it simply stops their display to the user
 * through stderr.
 *
 * nc_open()returns the value NC_NOERR if no errors
 * occurred. Otherwise, the returned status indicates an
 * error. Possible causes of errors include:
 *
 * Note that nc_open(path,omode,ncidp) is equivalent to the invocation
 * of nc__open(path,omode,NC_SIZEHINT_DEFAULT,NULL,ncidp).
 *
 * @returns ::NC_NOERR No error.
 * @returns ::NC_EPERM Attempting to create a netCDF file in a directory where you do not have permission to open files.
 * @returns ::NC_ENFILE Too many files open
 * @returns ::NC_ENOMEM Out of memory.
 * @returns ::NC_EHDFERR HDF5 error. (NetCDF-4 files only.)
 * @returns ::NC_EDIMMETA Error in netCDF-4 dimension metadata. (NetCDF-4 files only.)
 *
 * <h1>Examples</h1>
 *
 * Here is an example using nc_open()to open an existing netCDF dataset
 * named foo.nc for read-only, non-shared access:
 *
 * @code
 * #include <netcdf.h>
 *   ...
 * int status = NC_NOERR;
 * int ncid;
 *   ...
 * status = nc_open("foo.nc", 0, &ncid);
 * if (status != NC_NOERR) handle_error(status);
 * @endcode
 * @ingroup datasets
 * @author Glenn Davis, Ed Hartnett, Dennis Heimbigner
 */
int
nc_open(const char *path, int omode, int *ncidp)
{
    return NC_open(path, omode, 0, NULL, 0, NULL, ncidp);
}

/** \ingroup datasets
    Open a netCDF file with extra performance parameters for the classic
    library.

    \param path File name for netCDF dataset to be opened. When DAP
    support is enabled, then the path may be an OPeNDAP URL rather than a
    file path.

    \param omode The open mode flag may include NC_WRITE (for read/write
    access) and NC_SHARE as in nc_open().

    \param chunksizehintp A size hint for the classic library. Only
    applies to classic files. See below for more
    information.

    \param ncidp Pointer to location where returned netCDF ID is to be
    stored.

    <h1>The chunksizehintp Parameter</h1>

    The argument referenced by bufrsizehintp controls a space versus time
    tradeoff, memory allocated in the netcdf library versus number of
    system calls.

    Because of internal requirements, the value may not be set to exactly
    the value requested. The actual value chosen is returned by reference.

    Using a NULL pointer or having the pointer point to the value
    NC_SIZEHINT_DEFAULT causes the library to choose a default.
    How the system chooses the default depends on the system. On
    many systems, the "preferred I/O block size" is available from the
    stat() system call, struct stat member st_blksize. If this is
    available it is used. Lacking that, twice the system pagesize is used.

    Lacking a call to discover the system pagesize, we just set default
    bufrsize to 8192.

    The bufrsize is a property of a given open netcdf descriptor ncid, it
    is not a persistent property of the netcdf dataset.


    \returns ::NC_NOERR No error.

    \returns ::NC_ENOMEM Out of memory.

    \returns ::NC_EHDFERR HDF5 error. (NetCDF-4 files only.)

    \returns ::NC_EDIMMETA Error in netCDF-4 dimension metadata. (NetCDF-4
    files only.)

*/
int
nc__open(const char *path, int omode,
         size_t *chunksizehintp, int *ncidp)
{
    /* this API is for non-parallel access.
     * Note nc_open_par() also calls NC_open().
     */
    return NC_open(path, omode, 0, chunksizehintp, 0, NULL, ncidp);
}

/** \ingroup datasets
    Open a netCDF file with the contents taken from a block of memory.

    \param path Must be non-null, but otherwise only used to set the dataset name.

    \param omode the open mode flags; Note that this procedure uses a limited set of flags because it forcibly sets NC_INMEMORY.

    \param size The length of the block of memory being passed.

    \param memory Pointer to the block of memory containing the contents
    of a netcdf file.

    \param ncidp Pointer to location where returned netCDF ID is to be
    stored.

    \returns ::NC_NOERR No error.

    \returns ::NC_ENOMEM Out of memory.

    \returns ::NC_EDISKLESS diskless io is not enabled for fails.

    \returns ::NC_EINVAL, etc. other errors also returned by nc_open.

    <h1>Examples</h1>

    Here is an example using nc_open_mem() to open an existing netCDF dataset
    named foo.nc for read-only, non-shared access. It differs from the nc_open()
    example in that it assumes the contents of foo.nc have been read into memory.

    @code
    #include <netcdf.h>
    #include <netcdf_mem.h>
    ...
    int status = NC_NOERR;
    int ncid;
    size_t size;
    void* memory;
    ...
    size = <compute file size of foo.nc in bytes>;
    memory = malloc(size);
    ...
    status = nc_open_mem("foo.nc", 0, size, memory, &ncid);
    if (status != NC_NOERR) handle_error(status);
    @endcode
*/
int
nc_open_mem(const char* path, int omode, size_t size, void* memory, int* ncidp)
{
    NC_memio meminfo;

    /* Sanity checks */
    if(memory == NULL || size < MAGIC_NUMBER_LEN || path == NULL)
        return NC_EINVAL;
    if(omode & (NC_WRITE|NC_MMAP))
        return NC_EINVAL;
    omode |= (NC_INMEMORY); /* Note: NC_INMEMORY and NC_DISKLESS are mutually exclusive*/
    meminfo.size = size;
    meminfo.memory = memory;
    meminfo.flags = NC_MEMIO_LOCKED;
    return NC_open(path, omode, 0, NULL, 0, &meminfo, ncidp);
}

/** \ingroup datasets
    Open a netCDF file with the contents taken from a block of memory.
    Similar to nc_open_mem, but with parameters. Warning: if you do
    specify that the provided memory is locked, then <b>never</b>
    pass in non-heap allocated memory. Additionally, if not locked,
    then do not assume that the memory returned by nc_close_mem
    is the same as passed to nc_open_memio. You <b>must</b> check
    before attempting to free the original memory.

    \param path Must be non-null, but otherwise only used to set the dataset name.

    \param omode the open mode flags; Note that this procedure uses a limited set of flags because it forcibly sets NC_INMEMORY.

    \param params controlling parameters

    \param ncidp Pointer to location where returned netCDF ID is to be
    stored.

    \returns ::NC_NOERR No error.

    \returns ::NC_ENOMEM Out of memory.

    \returns ::NC_EDISKLESS diskless io is not enabled for fails.

    \returns ::NC_EINVAL, etc. other errors also returned by nc_open.

    <h1>Examples</h1>

    Here is an example using nc_open_memio() to open an existing netCDF dataset
    named foo.nc for read-only, non-shared access. It differs from the nc_open_mem()
    example in that it uses a parameter block.

    @code
    #include <netcdf.h>
    #include <netcdf_mem.h>
    ...
    int status = NC_NOERR;
    int ncid;
    NC_memio params;
    ...
    params.size = <compute file size of foo.nc in bytes>;
    params.memory = malloc(size);
    params.flags = <see netcdf_mem.h>
    ...
    status = nc_open_memio("foo.nc", 0, &params, &ncid);
    if (status != NC_NOERR) handle_error(status);
    @endcode
*/
int
nc_open_memio(const char* path, int omode, NC_memio* params, int* ncidp)
{
    /* Sanity checks */
    if(path == NULL || params == NULL)
        return NC_EINVAL;
    if(params->memory == NULL || params->size < MAGIC_NUMBER_LEN)
        return NC_EINVAL;

    if(omode & NC_MMAP)
        return NC_EINVAL;
    omode |= (NC_INMEMORY);
    return NC_open(path, omode, 0, NULL, 0, params, ncidp);
}

/**
 * @internal Open a netCDF file with extra parameters for Cray.
 *
 * @deprecated This function was used in the old days with the Cray at
 * NCAR. The Cray is long gone, and this call is supported only for
 * backward compatibility. Use nc_open() instead.
 *
 * @param path The file name of the new netCDF dataset.
 * @param omode Open mode.
 * @param basepe Deprecated parameter from the Cray days.
 * @param chunksizehintp A pointer to the chunk size hint. This only
 * applies to classic files.
 * @param ncidp Pointer to location where returned netCDF ID is to be
 * stored.
 *
 * @return ::NC_NOERR
 * @author Glenn Davis
 */
int
nc__open_mp(const char *path, int omode, int basepe,
            size_t *chunksizehintp, int *ncidp)
{
    return NC_open(path, omode, basepe, chunksizehintp, 0, NULL, ncidp);
}

/** \ingroup datasets
    Get the file pathname (or the opendap URL) which was used to
    open/create the ncid's file.

    \param ncid NetCDF ID, from a previous call to nc_open() or
    nc_create().

    \param pathlen Pointer where length of path will be returned. Ignored
    if NULL.

    \param path Pointer where path name will be copied. Space must already
    be allocated. Ignored if NULL.

    \returns ::NC_NOERR No error.

    \returns ::NC_EBADID Invalid ncid passed.
*/
int
nc_inq_path(int ncid, size_t *pathlen, char *path)
{
    NC* ncp;
    int stat = NC_NOERR;
    NCLOCK;
    if ((stat = NC_check_id(ncid, &ncp)))
        goto done;
    if(ncp->path == NULL) {
        if(pathlen) *pathlen = 0;
        if(path) path[0] = '\0';
    } else {
        if (pathlen) *pathlen = strlen(ncp->path);
        if (path) strcpy(path, ncp->path);
    }
done:
    NCUNLOCK;
    return stat;
}

/** \ingroup datasets
    Put open netcdf dataset into define mode

    The function nc_redef puts an open netCDF dataset into define mode, so
    dimensions, variables, and attributes can be added or renamed and
    attributes can be deleted.

    For netCDF-4 files (i.e. files created with NC_NETCDF4 in the cmode in
    their call to nc_create()), it is not necessary to call nc_redef()
    unless the file was also created with NC_STRICT_NC3. For straight-up
    netCDF-4 files, nc_redef() is called automatically, as needed.

    For all netCDF-4 files, the root ncid must be used. This is the ncid
    returned by nc_open() and nc_create(), and points to the root of the
    hierarchy tree for netCDF-4 files.

    \param ncid NetCDF ID, from a previous call to nc_open() or
    nc_create().

    \returns ::NC_NOERR No error.

    \returns ::NC_EBADID Bad ncid.

    \returns ::NC_EBADGRPID The ncid must refer to the root group of the
    file, that is, the group returned by nc_open() or nc_create().

    \returns ::NC_EINDEFINE Already in define mode.

    \returns ::NC_EPERM File is read-only.

    <h1>Example</h1>

    Here is an example using nc_redef to open an existing netCDF dataset
    named foo.nc and put it into define mode:

    \code
    #include <netcdf.h>
    ...
    int status = NC_NOERR;
    int ncid;
    ...
    status = nc_open("foo.nc", NC_WRITE, &ncid);
    if (status != NC_NOERR) handle_error(status);
    ...
    status = nc_redef(ncid);
    if (status != NC_NOERR) handle_error(status);
    \endcode
*/
int
nc_redef(int ncid)
{
    NC* ncp;
    int stat = NC_NOERR;
    NCLOCK;
    stat = NC_check_id(ncid, &ncp);
    if(stat != NC_NOERR) goto done;
    stat = ncp->dispatch->redef(ncid);
done:
    NCUNLOCK;
    return stat;
}

/** \ingroup datasets
    Leave define mode

    The function nc_enddef() takes an open netCDF dataset out of define
    mode. The changes made to the netCDF dataset while it was in define
    mode are checked and committed to disk if no problems
    occurred. Non-record variables may be initialized to a "fill value" as
    well with nc_set_fill(). The netCDF dataset is then placed in data
    mode, so variable data can be read or written.

    It's not necessary to call nc_enddef() for netCDF-4 files. With netCDF-4
    files, nc_enddef() is called when needed by the netcdf-4 library. User
    calls to nc_enddef() for netCDF-4 files still flush the metadata to
    disk.

    This call may involve copying data under some circumstances. For a
    more extensive discussion see File Structure and Performance.

    For netCDF-4/HDF5 format files there are some variable settings (the
    compression, endianness, fletcher32 error correction, and fill value)
    which must be set (if they are going to be set at all) between the
    nc_def_var() and the next nc_enddef(). Once the nc_enddef() is called,
    these settings can no longer be changed for a variable.

    \param ncid NetCDF ID, from a previous call to nc_open() or
    nc_create().

    If you use a group id (in a netCDF-4/HDF5 file), the enddef
    will apply to the entire file. That means the enddef will not just end
    define mode in one group, but in the entire file.

    \returns ::NC_NOERR no error

    \returns ::NC_EBADID Invalid ncid passed.

    <h1>Example</h1>

    Here is an example using nc_enddef() to finish the definitions of a new
    netCDF dataset named foo.nc and put it into data mode:

    \code
    #include <netcdf.h>
    ...
    int status = NC_NOERR;
    int ncid;
    ...
    status = nc_create("foo.nc", NC_NOCLOBBER, &ncid);
    if (status != NC_NOERR) handle_error(status);

    ...  create dimensions, variables, attributes

    status = nc_enddef(ncid);
    if (status != NC_NOERR) handle_error(status);
    \endcode
*/
int
nc_enddef(int ncid)
{
    int stat = NC_NOERR;
    NC *ncp;
    NCLOCK;
    stat = NC_check_id(ncid, &ncp);
    if(stat != NC_NOERR) goto done;
    stat = ncp->dispatch->_enddef(ncid,0,1,0,1);
done:
    NCUNLOCK;
    return stat;
}

/** \ingroup datasets
    Leave define mode with performance tuning

    The function nc__enddef takes an open netCDF dataset out of define
    mode. The changes made to the netCDF dataset while it was in define
    mode are checked and committed to disk if no problems
    occurred. Non-record variables may be initialized to a "fill value" as
    well with nc_set_fill(). The netCDF dataset is then placed in data mode,
    so variable data can be read or written.

    This call may involve copying data under some circumstances. For a
    more extensive discussion see File Structure and Performance.

    \warning This function exposes internals of the netcdf version 1 file
    format. Users should use nc_enddef() in most circumstances. This
    function may not be available on future netcdf implementations.

    The classic netcdf file format has three sections, the "header"
    section, the data section for fixed size variables, and the data
    section for variables which have an unlimited dimension (record
    variables).

    The header begins at the beginning of the file. The index (offset) of
    the beginning of the other two sections is contained in the
    header. Typically, there is no space between the sections. This causes
    copying overhead to accrue if one wishes to change the size of the
    sections, as may happen when changing names of things, text attribute
    values, adding attributes or adding variables. Also, for buffered i/o,
    there may be advantages to aligning sections in certain ways.

    The minfree parameters allow one to control costs of future calls to
    nc_redef, nc_enddef() by requesting that minfree bytes be available at
    the end of the section.

    The align parameters allow one to set the alignment of the beginning
    of the corresponding sections. The beginning of the section is rounded
    up to an index which is a multiple of the align parameter. The flag
    value ALIGN_CHUNK tells the library to use the bufrsize (see above) as
    the align parameter. It has nothing to do with the chunking
    (multidimensional tiling) features of netCDF-4.

    The file format requires mod 4 alignment, so the align parameters are
    silently rounded up to multiples of 4. The usual call,

    \code
    nc_enddef(ncid);
    \endcode

    is equivalent to

    \code
    nc__enddef(ncid, 0, 4, 0, 4);
    \endcode

    The file format does not contain a "record size" value, this is
    calculated from the sizes of the record variables. This unfortunate
    fact prevents us from providing minfree and alignment control of the
    "records" in a netcdf file. If you add a variable which has an
    unlimited dimension, the third section will always be copied with the
    new variable added.

    \param ncid NetCDF ID, from a previous call to nc_open() or
    nc_create().

    \param h_minfree Sets the pad at the end of the "header" section.

    \param v_align Controls the alignment of the beginning of the data
    section for fixed size variables.

    \param v_minfree Sets the pad at the end of the data section for fixed
    size variables.

    \param r_align Controls the alignment of the beginning of the data
    section for variables which have an unlimited dimension (record
    variables).

    \returns ::NC_NOERR No error.

    \returns ::NC_EBADID Invalid ncid passed.

*/
int
nc__enddef(int ncid, size_t h_minfree, size_t v_align, size_t v_minfree,
           size_t r_align)
{
    NC* ncp;
    int stat = NC_NOERR;
    NCLOCK;
    stat = NC_check_id(ncid, &ncp);
    if(stat != NC_NOERR) goto done;
    stat = ncp->dispatch->_enddef(ncid,h_minfree,v_align,v_minfree,r_align);
done:
    NCUNLOCK;
    return stat;
}

/** \ingroup datasets
    Synchronize an open netcdf dataset to disk

    The function nc_sync() offers a way to synchronize the disk copy of a
    netCDF dataset with in-memory buffers. There are two reasons you might
    want to synchronize after writes:
    - To minimize data loss in case of abnormal termination, or
    - To make data available to other processes for reading immediately
    after it is written. But note that a process that already had the
    dataset open for reading would not see the number of records
    increase when the writing process calls nc_sync(); to accomplish this,
    the reading process must call nc_sync.

    This function is backward-compatible with previous versions of the
    netCDF library. The intent was to allow sharing of a netCDF dataset
    among multiple readers and one writer, by having the writer call
    nc_sync() after writing and the readers call nc_sync() before each
    read. For a writer, this flushes buffers to disk. For a reader, it
    makes sure that the next read will be from disk rather than from
    previously cached buffers, so that the reader will see changes made by
    the writing process (e.g., the number of records written) without
    having to close and reopen the dataset. If you are only accessing a
    small amount of data, it can be expensive in computer resources to
    always synchronize to disk after every write, since you are giving up
    the benefits of buffering.

    An easier way to accomplish sharing (and what is now recommended) is
    to have the writer and readers open the dataset with the NC_SHARE
    flag, and then it will not be necessary to call nc_sync() at
    all. However, the nc_sync() function still provides finer granularity
    than the NC_SHARE flag, if only a few netCDF accesses need to be
    synchronized among processes.

    It is important to note that changes to the ancillary data, such as
    attribute values, are not propagated automatically by use of the
    NC_SHARE flag. Use of the nc_sync() function is still required for this
    purpose.

    Sharing datasets when the writer enters define mode to change the data
    schema requires extra care. In previous releases, after the writer
    left define mode, the readers were left looking at an old copy of the
    dataset, since the changes were made to a new copy. The only way
    readers could see the changes was by closing and reopening the
    dataset. Now the changes are made in place, but readers have no
    knowledge that their internal tables are now inconsistent with the new
    dataset schema. If netCDF datasets are shared across redefinition,
    some mechanism external to the netCDF library must be provided that
    prevents access by readers during redefinition and causes the readers
    to call nc_sync before any subsequent access.

    When calling nc_sync(), the netCDF dataset must be in data mode. A
    netCDF dataset in define mode is synchronized to disk only when
    nc_enddef() is called. A process that is reading a netCDF dataset that
    another process is writing may call nc_sync to get updated with the
    changes made to the data by the writing process (e.g., the number of
    records written), without having to close and reopen the dataset.

    Data is automatically synchronized to disk when a netCDF dataset is
    closed, or whenever you leave define mode.

    \param ncid NetCDF ID, from a previous call to nc_open() or
    nc_create().

    \returns ::NC_NOERR No error.

    \returns ::NC_EBADID Invalid ncid passed.
*/
int
nc_sync(int ncid)
{
    NC* ncp;
    int stat = NC_NOERR;
    NCLOCK;
    stat = NC_check_id(ncid, &ncp);
    if(stat != NC_NOERR) goto done;
    stat = ncp->dispatch->sync(ncid);
done:
    NCUNLOCK;
    return stat;
}

/** \ingroup datasets
    No longer necessary for user to invoke manually.


    \warning Users no longer need to call this function since it is called
    automatically by nc_close() in case the dataset is in define mode and
    something goes wrong with committing the changes. The function
    nc_abort() just closes the netCDF dataset, if not in define mode. If
    the dataset is being created and is still in define mode, the dataset
    is deleted. If define mode was entered by a call to nc_redef(), the
    netCDF dataset is restored to its state before definition mode was
    entered and the dataset is closed.

    \param ncid NetCDF ID, from a previous call to nc_open() or
    nc_create().

    \returns ::NC_NOERR No error.

    <h1>Example</h1>

    Here is an example using nc_abort to back out of redefinitions of a
    dataset named foo.nc:

    \code
    #include <netcdf.h>
    ...
    int ncid, status, latid;
    ...
    status = nc_open("foo.nc", NC_WRITE, &ncid);
    if (status != NC_NOERR) handle_error(status);
    ...
    status = nc_redef(ncid);
    if (status != NC_NOERR) handle_error(status);
    ...
    status = nc_def_dim(ncid, "lat", 18L, &latid);
    if (status != NC_NOERR) {
    handle_error(status);
    status = nc_abort(ncid);
    if (status != NC_NOERR) handle_error(status);
    }
    \endcode

*/
int
nc_abort(int ncid)
{
    NC* ncp;
    int stat = NC_NOERR;
    NCLOCK;
    stat = NC_check_id(ncid, &ncp);
    if(stat != NC_NOERR) goto done;
    stat = ncp->dispatch->abort(ncid);
    del_from_NCList(ncp);
    free_NC(ncp);
done:
    NCUNLOCK;
    return stat;
}

/** \ingroup datasets
    Close an open netCDF dataset

    If the dataset in define mode, nc_enddef() will be called before
    closing. (In this case, if nc_enddef() returns an error, nc_abort() will
    automatically be called to restore the dataset to the consistent state
    before define mode was last entered.) After an open netCDF dataset is
    closed, its netCDF ID may be reassigned to the next netCDF dataset
    that is opened or created.

    \param ncid NetCDF ID, from a previous call to nc_open() or nc_create().

    \returns ::NC_NOERR No error.

    \returns ::NC_EBADID Invalid id passed.

    \returns ::NC_EBADGRPID ncid did not contain the root group id of this
    file. (NetCDF-4 only).

    <h1>Example</h1>

    Here is an example using nc_close to finish the definitions of a new
    netCDF dataset named foo.nc and release its netCDF ID:

    \code
    #include <netcdf.h>
    ...
    int status = NC_NOERR;
    int ncid;
    ...
    status = nc_create("foo.nc", NC_NOCLOBBER, &ncid);
    if (status != NC_NOERR) handle_error(status);

    ...   create dimensions, variables, attributes

    status = nc_close(ncid);
    if (status != NC_NOERR) handle_error(status);
    \endcode

*/
int
nc_close(int ncid)
{
    NC* ncp;
    int stat = NC_NOERR;

    NCLOCK;
    stat = NC_check_id(ncid, &ncp);
    if(stat != NC_NOERR) goto done;

    stat = ncp->dispatch->close(ncid,NULL);
    /* Remove from the nc list */
    if (!stat)
    {
        del_from_NCList(ncp);
        free_NC(ncp);
    }
done:
    NCUNLOCK;
    return stat;
}

/** \ingroup datasets
    Do a normal close (see nc_close()) on an in-memory dataset,
    then return a copy of the final memory contents of the dataset.

    \param ncid NetCDF ID, from a previous call to nc_open() or nc_create().

    \param memio a pointer to an NC_memio object into which the final valid memory
    size and memory will be returned.

    \returns ::NC_NOERR No error.

    \returns ::NC_EBADID Invalid id passed.

    \returns ::NC_ENOMEM Out of memory.

    \returns ::NC_EDISKLESS if the file was not created as an inmemory file.

    \returns ::NC_EBADGRPID ncid did not contain the root group id of this
    file. (NetCDF-4 only).

    <h1>Example</h1>

    Here is an example using nc_close_mem to finish the definitions of a new
    netCDF dataset named foo.nc, return the final memory,
    and release its netCDF ID:

    \code
    #include <netcdf.h>
    ...
    int status = NC_NOERR;
    int ncid;
    NC_memio finalmem;
    size_t initialsize = 65000;
    ...
    status = nc_create_mem("foo.nc", NC_NOCLOBBER, initialsize, &ncid);
    if (status != NC_NOERR) handle_error(status);
    ...   create dimensions, variables, attributes
    status = nc_close_memio(ncid,&finalmem);
    if (status != NC_NOERR) handle_error(status);
    \endcode

*/
int
nc_close_memio(int ncid, NC_memio* memio)
{
    NC* ncp;
    int stat = NC_NOERR;
    NCLOCK;
    stat = NC_check_id(ncid, &ncp);
    if(stat != NC_NOERR) goto done;

    stat = ncp->dispatch->close(ncid,memio);
    /* Remove from the nc list */
    if (!stat)
    {
        del_from_NCList(ncp);
        free_NC(ncp);
    }
done:
    NCUNLOCK;
    return stat;
}

/** \ingroup datasets
    Change the fill-value mode to improve write performance.

    This function is intended for advanced usage, to optimize writes under
    some circumstances described below. The function nc_set_fill() sets the
    fill mode for a netCDF dataset open for writing and returns the
    current fill mode in a return parameter. The fill mode can be
    specified as either ::NC_FILL or ::NC_NOFILL. The default behavior
    corresponding to ::NC_FILL is that data is pre-filled with fill values,
    that is fill values are written when you create non-record variables
    or when you write a value beyond data that has not yet been
    written. This makes it possible to detect attempts to read data before
    it was written. For more information on the use of fill values see
    Fill Values. For information about how to define your own fill values
    see Attribute Conventions.

    The behavior corresponding to ::NC_NOFILL overrides the default behavior
    of prefilling data with fill values. This can be used to enhance
    performance, because it avoids the duplicate writes that occur when
    the netCDF library writes fill values that are later overwritten with
    data.

    A value indicating which mode the netCDF dataset was already in is
    returned. You can use this value to temporarily change the fill mode
    of an open netCDF dataset and then restore it to the previous mode.

    After you turn on ::NC_NOFILL mode for an open netCDF dataset, you must
    be certain to write valid data in all the positions that will later be
    read. Note that nofill mode is only a transient property of a netCDF
    dataset open for writing: if you close and reopen the dataset, it will
    revert to the default behavior. You can also revert to the default
    behavior by calling nc_set_fill() again to explicitly set the fill mode
    to ::NC_FILL.

    There are three situations where it is advantageous to set nofill
    mode:
    - Creating and initializing a netCDF dataset. In this case, you should
    set nofill mode before calling nc_enddef() and then write completely
    all non-record variables and the initial records of all the record
    variables you want to initialize.
    - Extending an existing record-oriented netCDF dataset. Set nofill
    mode after opening the dataset for writing, then append the
    additional records to the dataset completely, leaving no intervening
    unwritten records.
    - Adding new variables that you are going to initialize to an existing
    netCDF dataset. Set nofill mode before calling nc_enddef() then write
    all the new variables completely.

    If the netCDF dataset has an unlimited dimension and the last record
    was written while in nofill mode, then the dataset may be shorter than
    if nofill mode was not set, but this will be completely transparent if
    you access the data only through the netCDF interfaces.

    The use of this feature may not be available (or even needed) in
    future releases. Programmers are cautioned against heavy reliance upon
    this feature.

    \param ncid NetCDF ID, from a previous call to nc_open() or
    nc_create().

    \param fillmode Desired fill mode for the dataset, either ::NC_NOFILL or
    ::NC_FILL.

    \param old_modep Pointer to location for returned current fill mode of
    the dataset before this call, either ::NC_NOFILL or ::NC_FILL.

    \returns ::NC_NOERR No error.

    \returns ::NC_EBADID The specified netCDF ID does not refer to an open
    netCDF dataset.

    \returns ::NC_EPERM The specified netCDF ID refers to a dataset open for
    read-only access.

    \returns ::NC_EINVAL The fill mode argument is neither ::NC_NOFILL nor
    ::NC_FILL.

    <h1>Example</h1>

    Here is an example using nc_set_fill() to set nofill mode for subsequent
    writes of a netCDF dataset named foo.nc:

    \code
    #include <netcdf.h>
    ...
    int ncid, status, old_fill_mode;
    ...
    status = nc_open("foo.nc", NC_WRITE, &ncid);
    if (status != NC_NOERR) handle_error(status);

    ...     write data with default prefilling behavior

    status = nc_set_fill(ncid, ::NC_NOFILL, &old_fill_mode);
    if (status != NC_NOERR) handle_error(status);

    ...    write data with no prefilling
    \endcode
*/
int
nc_set_fill(int ncid, int fillmode, int *old_modep)
{
    NC* ncp;
    int stat = NC_NOERR;
    NCLOCK;
    stat = NC_check_id(ncid, &ncp);
    if(stat != NC_NOERR) goto done;
    stat = ncp->dispatch->set_fill(ncid,fillmode,old_modep);
done:
    NCUNLOCK;
    return stat;
}

/**
 * @internal Learn base PE.
 *
 * @deprecated This function was used in the old days with the Cray at
 * NCAR. The Cray is long gone, and this call is now meaningless. The
 * value returned for pe is always 0.
 *
 * @param ncid File and group ID.
 * @param pe Pointer for base PE.
 *
 * @return ::NC_NOERR No error.
 * @return ::NC_EBADID Invalid ncid passed.
 * @author Glenn Davis
 */
int
nc_inq_base_pe(int ncid, int *pe)
{
    NC* ncp;
    int stat = NC_NOERR;
    NCLOCK;
    stat = NC_check_id(ncid, &ncp);
    if(stat != NC_NOERR) goto done;
    if (pe) *pe = 0;
done:
    NCUNLOCK;
    return stat;
}

/**
 * @internal Sets base processing element (ignored).
 *
 * @deprecated This function was used in the old days with the Cray at
 * NCAR. The Cray is long gone, and this call is supported only for
 * backward compatibility.
 *
 * @param ncid File ID.
 * @param pe Base PE.
 *
 * @return ::NC_NOERR No error.
 * @return ::NC_EBADID Invalid ncid passed.
 * @author Glenn Davis
 */
int
nc_set_base_pe(int ncid, int pe)
{
    NC* ncp;
    int stat = NC_NOERR;
    NCLOCK;
    stat = NC_check_id(ncid, &ncp);
    if(stat != NC_NOERR) goto done;
done:
    NCUNLOCK;
    return stat;
}

/**
 * @ingroup datasets
 * Inquire about the binary format of a netCDF file
 * as presented by the API.
 *
 * This function returns the (rarely needed) format version.
 *
 * @param ncid NetCDF ID, from a previous call to nc_open() or
 * nc_create().
 * @param formatp Pointer to location for returned format version, one
 * of NC_FORMAT_CLASSIC, NC_FORMAT_64BIT_OFFSET, NC_FORMAT_CDF5,
 * NC_FORMAT_NETCDF4, NC_FORMAT_NETCDF4_CLASSIC.
 *
 * @returns ::NC_NOERR No error.
 * @returns ::NC_EBADID Invalid ncid passed.
 * @author Dennis Heimbigner
 */
int
nc_inq_format(int ncid, int *formatp)
{
    NC* ncp;
    int stat = NC_NOERR;
    NCLOCK;
    stat = NC_check_id(ncid, &ncp);
    if(stat != NC_NOERR) goto done;
    stat = ncp->dispatch->inq_format(ncid,formatp);
done:
    NCUNLOCK;
    return stat;
}

/** \ingroup datasets
    Obtain more detailed (vis-a-vis nc_inq_format)
    format information about an open dataset.

    Note that the netcdf API will present the file
    as if it had the format specified by nc_inq_format.
    The true file format, however, may not even be
    a netcdf file; it might be DAP, HDF4, or PNETCDF,
    for example. This function returns that true file type.
    It also returns the effective mode for the file.

    \param ncid NetCDF ID, from a previous call to nc_open() or
    nc_create().

    \param formatp Pointer to location for returned true format.

    \param modep Pointer to location for returned mode flags.

    Refer to the actual list in the file netcdf.h to see the
    currently defined set.

    \returns ::NC_NOERR No error.

    \returns ::NC_EBADID Invalid ncid passed.

*/
int
nc_inq_format_extended(int ncid, int *formatp, int *modep)
{
    NC* ncp;
    int stat = NC_NOERR;
    NCLOCK;
    stat = NC_check_id(ncid, &ncp);
    if(stat != NC_NOERR) goto done;
    stat = ncp->dispatch->inq_format_extended(ncid,formatp,modep);
done:
    NCUNLOCK;
    return stat;
}

/**\ingroup datasets
   Inquire about a file or group.

   \param ncid NetCDF or group ID, from a previous call to nc_open(),
   nc_create(), nc_def_grp(), or associated inquiry functions such as
   nc_inq_ncid().

   \param ndimsp Pointer to location for returned number of dimensions
   defined for this netCDF dataset. Ignored if NULL.

   \param nvarsp Pointer to location for returned number of variables
   defined for this netCDF dataset. Ignored if NULL.

   \param nattsp Pointer to location for returned number of global
   attributes defined for this netCDF dataset. Ignored if NULL.

   \param unlimdimidp Pointer to location for returned ID of the
   unlimited dimension, if there is one for this netCDF dataset. If no
   unlimited length dimension has been defined, -1 is returned. Ignored
   if NULL.  If there are multiple unlimited dimensions (possible only
   for netCDF-4 files), only a pointer to the first is returned, for
   backward compatibility.  If you want them all, use nc_inq_unlimids().

   \returns ::NC_NOERR No error.

   \returns ::NC_EBADID Invalid ncid passed.

   <h1>Example</h1>

   Here is an example using nc_inq to find out about a netCDF dataset
   named foo.nc:

   \code
   #include <netcdf.h>
   ...
   int status, ncid, ndims, nvars, ngatts, unlimdimid;
   ...
   status = nc_open("foo.nc", NC_NOWRITE, &ncid);
   if (status != NC_NOERR) handle_error(status);
   ...
   status = nc_inq(ncid, &ndims, &nvars, &ngatts, &unlimdimid);
   if (status != NC_NOERR) handle_error(status);
   \endcode
*/
int
nc_inq(int ncid, int *ndimsp, int *nvarsp, int *nattsp, int *unlimdimidp)
{
    NC* ncp;
    int stat = NC_NOERR;
    NCLOCK;
    stat = NC_check_id(ncid, &ncp);
    if(stat != NC_NOERR) goto done;
    stat = ncp->dispatch->inq(ncid,ndimsp,nvarsp,nattsp,unlimdimidp);
done:
    NCUNLOCK;
    return stat;
}

/**
 * Learn the number of variables in a file or group.
 *
 * @param ncid File and group ID.
 * @param nvarsp Pointer that gets number of variables. Ignored if NULL.
 *
 * @return ::NC_NOERR No error.
 * @return ::NC_EBADID Bad ncid.
 * @author Glenn Davis, Ed Hartnett, Dennis Heimbigner
 */
int
nc_inq_nvars(int ncid, int *nvarsp)
{
    NC* ncp;
    int stat = NC_NOERR;
    NCLOCK;
    stat = NC_check_id(ncid, &ncp);
    if(stat != NC_NOERR) goto done;
    stat = ncp->dispatch->inq(ncid, NULL, nvarsp, NULL, NULL);
done:
    NCUNLOCK;
    return stat;
}

/**\ingroup datasets
   Inquire about a type.

   Given an ncid and a typeid, get the information about a type. This
   function will work on any type, including atomic and any user defined
   type, whether compound, opaque, enumeration, or variable length array.

   For even more information about a user defined type nc_inq_user_type().

   \param ncid The ncid for the group containing the type (ignored for
   atomic types).

   \param xtype The typeid for this type, as returned by nc_def_compound,
   nc_def_opaque, nc_def_enum, nc_def_vlen, or nc_inq_var, or as found in
   netcdf.h in the list of atomic types (NC_CHAR, NC_INT, etc.).

   \param name If non-NULL, the name of the user defined type will be
   copied here. It will be NC_MAX_NAME bytes or less. For atomic types,
   the type name from CDL will be given.

   \param size If non-NULL, the (in-memory) size of the type in bytes
   will be copied here. VLEN type size is the size of nc_vlen_t. String
   size is returned as the size of a character pointer. The size may be
   used to malloc space for the data, no matter what the type.

   \returns ::NC_NOERR No error.

   \returns ::NC_EBADTYPE Bad typeid.

   \returns ::NC_ENOTNC4 Seeking a user-defined type in a netCDF-3 file.

   \returns ::NC_ESTRICTNC3 Seeking a user-defined type in a netCDF-4 file
   for which classic model has been turned on.

   \returns ::NC_EBADGRPID Bad group ID in ncid.

   \returns ::NC_EBADID Type ID not found.

   \returns ::NC_EHDFERR An error was reported by the HDF5 layer.

   <h1>Example</h1>

   This example is from the test program tst_enums.c, and it uses all the
   possible inquiry functions on an enum type.

   \code
   if (nc_inq_user_type(ncid, typeids[0], name_in, &base_size_in, &base_nc_type_in,
   &nfields_in, &class_in)) ERR;
   if (strcmp(name_in, TYPE_NAME) || base_size_in != sizeof(int) ||
   base_nc_type_in != NC_INT || nfields_in != NUM_MEMBERS || class_in != NC_ENUM) ERR;
   if (nc_inq_type(ncid, typeids[0], name_in, &base_size_in)) ERR;
   if (strcmp(name_in, TYPE_NAME) || base_size_in != sizeof(int)) ERR;
   if (nc_inq_enum(ncid, typeids[0], name_in, &base_nc_type, &base_size_in, &num_members)) ERR;
   if (strcmp(name_in, TYPE_NAME) || base_nc_type != NC_INT || num_members != NUM_MEMBERS) ERR;
   for (i = 0; i < NUM_MEMBERS; i++)
   {
   if (nc_inq_enum_member(ncid, typeid, i, name_in, &value_in)) ERR;
   if (strcmp(name_in, member_name[i]) || value_in != member_value[i]) ERR;
   if (nc_inq_enum_ident(ncid, typeid, member_value[i], name_in)) ERR;
   if (strcmp(name_in, member_name[i])) ERR;
   }

   if (nc_close(ncid)) ERR;
   \endcode
*/
int
nc_inq_type(int ncid, nc_type xtype, char *name, size_t *size)
{
    NC* ncp;
    int stat = NC_NOERR;

    NCLOCK;
    /* Do a quick triage on xtype */
    if(xtype <= NC_NAT) {stat = NC_EBADTYPE; goto done;}
    /* For compatibility, we need to allow inq about
       atomic types, even if ncid is ill-defined */
    if(xtype <= ATOMICTYPEMAX4) {
        if(name) strncpy(name,NC_atomictypename(xtype),NC_MAX_NAME);
        if(size) *size = NC_atomictypelen(xtype);
        goto done;
    }
    /* Apparently asking about a user defined type, so we need
       a valid ncid */
    stat = NC_check_id(ncid, &ncp);
    if(stat != NC_NOERR) /* bad ncid */
        {stat = NC_EBADTYPE; goto done;}

    /* have good ncid */
    stat = ncp->dispatch->inq_type(ncid,xtype,name,size);
done:
    NCUNLOCK;
    return stat;
}

/**
   Check the create mode parameter for sanity.

   Some create flags cannot be used if corresponding library features are
   enabled during the build. This function does a pre-check of the mode
   flag before calling the dispatch layer nc_create functions.

   \param mode The creation mode flag.

   \returns ::NC_NOERR No error.
   \returns ::NC_ENOTBUILT Requested feature not built into library
   \returns ::NC_EINVAL Invalid combination of modes.
   \internal
   \ingroup dispatch
   \author Ed Hartnett
*/
static int
check_create_mode(int mode)
{
    int mode_format;
    int mmap = 0;
    int inmemory = 0;
    int diskless = 0;

    /* This is a clever check to see if more than one format bit is
     * set. */
    mode_format = (mode & NC_NETCDF4) | (mode & NC_64BIT_OFFSET) |
        (mode & NC_CDF5);
    if (mode_format && (mode_format & (mode_format - 1)))
        return NC_EINVAL;

    mmap = ((mode & NC_MMAP) == NC_MMAP);
    inmemory = ((mode & NC_INMEMORY) == NC_INMEMORY);
    diskless = ((mode & NC_DISKLESS) == NC_DISKLESS);

    /* NC_INMEMORY and NC_DISKLESS and NC_MMAP are all mutually exclusive */
    if(diskless && inmemory) return NC_EDISKLESS;
    if(diskless && mmap) return NC_EDISKLESS;
    if(inmemory && mmap) return NC_EINMEMORY;

    /* mmap is not allowed for netcdf-4 */
    if(mmap && (mode & NC_NETCDF4)) return NC_EINVAL;

#ifndef USE_NETCDF4
    /* If the user asks for a netCDF-4 file, and the library was built
     * without netCDF-4, then return an error.*/
    if (mode & NC_NETCDF4)
        return NC_ENOTBUILT;
#endif /* USE_NETCDF4 undefined */

    /* Well I guess there is some sanity in the world after all. */
    return NC_NOERR;
}

/**
 * @internal Create a file, calling the appropriate dispatch create
 * call.
 *
 * For create, we have the following pieces of information to use to
 * determine the dispatch table:
 * - path
 * - cmode
 *
 * @param path0 The file name of the new netCDF dataset.
 * @param cmode The creation mode flag, the same as in nc_create().
 * @param initialsz This parameter sets the initial size of the file
 * at creation time. This only applies to classic
 * files.
 * @param basepe Deprecated parameter from the Cray days.
 * @param chunksizehintp A pointer to the chunk size hint. This only
 * applies to classic files.
 * @param useparallel Non-zero if parallel I/O is to be used on this
 * file.
 * @param parameters Pointer to MPI comm and info.
 * @param ncidp Pointer to location where returned netCDF ID is to be
 * stored.
 *
 * @returns ::NC_NOERR No error.
 * @ingroup dispatch
 * @author Dennis Heimbigner, Ed Hartnett, Ward Fisher
 */
int
NC_create(const char *path0, int cmode, size_t initialsz,
          int basepe, size_t *chunksizehintp, int useparallel,
          void* parameters, int *ncidp)
{
    int stat = NC_NOERR;
    NC* ncp = NULL;
    const NC_Dispatch* dispatcher = NULL;
    char* path = NULL;
    NCmodel model;
    char* newpath = NULL;

    TRACE(nc_create);
    if(path0 == NULL)
        {stat = NC_EINVAL; goto done;}

    /* Check mode flag for sanity. */
    if ((stat = check_create_mode(cmode))) goto done;

    /* Initialize the library. The available dispatch tables
     * will depend on how netCDF was built
     * (with/without netCDF-4, DAP, CDMREMOTE). */
    if(!NC_initialized) {
        if ((stat = nc_initialize())) goto done;
    }

    {
        /* Skip past any leading whitespace in path */
        const unsigned char* p;
        for(p=(const unsigned char*)path0;*p;p++) {if(*p > ' ') break;}
        path = nulldup((const char*)p);
    }

    /* Initialize the library. The available dispatch tables
     * will depend on how netCDF was built
     * (with/without netCDF-4, DAP, CDMREMOTE). */
    if(!NC_initialized)
        {if ((stat = nc_initialize())) goto done;}

    NCLOCK;

    memset(&model,0,sizeof(model));
    newpath = NULL;
    if((stat = NC_infermodel(path,&cmode,1,useparallel,NULL,&model,&newpath))) {
	nullfree(newpath);
        goto unlock;
    }
<<<<<<< HEAD
=======

>>>>>>> 44c3053e
    if(newpath) {
        nullfree(path);
        path = newpath;
        newpath = NULL;
    }

    assert(model.format != 0 && model.impl != 0);

    /* Now, check for NC_ENOTBUILT cases limited to create (so e.g. HDF4 is not listed) */
#ifndef USE_HDF5
    if (model.impl == NC_FORMATX_NC4)
    {stat = NC_ENOTBUILT; goto unlock;}
#endif
#ifndef USE_PNETCDF
    if (model.impl == NC_FORMATX_PNETCDF)
    {stat = NC_ENOTBUILT; goto unlock;}
#endif
#ifndef ENABLE_CDF5
    if (model.impl == NC_FORMATX_NC3 && (cmode & NC_64BIT_DATA))
    {stat = NC_ENOTBUILT; goto unlock;}
#endif

    /* Figure out what dispatcher to use */
    switch (model.impl) {
#ifdef USE_HDF5
    case NC_FORMATX_NC4:
        dispatcher = HDF5_dispatch_table;
        break;
#endif
#ifdef USE_PNETCDF
    case NC_FORMATX_PNETCDF:
        dispatcher = NCP_dispatch_table;
        break;
#endif
#ifdef USE_NETCDF4
    case NC_FORMATX_UDF0:
        dispatcher = UDF0_dispatch_table;
        break;
    case NC_FORMATX_UDF1:
        dispatcher = UDF1_dispatch_table;
        break;
#endif /* USE_NETCDF4 */
#ifdef ENABLE_NCZARR
    case NC_FORMATX_NCZARR:
        dispatcher = NCZ_dispatch_table;
	break;
#endif
    case NC_FORMATX_NC3:
        dispatcher = NC3_dispatch_table;
        break;
    default:
        stat = NC_ENOTNC;
	goto unlock;
    }

    /* Create the NC* instance and insert its dispatcher and model */
    if((stat = new_NC(dispatcher,path,cmode,&ncp))) goto unlock;

    /* Add to list of known open files and define ext_ncid */
    add_to_NCList(ncp);

    /* Assume create will fill in remaining ncp fields */
    if ((stat = dispatcher->create(ncp->path, cmode, initialsz, basepe, chunksizehintp,
                                   parameters, dispatcher, ncp->ext_ncid))) {
        del_from_NCList(ncp); /* oh well */
        free_NC(ncp);
    } else {
        if(ncidp)*ncidp = ncp->ext_ncid;
    }
unlock:
    NCUNLOCK;
done:
    nullfree(path);
    nullfree(newpath);
    return stat;
}

/**
 * @internal Open a netCDF file (or remote dataset) calling the
 * appropriate dispatch function.
 *
 * For open, we have the following pieces of information to use to
 * determine the dispatch table.
 * - table specified by override
 * - path
 * - omode
 * - the contents of the file (if it exists), basically checking its magic number.
 *
 * @param path0 Path to the file to open.
 * @param omode Open mode.
 * @param basepe Base processing element (ignored).
 * @param chunksizehintp Size hint for classic files.
 * @param useparallel If true use parallel I/O.
 * @param parameters Extra parameters for the open.
 * @param ncidp Pointer that gets ncid.
 *
 * @returns ::NC_NOERR No error.
 * @ingroup dispatch
 * @author Dennis Heimbigner
 */
int
NC_open(const char *path0, int omode, int basepe, size_t *chunksizehintp,
        int useparallel, void* parameters, int *ncidp)
{
    int stat = NC_NOERR;
    NC* ncp = NULL;
    const NC_Dispatch* dispatcher = NULL;
    int inmemory = 0;
    int diskless = 0;
    int mmap = 0;
    char* path = NULL;
    NCmodel model;
    char* newpath = NULL;

    TRACE(nc_open);
    if(!NC_initialized) {
        stat = nc_initialize();
        if(stat) goto done;
    }

    /* Check inputs. */
    if (!path0)
        {stat = NC_EINVAL; goto done;}

    /* Capture the inmemory related flags */
    mmap = ((omode & NC_MMAP) == NC_MMAP);
    diskless = ((omode & NC_DISKLESS) == NC_DISKLESS);
    inmemory = ((omode & NC_INMEMORY) == NC_INMEMORY);

    /* NC_INMEMORY and NC_DISKLESS and NC_MMAP are all mutually exclusive */
    if(diskless && inmemory) {stat = NC_EDISKLESS; goto done;}
    if(diskless && mmap) {stat = NC_EDISKLESS; goto done;}
    if(inmemory && mmap) {stat = NC_EINMEMORY; goto done;}

    /* mmap is not allowed for netcdf-4 */
    if(mmap && (omode & NC_NETCDF4)) {stat = NC_EINVAL; goto done;}

    /* Attempt to do file path conversion: note that this will do
       nothing if path is a 'file:...' url, so it will need to be
       repeated in protocol code (e.g. libdap2, libdap4, etc).
    */

    {
        /* Skip past any leading whitespace in path */
        const char* p;
        for(p=(const char*)path0;*p;p++) {if(*p < 0 || *p > ' ') break;}
        path = nulldup(p);
    }

    if(!NC_initialized)
        {if((stat = nc_initialize())) goto done;}

    NCLOCK;
    TRACE(nc_open);

    memset(&model,0,sizeof(model));
    /* Infer model implementation and format, possibly by reading the file */
    if((stat = NC_infermodel(path,&omode,0,useparallel,parameters,&model,&newpath)))
        goto unlock;
    if(newpath) {
        nullfree(path);
        path = newpath;
	newpath = NULL;
    }

    /* Still no implementation, give up */
    if(model.impl == 0) {
#ifdef DEBUG
        fprintf(stderr,"implementation == 0\n");
#endif
        {stat = NC_ENOTNC; goto unlock;}
    }

    /* Suppress unsupported formats */
#if 0
    /* (should be more compact, table-driven, way to do this) */
    {
	int hdf5built = 0;
	int hdf4built = 0;
	int cdf5built = 0;
	int udf0built = 0;
	int udf1built = 0;
	int nczarrbuilt = 0;
#ifdef USE_NETCDF4
        hdf5built = 1;
#endif
#ifdef USE_HDF4
        hdf4built = 1;
#endif
#ifdef ENABLE_CDF5
        cdf5built = 1;
#endif
#ifdef ENABLE_NCZARR
	nczarrbuilt = 1;
#endif
        if(UDF0_dispatch_table != NULL)
            udf0built = 1;
        if(UDF1_dispatch_table != NULL)
            udf1built = 1;

        if(!hdf5built && model.impl == NC_FORMATX_NC4)
        {stat = NC_ENOTBUILT; goto unlock;}
        if(!hdf4built && model.impl == NC_FORMATX_NC_HDF4)
        {stat = NC_ENOTBUILT; goto unlock;}
        if(!cdf5built && model.impl == NC_FORMATX_NC3 && model.format == NC_FORMAT_CDF5)
        {stat = NC_ENOTBUILT; goto unlock;}
	if(!nczarrbuilt && model.impl == NC_FORMATX_NCZARR)
        {stat = NC_ENOTBUILT; goto unlock;}
        if(!udf0built && model.impl == NC_FORMATX_UDF0)
        {stat = NC_ENOTBUILT; goto unlock;}
        if(!udf1built && model.impl == NC_FORMATX_UDF1)
        {stat = NC_ENOTBUILT; goto unlock;}
    }
#else
    {
	unsigned built = 0 /* leave off the trailing semicolon so we can build constant */
		| (1<<NC_FORMATX_NC3) /* NC3 always supported */
#ifdef USE_HDF5
		| (1<<NC_FORMATX_NC_HDF5)
#endif
#ifdef USE_HDF4
		| (1<<NC_FORMATX_NC_HDF4)
#endif
#ifdef ENABLE_NCZARR
		| (1<<NC_FORMATX_NCZARR)
#endif
#ifdef ENABLE_DAP
		| (1<<NC_FORMATX_DAP2)
#endif
#ifdef ENABLE_DAP4
		| (1<<NC_FORMATX_DAP4)
#endif
#ifdef USE_PNETCDF
		| (1<<NC_FORMATX_PNETCDF)
#endif
		; /* end of the built flags */
        if(UDF0_dispatch_table != NULL)
	    built |= (1<<NC_FORMATX_UDF0);
        if(UDF1_dispatch_table != NULL)
	    built |= (1<<NC_FORMATX_UDF1);
	/* Verify */
	if((built & (1 << model.impl)) == 0)
            {stat = NC_ENOTBUILT; goto done;}
#ifndef ENABLE_CDF5
	/* Special case because there is no separate CDF5 dispatcher */
        if(model.impl == NC_FORMATX_NC3 && (omode & NC_64BIT_DATA))
            {stat = NC_ENOTBUILT; goto done;}
#endif
    }
#endif
    /* Figure out what dispatcher to use */
    if (!dispatcher) {
        switch (model.impl) {
#ifdef ENABLE_DAP
        case NC_FORMATX_DAP2:
            dispatcher = NCD2_dispatch_table;
            break;
#endif
#ifdef ENABLE_DAP4
        case NC_FORMATX_DAP4:
            dispatcher = NCD4_dispatch_table;
            break;
#endif
#ifdef ENABLE_NCZARR
	case NC_FORMATX_NCZARR:
	    dispatcher = NCZ_dispatch_table;
	    break;
#endif
#ifdef USE_PNETCDF
        case NC_FORMATX_PNETCDF:
            dispatcher = NCP_dispatch_table;
            break;
#endif
#ifdef USE_HDF5
        case NC_FORMATX_NC4:
            dispatcher = HDF5_dispatch_table;
            break;
#endif
#ifdef USE_HDF4
        case NC_FORMATX_NC_HDF4:
            dispatcher = HDF4_dispatch_table;
            break;
#endif
#ifdef USE_NETCDF4
        case NC_FORMATX_UDF0:
            dispatcher = UDF0_dispatch_table;
            break;
        case NC_FORMATX_UDF1:
            dispatcher = UDF1_dispatch_table;
            break;
#endif /* USE_NETCDF4 */
        case NC_FORMATX_NC3:
            dispatcher = NC3_dispatch_table;
            break;
        default:
            stat = NC_ENOTNC;
	    goto unlock;
        }
    }


    /* If we can't figure out what dispatch table to use, give up. */
    if (!dispatcher) {stat = NC_ENOTNC; goto unlock;}

    /* Create the NC* instance and insert its dispatcher */
    if((stat = new_NC(dispatcher,path,omode,&ncp))) goto unlock;

    /* Add to list of known open files. This assigns an ext_ncid. */
    add_to_NCList(ncp);

    /* Assume open will fill in remaining ncp fields */
    stat = dispatcher->open(ncp->path, omode, basepe, chunksizehintp,
                            parameters, dispatcher, ncp->ext_ncid);
    if(stat == NC_NOERR) {
        if(ncidp) *ncidp = ncp->ext_ncid;
    } else {
        del_from_NCList(ncp);
        free_NC(ncp);
    }
unlock:
    NCUNLOCK;
    
done:
    nullfree(path);
    nullfree(newpath);
    return stat;
}

/*Provide an internal function for generating pseudo file descriptors
  for systems that are not file based (e.g. dap, memio).
*/

/** @internal Static counter for pseudo file descriptors (incremented) */
static int pseudofd = 0;

/**
 * @internal Create a pseudo file descriptor that does not
 * overlap real file descriptors
 *
 * @return pseudo file number
 * @author Dennis Heimbigner
 */
int
nc__pseudofd(void)
{
    if(pseudofd == 0)  {
#ifdef HAVE_GETRLIMIT
        int maxfd = 32767; /* default */
        struct rlimit rl;
        if(getrlimit(RLIMIT_NOFILE,&rl) == 0) {
            if(rl.rlim_max != RLIM_INFINITY)
                maxfd = (int)rl.rlim_max;
            if(rl.rlim_cur != RLIM_INFINITY)
                maxfd = (int)rl.rlim_cur;
        }
        pseudofd = maxfd+1;
#endif
    }
    return pseudofd++;
}<|MERGE_RESOLUTION|>--- conflicted
+++ resolved
@@ -126,13 +126,10 @@
     if (magic_number && strlen(magic_number) > NC_MAX_MAGIC_NUMBER_LEN)
         return NC_EINVAL;
 
-<<<<<<< HEAD
-=======
     /* Check the version of the dispatch table provided. */
     if (dispatch_table->dispatch_version != NC_DISPATCH_VERSION)
         return NC_EINVAL;
 
->>>>>>> 44c3053e
     /* user defined magic numbers not allowed with netcdf3 modes */ 
     if (magic_number && (fIsSet(mode_flag, NC_64BIT_OFFSET) ||
                          fIsSet(mode_flag, NC_64BIT_DATA) ||
@@ -140,15 +137,7 @@
                         !fIsSet(mode_flag, NC_NETCDF4))))
         return NC_EINVAL;
 
-<<<<<<< HEAD
-    /* Check the version of the dispatch table provided. */
-    if (dispatch_table->dispatch_version != NC_DISPATCH_VERSION)
-        return NC_EINVAL;
-
     NCLOCK;
-=======
-    NC_LOCK;
->>>>>>> 44c3053e
 
     /* Retain a pointer to the dispatch_table and a copy of the magic
      * number, if one was provided. */
@@ -1961,10 +1950,6 @@
 	nullfree(newpath);
         goto unlock;
     }
-<<<<<<< HEAD
-=======
-
->>>>>>> 44c3053e
     if(newpath) {
         nullfree(path);
         path = newpath;
