/** \file dfile.c

File create and open functions

These functions end up calling functions in one of the dispatch layers
(netCDF-4, dap server, etc).

Copyright 2010 University Corporation for Atmospheric
Research/Unidata. See COPYRIGHT file for more info.
*/

#include "config.h"
#include <stdlib.h>
#ifdef HAVE_SYS_RESOURCE_H
#include <sys/resource.h>
#endif
#ifdef HAVE_SYS_TYPES_H
#include <sys/types.h>
#endif
#ifdef HAVE_SYS_STAT_H
#include <sys/stat.h>
#endif
#include "ncdispatch.h"
#include "netcdf_mem.h"
#include "ncwinpath.h"
#ifdef USE_PIO
#include <pio.h>
#endif /* USE_PIO */

/* If Defined, then use only stdio for all magic number io;
   otherwise use stdio or mpio as required.
 */
#define USE_STDIO

/**
Sort info for open/read/close of
file when searching for magic numbers
*/
struct MagicFile {
    const char* path;
    long long filelen;
    int use_parallel;
    int inmemory;
    void* parameters;
    FILE* fp;
#ifdef USE_PARALLEL
    MPI_File fh;
#endif
};

static int openmagic(struct MagicFile* file);
static int readmagic(struct MagicFile* file, long pos, char* magic);
static int closemagic(struct MagicFile* file);
static void printmagic(const char* tag, char* magic,struct MagicFile*);

extern int NC_initialized;
extern int NC_finalized;

/* To be consistent with H5Fis_hdf5, use the complete HDF5 magic number */
static char HDF5_SIGNATURE[MAGIC_NUMBER_LEN] = "\211HDF\r\n\032\n";

/** \defgroup datasets NetCDF File and Data I/O

NetCDF opens datasets as files or remote access URLs.

A netCDF dataset that has not yet been opened can only be referred to
by its dataset name. Once a netCDF dataset is opened, it is referred
to by a netCDF ID, which is a small non-negative integer returned when
you create or open the dataset. A netCDF ID is much like a file
descriptor in C or a logical unit number in FORTRAN. In any single
program, the netCDF IDs of distinct open netCDF datasets are
distinct. A single netCDF dataset may be opened multiple times and
will then have multiple distinct netCDF IDs; however at most one of
the open instances of a single netCDF dataset should permit
writing. When an open netCDF dataset is closed, the ID is no longer
associated with a netCDF dataset.

Functions that deal with the netCDF library include:
- Get version of library.
- Get error message corresponding to a returned error code.

The operations supported on a netCDF dataset as a single object are:
- Create, given dataset name and whether to overwrite or not.
- Open for access, given dataset name and read or write intent.
- Put into define mode, to add dimensions, variables, or attributes.
- Take out of define mode, checking consistency of additions.
- Close, writing to disk if required.
- Inquire about the number of dimensions, number of variables,
number of global attributes, and ID of the unlimited dimension, if
any.
- Synchronize to disk to make sure it is current.
- Set and unset nofill mode for optimized sequential writes.
- After a summary of conventions used in describing the netCDF
interfaces, the rest of this chapter presents a detailed description
of the interfaces for these operations.
*/

/*!
  Interpret the magic number found in the header of a netCDF file.
  This function interprets the magic number/string contained in the header of a netCDF file and sets the appropriate NC_FORMATX flags.

  @param[in] magic Pointer to a character array with the magic number block.
  @param[out] model Pointer to an integer to hold the corresponding netCDF type.
  @param[out] version Pointer to an integer to hold the corresponding netCDF version.
  @returns NC_NOERR if a legitimate file type found
  @returns NC_ENOTNC otherwise

\internal
\ingroup datasets

*/
static int
NC_interpret_magic_number(char* magic, int* model, int* version)
{
    int status = NC_NOERR;
    /* Look at the magic number */
    *model = 0;
    *version = 0;
#ifdef USE_NETCDF4
    /* Use the complete magic number string for HDF5 */
    if(memcmp(magic,HDF5_SIGNATURE,sizeof(HDF5_SIGNATURE))==0) {
	*model = NC_FORMATX_NC4;
	*version = 5; /* redundant */
	goto done;
    }
#endif
#if defined(USE_NETCDF4) && defined(USE_HDF4)
    if(magic[0] == '\016' && magic[1] == '\003'
              && magic[2] == '\023' && magic[3] == '\001') {
	*model = NC_FORMATX_NC_HDF4;
	*version = 4; /* redundant */
	goto done;
    }
#endif
    if(magic[0] == 'C' && magic[1] == 'D' && magic[2] == 'F') {
        if(magic[3] == '\001') {
            *version = 1; /* netcdf classic version 1 */
	    *model = NC_FORMATX_NC3;
	    goto done;	    
	}
        if(magic[3] == '\002') {
            *version = 2; /* netcdf classic version 2 */
	    *model = NC_FORMATX_NC3;
	    goto done;
        }
#ifdef USE_CDF5
        if(magic[3] == '\005') {
          *version = 5; /* cdf5 (including pnetcdf) file */
	  *model = NC_FORMATX_NC3;
	  goto done;
	}
#endif
     }
     /* No match  */
     status = NC_ENOTNC;
     goto done;

done:
     return status;
}

/*!
Given an existing file, figure out its format
and return that format value (NC_FORMATX_XXX)
in model arg. Assume any path conversion was
already performed at a higher level.
*/
int
NC_check_file_type(const char *path, int flags, void *parameters,
		   int* model, int* version)
{
    char magic[MAGIC_NUMBER_LEN];
    int status = NC_NOERR;

    int diskless = ((flags & NC_DISKLESS) == NC_DISKLESS);
#ifdef USE_PARALLEL
#ifdef USE_STDIO
    int use_parallel = 0;
#else
    int use_parallel = ((flags & NC_MPIIO) == NC_MPIIO);
#endif
#endif /* USE_PARALLEL */
    int inmemory = (diskless && ((flags & NC_INMEMORY) == NC_INMEMORY));
    struct MagicFile file;

   *model = 0;
   *version = 0;

    memset((void*)&file,0,sizeof(file));   
    file.path = path; /* do not free */
    file.parameters = parameters;
    if(inmemory && parameters == NULL)
	{status = NC_EDISKLESS; goto done;}
    if(inmemory) {
        file.inmemory = inmemory;
	goto next;
    }
    /* presumably a real file */
#ifdef USE_PARALLEL
    /* for parallel, use the MPI functions instead (why?) */
    if (use_parallel) {
	file.use_parallel = use_parallel;
	goto next;
    }
#endif /* USE_PARALLEL */

next:
    status = openmagic(&file);
    if(status != NC_NOERR) {goto done;}
    /* Verify we have a large enough file */
    if(file.filelen < MAGIC_NUMBER_LEN)
	{status = NC_ENOTNC; goto done;}
    if((status = readmagic(&file,0L,magic)) != NC_NOERR) {
	status = NC_ENOTNC;
	*model = 0;
	*version = 0;
	goto done;
    }
    /* Look at the magic number */
    if(NC_interpret_magic_number(magic,model,version) == NC_NOERR
       && *model != 0)
        goto done; /* found something */

    /* Remaining case is to search forward at starting at 512
       and doubling to see if we have HDF5 magic number */
    {
	long pos = 512L;
        for(;;) {
	    if((pos+MAGIC_NUMBER_LEN) > file.filelen)
		{status = NC_ENOTNC; goto done;}
            if((status = readmagic(&file,pos,magic)) != NC_NOERR)
	        {status = NC_ENOTNC; goto done; }
            NC_interpret_magic_number(magic,model,version);
            if(*model == NC_FORMATX_NC4) break;
	    /* double and try again */
	    pos = 2*pos;
        }
    }    
done:
    closemagic(&file);
    return status;
}

/**  \ingroup datasets
Create a new netCDF file.

This function creates a new netCDF dataset, returning a netCDF ID that
can subsequently be used to refer to the netCDF dataset in other
netCDF function calls. The new netCDF dataset opened for write access
and placed in define mode, ready for you to add dimensions, variables,
and attributes.

\param path The file name of the new netCDF dataset.

\param cmode The creation mode flag. The following flags are available:
  NC_NOCLOBBER (do not overwrite existing file),
  NC_SHARE (limit write caching - netcdf classic files only),
  NC_64BIT_OFFSET (create 64-bit offset file),
  NC_64BIT_DATA (Alias NC_CDF5) (create CDF-5 file),
  NC_NETCDF4 (create netCDF-4/HDF5 file),
  NC_CLASSIC_MODEL (enforce netCDF classic mode on netCDF-4/HDF5 files),
  NC_DISKLESS (store data only in memory),
  NC_MMAP (use MMAP for NC_DISKLESS),
  and NC_WRITE.
  See discussion below.

\param ncidp Pointer to location where returned netCDF ID is to be
stored.

<h2>The cmode Flag</h2>

The cmode flag is used to control the type of file created, and some
aspects of how it may be used.

Setting NC_NOCLOBBER means you do not want to clobber (overwrite) an
existing dataset; an error (NC_EEXIST) is returned if the specified
dataset already exists.

The NC_SHARE flag is appropriate when one process may be writing the
dataset and one or more other processes reading the dataset
concurrently; it means that dataset accesses are not buffered and
caching is limited. Since the buffering scheme is optimized for
sequential access, programs that do not access data sequentially may
see some performance improvement by setting the NC_SHARE flag. This
flag is ignored for netCDF-4 files.

Setting NC_64BIT_OFFSET causes netCDF to create a 64-bit offset format
file, instead of a netCDF classic format file. The 64-bit offset
format imposes far fewer restrictions on very large (i.e. over 2 GB)
data files. See Large File Support.

Setting NC_64BIT_DATA (Alias NC_CDF5) causes netCDF to create a CDF-5
file format that supports large files (i.e. over 2GB) and large
variables (over 2B array elements.). See Large File Support.

Note that the flag NC_PNETCDF also exists as the combination of
NC_CDF5 or'd with NC_MPIIO to indicate that the pnetcdf library
should be used.

A zero value (defined for convenience as NC_CLOBBER) specifies the
default behavior: overwrite any existing dataset with the same file
name and buffer and cache accesses for efficiency. The dataset will be
in netCDF classic format. See NetCDF Classic Format Limitations.

Setting NC_NETCDF4 causes netCDF to create a HDF5/NetCDF-4 file.

Setting NC_CLASSIC_MODEL causes netCDF to enforce the classic data
model in this file. (This only has effect for netCDF-4/HDF5 files, as
classic and 64-bit offset files always use the classic model.) When
used with NC_NETCDF4, this flag ensures that the resulting
netCDF-4/HDF5 file may never contain any new constructs from the
enhanced data model. That is, it cannot contain groups, user defined
types, multiple unlimited dimensions, or new atomic types. The
advantage of this restriction is that such files are guaranteed to
work with existing netCDF software.

Setting NC_DISKLESS causes netCDF to create the file only in memory.
This allows for the use of files that have no long term purpose. Note that
with one exception, the in-memory file is destroyed upon calling
nc_close. If, however, the flag combination (NC_DISKLESS|NC_WRITE)
is used, then at close, the contents of the memory file will be
made persistent in the file path that was specified in the nc_create
call. If NC_DISKLESS is going to be used for creating a large classic file,
it behooves one to use either nc__create or nc_create_mp and specify
an appropriately large value of the initialsz parameter to avoid
to many extensions to the in-memory space for the file.
This flag applies to files in classic format and to file in extended
format (netcdf-4).

Normally, NC_DISKLESS allocates space in the heap for
storing the in-memory file. If, however, the ./configure
flags --enable-mmap is used, and the additional mode flag
NC_MMAP is specified, then the file will be created using
the operating system MMAP facility.
This flag only applies to files in classic format. Extended
format (netcdf-4) files will ignore the NC_MMAP flag.

Using NC_MMAP for nc_create is
only included for completeness vis-a-vis nc_open. The
ability to use MMAP is of limited use for nc_create because
nc_create is going to create the file in memory anyway.
Closing a MMAP'd file will be slightly faster, but not significantly.

Note that nc_create(path,cmode,ncidp) is equivalent to the invocation of
nc__create(path,cmode,NC_SIZEHINT_DEFAULT,NULL,ncidp).

\returns ::NC_NOERR No error.
\returns ::NC_ENOMEM System out of memory.
\returns ::NC_EHDFERR HDF5 error (netCDF-4 files only).
\returns ::NC_EFILEMETA Error writing netCDF-4 file-level metadata in
HDF5 file. (netCDF-4 files only).
\returns ::NC_EDISKLESS if there was an error in creating the
in-memory file.

\note When creating a netCDF-4 file HDF5 error reporting is turned
off, if it is on. This doesn't stop the HDF5 error stack from
recording the errors, it simply stops their display to the user
through stderr.

<h1>Examples</h1>

In this example we create a netCDF dataset named foo.nc; we want the
dataset to be created in the current directory only if a dataset with
that name does not already exist:

@code
     #include <netcdf.h>
        ...
     int status = NC_NOERR;
     int ncid;
        ...
     status = nc_create("foo.nc", NC_NOCLOBBER, &ncid);
     if (status != NC_NOERR) handle_error(status);
@endcode

In this example we create a netCDF dataset named foo_large.nc. It will
be in the 64-bit offset format.

@code
     #include <netcdf.h>
        ...
     int status = NC_NOERR;
     int ncid;
        ...
     status = nc_create("foo_large.nc", NC_NOCLOBBER|NC_64BIT_OFFSET, &ncid);
     if (status != NC_NOERR) handle_error(status);
@endcode

In this example we create a netCDF dataset named foo_HDF5.nc. It will
be in the HDF5 format.

@code
     #include <netcdf.h>
        ...
     int status = NC_NOERR;
     int ncid;
        ...
     status = nc_create("foo_HDF5.nc", NC_NOCLOBBER|NC_NETCDF4, &ncid);
     if (status != NC_NOERR) handle_error(status);
@endcode

In this example we create a netCDF dataset named
foo_HDF5_classic.nc. It will be in the HDF5 format, but will not allow
the use of any netCDF-4 advanced features. That is, it will conform to
the classic netCDF-3 data model.

@code
     #include <netcdf.h>
        ...
     int status = NC_NOERR;
     int ncid;
        ...
     status = nc_create("foo_HDF5_classic.nc", NC_NOCLOBBER|NC_NETCDF4|NC_CLASSIC_MODEL, &ncid);
     if (status != NC_NOERR) handle_error(status);
@endcode

In this example we create a in-memory netCDF classic dataset named
diskless.nc whose content will be lost when nc_close() is called.

@code
     #include <netcdf.h>
        ...
     int status = NC_NOERR;
     int ncid;
        ...
     status = nc_create("diskless.nc", NC_DISKLESS, &ncid);
     if (status != NC_NOERR) handle_error(status);
@endcode

In this example we create a in-memory netCDF classic dataset named
diskless.nc and specify that it should be made persistent
in a file named diskless.nc when nc_close() is called.

@code
     #include <netcdf.h>
        ...
     int status = NC_NOERR;
     int ncid;
        ...
     status = nc_create("diskless.nc", NC_DISKLESS|NC_WRITE, &ncid);
     if (status != NC_NOERR) handle_error(status);
@endcode

A variant of nc_create(), nc__create() (note the double underscore) allows
users to specify two tuning parameters for the file that it is
creating.  */
int
nc_create(const char *path, int cmode, int *ncidp)
{
   return nc__create(path,cmode,NC_SIZEHINT_DEFAULT,NULL,ncidp);
}

/*!
Create a netCDF file with some extra parameters controlling classic
file cacheing.

Like nc_create(), this function creates a netCDF file.

\param path The file name of the new netCDF dataset.

\param cmode The creation mode flag, the same as in nc_create().

\param initialsz On some systems, and with custom I/O layers, it may
be advantageous to set the size of the output file at creation
time. This parameter sets the initial size of the file at creation
time. This only applies to classic and 64-bit offset files.
The special value NC_SIZEHINT_DEFAULT (which is the value 0),
lets the netcdf library choose a suitable initial size.

\param chunksizehintp A pointer to the chunk size hint,
which controls a space versus time tradeoff, memory
allocated in the netcdf library versus number of system
calls. Because of internal requirements, the value may not
be set to exactly the value requested. The actual value
chosen is returned by reference. Using a NULL pointer or
having the pointer point to the value NC_SIZEHINT_DEFAULT
causes the library to choose a default. How the system
chooses the default depends on the system. On many systems,
the "preferred I/O block size" is available from the stat()
system call, struct stat member st_blksize. If this is
available it is used. Lacking that, twice the system
pagesize is used. Lacking a call to discover the system
pagesize, we just set default bufrsize to 8192. The bufrsize
is a property of a given open netcdf descriptor ncid, it is
not a persistent property of the netcdf dataset. This only
applies to classic and 64-bit offset files.

\param ncidp Pointer to location where returned netCDF ID is to be
stored.

\note This function uses the same return codes as the nc_create()
function.

\returns ::NC_NOERR No error.
\returns ::NC_ENOMEM System out of memory.
\returns ::NC_EHDFERR HDF5 error (netCDF-4 files only).
\returns ::NC_EFILEMETA Error writing netCDF-4 file-level metadata in
HDF5 file. (netCDF-4 files only).
\returns ::NC_EDISKLESS if there was an error in creating the
in-memory file.

<h1>Examples</h1>

In this example we create a netCDF dataset named foo_large.nc; we want
the dataset to be created in the current directory only if a dataset
with that name does not already exist. We also specify that bufrsize
and initial size for the file.

\code
#include <netcdf.h>
        ...
     int status = NC_NOERR;
     int ncid;
     int intialsz = 2048;
     int *bufrsize;
        ...
     *bufrsize = 1024;
     status = nc__create("foo.nc", NC_NOCLOBBER, initialsz, bufrsize, &ncid);
     if (status != NC_NOERR) handle_error(status);
\endcode

\ingroup datasets
\author Glenn Davis, Russ Rew, Dennis Heimbigner
*/
int
nc__create(const char *path, int cmode, size_t initialsz,
	   size_t *chunksizehintp, int *ncidp)
{
   return NC_create(path, cmode, initialsz, 0,
		    chunksizehintp, 0, NULL, ncidp);

}
/**
\internal

\deprecated This function was used in the old days with the Cray at
NCAR. The Cray is long gone, and this call is supported only for
backward compatibility.

 */
int
nc__create_mp(const char *path, int cmode, size_t initialsz,
	      int basepe, size_t *chunksizehintp, int *ncidp)
{
   return NC_create(path, cmode, initialsz, basepe,
		    chunksizehintp, 0, NULL, ncidp);
}

/** \ingroup datasets
Open an existing netCDF file.

This function opens an existing netCDF dataset for access. It
determines the underlying file format automatically. Use the same call
to open a netCDF classic, 64-bit offset, or netCDF-4 file.

\param path File name for netCDF dataset to be opened. When DAP
support is enabled, then the path may be an OPeNDAP URL rather than a
file path.

\param mode The mode flag may include NC_WRITE (for read/write
access) and NC_SHARE (see below) and NC_DISKLESS (see below).

\param ncidp Pointer to location where returned netCDF ID is to be
stored.

<h2>Open Mode</h2>

A zero value (or ::NC_NOWRITE) specifies the default behavior: open the
dataset with read-only access, buffering and caching accesses for
efficiency.

Otherwise, the open mode is ::NC_WRITE, ::NC_SHARE, or
::NC_WRITE|::NC_SHARE. Setting the ::NC_WRITE flag opens the dataset with
read-write access. ("Writing" means any kind of change to the dataset,
including appending or changing data, adding or renaming dimensions,
variables, and attributes, or deleting attributes.)

The NC_SHARE flag is only used for netCDF classic and 64-bit offset
files. It is appropriate when one process may be writing the dataset
and one or more other processes reading the dataset concurrently; it
means that dataset accesses are not buffered and caching is
limited. Since the buffering scheme is optimized for sequential
access, programs that do not access data sequentially may see some
performance improvement by setting the NC_SHARE flag.

This procedure may also be invoked with the NC_DISKLESS flag
set in the mode argument if the file to be opened is a
classic format file.  For nc_open(), this flag applies only
to files in classic format.  If the file is of type
NC_NETCDF4, then the NC_DISKLESS flag will be ignored.

If NC_DISKLESS is specified, then the whole file is read completely into
memory. In effect this creates an in-memory cache of the file.
If the mode flag also specifies NC_WRITE, then the in-memory cache
will be re-written to the disk file when nc_close() is called.
For some kinds of manipulations, having the in-memory cache can
speed up file processing. But in simple cases, non-cached
processing may actually be faster than using cached processing.
You will need to experiment to determine if the in-memory caching
is worthwhile for your application.

Normally, NC_DISKLESS allocates space in the heap for
storing the in-memory file. If, however, the ./configure
flags --enable-mmap is used, and the additional mode flag
NC_MMAP is specified, then the file will be opened using
the operating system MMAP facility.
This flag only applies to files in classic format. Extended
format (netcdf-4) files will ignore the NC_MMAP flag.

In most cases, using MMAP provides no advantage
for just NC_DISKLESS. The one case where using MMAP is an
advantage is when a file is to be opened and only a small portion
of its data is to be read and/or written.
In this scenario, MMAP will cause only the accessed data to be
retrieved from disk. Without MMAP, NC_DISKLESS will read the whole
file into memory on nc_open. Thus, MMAP will provide some performance
improvement in this case.

It is not necessary to pass any information about the format of the
file being opened. The file type will be detected automatically by the
netCDF library.

If a the path is a DAP URL, then the open mode is read-only.
Setting NC_WRITE will be ignored.

As of version 4.3.1.2, multiple calls to nc_open with the same
path will return the same ncid value.

\note When opening a netCDF-4 file HDF5 error reporting is turned off,
if it is on. This doesn't stop the HDF5 error stack from recording the
errors, it simply stops their display to the user through stderr.

nc_open()returns the value NC_NOERR if no errors occurred. Otherwise,
the returned status indicates an error. Possible causes of errors
include:

Note that nc_open(path,cmode,ncidp) is equivalent to the invocation of
nc__open(path,cmode,NC_SIZEHINT_DEFAULT,NULL,ncidp).

\returns ::NC_NOERR No error.

\returns ::NC_ENOMEM Out of memory.

\returns ::NC_EHDFERR HDF5 error. (NetCDF-4 files only.)

\returns ::NC_EDIMMETA Error in netCDF-4 dimension metadata. (NetCDF-4 files only.)

<h1>Examples</h1>

Here is an example using nc_open()to open an existing netCDF dataset
named foo.nc for read-only, non-shared access:

@code
#include <netcdf.h>
   ...
int status = NC_NOERR;
int ncid;
   ...
status = nc_open("foo.nc", 0, &ncid);
if (status != NC_NOERR) handle_error(status);
@endcode
*/
int
nc_open(const char *path, int mode, int *ncidp)
{
   return NC_open(path, mode, 0, NULL, 0, NULL, ncidp);
}

/** \ingroup datasets
Open a netCDF file with extra performance parameters for the classic
library.

\param path File name for netCDF dataset to be opened. When DAP
support is enabled, then the path may be an OPeNDAP URL rather than a
file path.

\param mode The mode flag may include NC_WRITE (for read/write
access) and NC_SHARE as in nc_open().

\param chunksizehintp A size hint for the classic library. Only
applies to classic and 64-bit offset files. See below for more
information.

\param ncidp Pointer to location where returned netCDF ID is to be
stored.

<h1>The chunksizehintp Parameter</h1>

The argument referenced by bufrsizehintp controls a space versus time
tradeoff, memory allocated in the netcdf library versus number of
system calls.

Because of internal requirements, the value may not be set to exactly
the value requested. The actual value chosen is returned by reference.

Using a NULL pointer or having the pointer point to the value
NC_SIZEHINT_DEFAULT causes the library to choose a default.
How the system chooses the default depends on the system. On
many systems, the "preferred I/O block size" is available from the
stat() system call, struct stat member st_blksize. If this is
available it is used. Lacking that, twice the system pagesize is used.

Lacking a call to discover the system pagesize, we just set default
bufrsize to 8192.

The bufrsize is a property of a given open netcdf descriptor ncid, it
is not a persistent property of the netcdf dataset.


\returns ::NC_NOERR No error.

\returns ::NC_ENOMEM Out of memory.

\returns ::NC_EHDFERR HDF5 error. (NetCDF-4 files only.)

\returns ::NC_EDIMMETA Error in netCDF-4 dimension metadata. (NetCDF-4
files only.)

*/
int
nc__open(const char *path, int mode,
	 size_t *chunksizehintp, int *ncidp)
{
   /* this API is for non-parallel access: TODO check for illegal cmode
    * flags, such as NC_PNETCDF, NC_MPIIO, or NC_MPIPOSIX, before entering
    * NC_open()? Note nc_open_par() also calls NC_open().
    */
   return NC_open(path, mode, 0, chunksizehintp, 0,
		  NULL, ncidp);
}

/** \ingroup datasets
Open a netCDF file with the contents taken from a block of memory.

\param path Must be non-null, but otherwise only used to set the dataset name.

\param mode the mode flags; Note that this procedure uses a limited set of flags because it forcibly sets NC_NOWRITE|NC_DISKLESS|NC_INMEMORY.

\param size The length of the block of memory being passed.

\param memory Pointer to the block of memory containing the contents
of a netcdf file.

\param ncidp Pointer to location where returned netCDF ID is to be
stored.

\returns ::NC_NOERR No error.

\returns ::NC_ENOMEM Out of memory.

\returns ::NC_EDISKLESS diskless io is not enabled for fails.

\returns ::NC_EINVAL, etc. other errors also returned by nc_open.

<h1>Examples</h1>

Here is an example using nc_open_mem() to open an existing netCDF dataset
named foo.nc for read-only, non-shared access. It differs from the nc_open()
example in that it assumes the contents of foo.nc have been read into memory.

@code
#include <netcdf.h>
#include <netcdf_mem.h>
   ...
int status = NC_NOERR;
int ncid;
size_t size;
void* memory;
   ...
size = <compute file size of foo.nc in bytes>;
memory = malloc(size);
   ...
status = nc_open_mem("foo.nc", 0, size, memory, &ncid);
if (status != NC_NOERR) handle_error(status);
@endcode
*/
int
nc_open_mem(const char* path, int mode, size_t size, void* memory, int* ncidp)
{
#ifdef USE_DISKLESS
    NC_MEM_INFO meminfo;

    /* Sanity checks */
    if(memory == NULL || size < MAGIC_NUMBER_LEN || path == NULL)
 	return NC_EINVAL;
    if(mode & (NC_WRITE|NC_MPIIO|NC_MPIPOSIX|NC_MMAP))
	return NC_EINVAL;
    mode |= (NC_INMEMORY|NC_DISKLESS);
    meminfo.size = size;
    meminfo.memory = memory;
    return NC_open(path, mode, 0, NULL, 0, &meminfo, ncidp);
#else
    return NC_EDISKLESS;
#endif
}

/**
\internal

\deprecated This function was used in the old days with the Cray at
NCAR. The Cray is long gone, and this call is supported only for
backward compatibility.

 */
int
nc__open_mp(const char *path, int mode, int basepe,
	    size_t *chunksizehintp, int *ncidp)
{
   return NC_open(path, mode, basepe, chunksizehintp,
		  0, NULL, ncidp);
}

/** \ingroup datasets
Get the file pathname (or the opendap URL) which was used to
open/create the ncid's file.

\param ncid NetCDF ID, from a previous call to nc_open() or
nc_create().

\param pathlen Pointer where length of path will be returned. Ignored
if NULL.

\param path Pointer where path name will be copied. Space must already
be allocated. Ignored if NULL.

\returns ::NC_NOERR No error.

\returns ::NC_EBADID Invalid ncid passed.
*/
int
nc_inq_path(int ncid, size_t *pathlen, char *path)
{
   NC* ncp;
   int stat = NC_NOERR;
   if ((stat = NC_check_id(ncid, &ncp)))
      return stat;
   if(ncp->path == NULL) {
	if(pathlen) *pathlen = 0;
	if(path) path[0] = '\0';
   } else {
       if (pathlen) *pathlen = strlen(ncp->path);
       if (path) strcpy(path, ncp->path);
   }
   return stat;
}

/** \ingroup datasets
Put open netcdf dataset into define mode

The function nc_redef puts an open netCDF dataset into define mode, so
dimensions, variables, and attributes can be added or renamed and
attributes can be deleted.

For netCDF-4 files (i.e. files created with NC_NETCDF4 in the cmode in
their call to nc_create()), it is not necessary to call nc_redef()
unless the file was also created with NC_STRICT_NC3. For straight-up
netCDF-4 files, nc_redef() is called automatically, as needed.

For all netCDF-4 files, the root ncid must be used. This is the ncid
returned by nc_open() and nc_create(), and points to the root of the
hierarchy tree for netCDF-4 files.

\param ncid NetCDF ID, from a previous call to nc_open() or
nc_create().

\returns ::NC_NOERR No error.

\returns ::NC_EBADID Bad ncid.

\returns ::NC_EBADGRPID The ncid must refer to the root group of the
file, that is, the group returned by nc_open() or nc_create().

\returns ::NC_EINDEFINE Already in define mode.

\returns ::NC_EPERM File is read-only.

<h1>Example</h1>

Here is an example using nc_redef to open an existing netCDF dataset
named foo.nc and put it into define mode:

\code
#include <netcdf.h>
   ...
int status = NC_NOERR;
int ncid;
   ...
status = nc_open("foo.nc", NC_WRITE, &ncid);
if (status != NC_NOERR) handle_error(status);
   ...
status = nc_redef(ncid);
if (status != NC_NOERR) handle_error(status);
\endcode
 */
int
nc_redef(int ncid)
{
   NC* ncp;
   int stat = NC_check_id(ncid, &ncp);
   if(stat != NC_NOERR) return stat;
   return ncp->dispatch->redef(ncid);
}

/** \ingroup datasets
Leave define mode

The function nc_enddef() takes an open netCDF dataset out of define
mode. The changes made to the netCDF dataset while it was in define
mode are checked and committed to disk if no problems
occurred. Non-record variables may be initialized to a "fill value" as
well with nc_set_fill(). The netCDF dataset is then placed in data
mode, so variable data can be read or written.

It's not necessary to call nc_enddef() for netCDF-4 files. With netCDF-4
files, nc_enddef() is called when needed by the netcdf-4 library. User
calls to nc_enddef() for netCDF-4 files still flush the metadata to
disk.

This call may involve copying data under some circumstances. For a
more extensive discussion see File Structure and Performance.

For netCDF-4/HDF5 format files there are some variable settings (the
compression, endianness, fletcher32 error correction, and fill value)
which must be set (if they are going to be set at all) between the
nc_def_var() and the next nc_enddef(). Once the nc_enddef() is called,
these settings can no longer be changed for a variable.

\param ncid NetCDF ID, from a previous call to nc_open() or
nc_create().

If you use a group id (in a netCDF-4/HDF5 file), the enddef
will apply to the entire file. That means the enddef will not just end
define mode in one group, but in the entire file.

\returns ::NC_NOERR no error

\returns ::NC_EBADID Invalid ncid passed.

<h1>Example</h1>

Here is an example using nc_enddef() to finish the definitions of a new
netCDF dataset named foo.nc and put it into data mode:

\code
     #include <netcdf.h>
        ...
     int status = NC_NOERR;
     int ncid;
        ...
     status = nc_create("foo.nc", NC_NOCLOBBER, &ncid);
     if (status != NC_NOERR) handle_error(status);

        ...  create dimensions, variables, attributes

     status = nc_enddef(ncid);
     if (status != NC_NOERR) handle_error(status);
\endcode
 */
int
nc_enddef(int ncid)
{
   int status = NC_NOERR;
   NC *ncp;
   status = NC_check_id(ncid, &ncp);
   if(status != NC_NOERR) return status;
   return ncp->dispatch->_enddef(ncid,0,1,0,1);
}

/** \ingroup datasets
Leave define mode with performance tuning

The function nc__enddef takes an open netCDF dataset out of define
mode. The changes made to the netCDF dataset while it was in define
mode are checked and committed to disk if no problems
occurred. Non-record variables may be initialized to a "fill value" as
well with nc_set_fill(). The netCDF dataset is then placed in data mode,
so variable data can be read or written.

This call may involve copying data under some circumstances. For a
more extensive discussion see File Structure and Performance.

\warning This function exposes internals of the netcdf version 1 file
format. Users should use nc_enddef() in most circumstances. This
function may not be available on future netcdf implementations.

The classic netcdf file format has three sections, the "header"
section, the data section for fixed size variables, and the data
section for variables which have an unlimited dimension (record
variables).

The header begins at the beginning of the file. The index (offset) of
the beginning of the other two sections is contained in the
header. Typically, there is no space between the sections. This causes
copying overhead to accrue if one wishes to change the size of the
sections, as may happen when changing names of things, text attribute
values, adding attributes or adding variables. Also, for buffered i/o,
there may be advantages to aligning sections in certain ways.

The minfree parameters allow one to control costs of future calls to
nc_redef, nc_enddef() by requesting that minfree bytes be available at
the end of the section.

The align parameters allow one to set the alignment of the beginning
of the corresponding sections. The beginning of the section is rounded
up to an index which is a multiple of the align parameter. The flag
value ALIGN_CHUNK tells the library to use the bufrsize (see above) as
the align parameter. It has nothing to do with the chunking
(multidimensional tiling) features of netCDF-4.

The file format requires mod 4 alignment, so the align parameters are
silently rounded up to multiples of 4. The usual call,

\code
     nc_enddef(ncid);
\endcode

is equivalent to

\code
     nc__enddef(ncid, 0, 4, 0, 4);
\endcode

The file format does not contain a "record size" value, this is
calculated from the sizes of the record variables. This unfortunate
fact prevents us from providing minfree and alignment control of the
"records" in a netcdf file. If you add a variable which has an
unlimited dimension, the third section will always be copied with the
new variable added.

\param ncid NetCDF ID, from a previous call to nc_open() or
nc_create().

\param h_minfree Sets the pad at the end of the "header" section.

\param v_align Controls the alignment of the beginning of the data
section for fixed size variables.

\param v_minfree Sets the pad at the end of the data section for fixed
size variables.

\param r_align Controls the alignment of the beginning of the data
section for variables which have an unlimited dimension (record
variables).

\returns ::NC_NOERR No error.

\returns ::NC_EBADID Invalid ncid passed.

 */
int
nc__enddef(int ncid, size_t h_minfree, size_t v_align, size_t v_minfree,
	   size_t r_align)
{
   NC* ncp;
   int stat = NC_check_id(ncid, &ncp);
   if(stat != NC_NOERR) return stat;
   return ncp->dispatch->_enddef(ncid,h_minfree,v_align,v_minfree,r_align);
}

/** \ingroup datasets
Synchronize an open netcdf dataset to disk

The function nc_sync() offers a way to synchronize the disk copy of a
netCDF dataset with in-memory buffers. There are two reasons you might
want to synchronize after writes:
- To minimize data loss in case of abnormal termination, or
- To make data available to other processes for reading immediately
  after it is written. But note that a process that already had the
  dataset open for reading would not see the number of records
  increase when the writing process calls nc_sync(); to accomplish this,
  the reading process must call nc_sync.

This function is backward-compatible with previous versions of the
netCDF library. The intent was to allow sharing of a netCDF dataset
among multiple readers and one writer, by having the writer call
nc_sync() after writing and the readers call nc_sync() before each
read. For a writer, this flushes buffers to disk. For a reader, it
makes sure that the next read will be from disk rather than from
previously cached buffers, so that the reader will see changes made by
the writing process (e.g., the number of records written) without
having to close and reopen the dataset. If you are only accessing a
small amount of data, it can be expensive in computer resources to
always synchronize to disk after every write, since you are giving up
the benefits of buffering.

An easier way to accomplish sharing (and what is now recommended) is
to have the writer and readers open the dataset with the NC_SHARE
flag, and then it will not be necessary to call nc_sync() at
all. However, the nc_sync() function still provides finer granularity
than the NC_SHARE flag, if only a few netCDF accesses need to be
synchronized among processes.

It is important to note that changes to the ancillary data, such as
attribute values, are not propagated automatically by use of the
NC_SHARE flag. Use of the nc_sync() function is still required for this
purpose.

Sharing datasets when the writer enters define mode to change the data
schema requires extra care. In previous releases, after the writer
left define mode, the readers were left looking at an old copy of the
dataset, since the changes were made to a new copy. The only way
readers could see the changes was by closing and reopening the
dataset. Now the changes are made in place, but readers have no
knowledge that their internal tables are now inconsistent with the new
dataset schema. If netCDF datasets are shared across redefinition,
some mechanism external to the netCDF library must be provided that
prevents access by readers during redefinition and causes the readers
to call nc_sync before any subsequent access.

When calling nc_sync(), the netCDF dataset must be in data mode. A
netCDF dataset in define mode is synchronized to disk only when
nc_enddef() is called. A process that is reading a netCDF dataset that
another process is writing may call nc_sync to get updated with the
changes made to the data by the writing process (e.g., the number of
records written), without having to close and reopen the dataset.

Data is automatically synchronized to disk when a netCDF dataset is
closed, or whenever you leave define mode.

\param ncid NetCDF ID, from a previous call to nc_open() or
nc_create().

\returns ::NC_NOERR No error.

\returns ::NC_EBADID Invalid ncid passed.
 */
int
nc_sync(int ncid)
{
   NC* ncp;
   int stat = NC_check_id(ncid, &ncp);
   if(stat != NC_NOERR) return stat;
   return ncp->dispatch->sync(ncid);
}

/** \ingroup datasets
No longer necessary for user to invoke manually.


\warning Users no longer need to call this function since it is called
automatically by nc_close() in case the dataset is in define mode and
something goes wrong with committing the changes. The function
nc_abort() just closes the netCDF dataset, if not in define mode. If
the dataset is being created and is still in define mode, the dataset
is deleted. If define mode was entered by a call to nc_redef(), the
netCDF dataset is restored to its state before definition mode was
entered and the dataset is closed.

\param ncid NetCDF ID, from a previous call to nc_open() or
nc_create().

\returns ::NC_NOERR No error.

<h1>Example</h1>

Here is an example using nc_abort to back out of redefinitions of a
dataset named foo.nc:

\code
     #include <netcdf.h>
        ...
     int ncid, status, latid;
        ...
     status = nc_open("foo.nc", NC_WRITE, &ncid);
     if (status != NC_NOERR) handle_error(status);
        ...
     status = nc_redef(ncid);
     if (status != NC_NOERR) handle_error(status);
        ...
     status = nc_def_dim(ncid, "lat", 18L, &latid);
     if (status != NC_NOERR) {
        handle_error(status);
        status = nc_abort(ncid);
        if (status != NC_NOERR) handle_error(status);
     }
\endcode

 */
int
nc_abort(int ncid)
{
   NC* ncp;
   int stat = NC_check_id(ncid, &ncp);
   if(stat != NC_NOERR) return stat;

#ifdef USE_REFCOUNT
   /* What to do if refcount > 0? */
   /* currently, forcibly abort */
   ncp->refcount = 0;
#endif

   stat = ncp->dispatch->abort(ncid);
   del_from_NCList(ncp);
   free_NC(ncp);
   return stat;
}

/** \ingroup datasets
Close an open netCDF dataset

If the dataset in define mode, nc_enddef() will be called before
closing. (In this case, if nc_enddef() returns an error, nc_abort() will
automatically be called to restore the dataset to the consistent state
before define mode was last entered.) After an open netCDF dataset is
closed, its netCDF ID may be reassigned to the next netCDF dataset
that is opened or created.

\param ncid NetCDF ID, from a previous call to nc_open() or nc_create().

\returns ::NC_NOERR No error.

\returns ::NC_EBADID Invalid id passed.

\returns ::NC_EBADGRPID ncid did not contain the root group id of this
file. (NetCDF-4 only).

<h1>Example</h1>

Here is an example using nc_close to finish the definitions of a new
netCDF dataset named foo.nc and release its netCDF ID:

\code
     #include <netcdf.h>
        ...
     int status = NC_NOERR;
     int ncid;
        ...
     status = nc_create("foo.nc", NC_NOCLOBBER, &ncid);
     if (status != NC_NOERR) handle_error(status);

        ...   create dimensions, variables, attributes

     status = nc_close(ncid);
     if (status != NC_NOERR) handle_error(status);
\endcode

 */
int
nc_close(int ncid)
{
   NC* ncp;
   int stat = NC_check_id(ncid, &ncp);
   if(stat != NC_NOERR) return stat;

#ifdef USE_REFCOUNT
   ncp->refcount--;
   if(ncp->refcount <= 0)
#endif
   {

       stat = ncp->dispatch->close(ncid);
       /* Remove from the nc list */
       if (!stat)
       {
	   del_from_NCList(ncp);
	   free_NC(ncp);
       }
   }
   return stat;
}

/** \ingroup datasets
Change the fill-value mode to improve write performance.

This function is intended for advanced usage, to optimize writes under
some circumstances described below. The function nc_set_fill() sets the
fill mode for a netCDF dataset open for writing and returns the
current fill mode in a return parameter. The fill mode can be
specified as either ::NC_FILL or ::NC_NOFILL. The default behavior
corresponding to ::NC_FILL is that data is pre-filled with fill values,
that is fill values are written when you create non-record variables
or when you write a value beyond data that has not yet been
written. This makes it possible to detect attempts to read data before
it was written. For more information on the use of fill values see
Fill Values. For information about how to define your own fill values
see Attribute Conventions.

The behavior corresponding to ::NC_NOFILL overrides the default behavior
of prefilling data with fill values. This can be used to enhance
performance, because it avoids the duplicate writes that occur when
the netCDF library writes fill values that are later overwritten with
data.

A value indicating which mode the netCDF dataset was already in is
returned. You can use this value to temporarily change the fill mode
of an open netCDF dataset and then restore it to the previous mode.

After you turn on ::NC_NOFILL mode for an open netCDF dataset, you must
be certain to write valid data in all the positions that will later be
read. Note that nofill mode is only a transient property of a netCDF
dataset open for writing: if you close and reopen the dataset, it will
revert to the default behavior. You can also revert to the default
behavior by calling nc_set_fill() again to explicitly set the fill mode
to ::NC_FILL.

There are three situations where it is advantageous to set nofill
mode:
- Creating and initializing a netCDF dataset. In this case, you should
  set nofill mode before calling nc_enddef() and then write completely
  all non-record variables and the initial records of all the record
  variables you want to initialize.
- Extending an existing record-oriented netCDF dataset. Set nofill
  mode after opening the dataset for writing, then append the
  additional records to the dataset completely, leaving no intervening
  unwritten records.
- Adding new variables that you are going to initialize to an existing
  netCDF dataset. Set nofill mode before calling nc_enddef() then write
  all the new variables completely.

If the netCDF dataset has an unlimited dimension and the last record
was written while in nofill mode, then the dataset may be shorter than
if nofill mode was not set, but this will be completely transparent if
you access the data only through the netCDF interfaces.

The use of this feature may not be available (or even needed) in
future releases. Programmers are cautioned against heavy reliance upon
this feature.

\param ncid NetCDF ID, from a previous call to nc_open() or
nc_create().

\param fillmode Desired fill mode for the dataset, either ::NC_NOFILL or
::NC_FILL.

\param old_modep Pointer to location for returned current fill mode of
the dataset before this call, either ::NC_NOFILL or ::NC_FILL.

\returns ::NC_NOERR No error.

\returns ::NC_EBADID The specified netCDF ID does not refer to an open
netCDF dataset.

\returns ::NC_EPERM The specified netCDF ID refers to a dataset open for
read-only access.

\returns ::NC_EINVAL The fill mode argument is neither ::NC_NOFILL nor
::NC_FILL.

<h1>Example</h1>

Here is an example using nc_set_fill() to set nofill mode for subsequent
writes of a netCDF dataset named foo.nc:

\code
     #include <netcdf.h>
        ...
     int ncid, status, old_fill_mode;
        ...
     status = nc_open("foo.nc", NC_WRITE, &ncid);
     if (status != NC_NOERR) handle_error(status);

        ...     write data with default prefilling behavior

     status = nc_set_fill(ncid, ::NC_NOFILL, &old_fill_mode);
     if (status != NC_NOERR) handle_error(status);

        ...    write data with no prefilling
\endcode
 */
int
nc_set_fill(int ncid, int fillmode, int *old_modep)
{
   NC* ncp;
   int stat = NC_check_id(ncid, &ncp);
   if(stat != NC_NOERR) return stat;
   return ncp->dispatch->set_fill(ncid,fillmode,old_modep);
}

/**
\internal

\deprecated This function was used in the old days with the Cray at
NCAR. The Cray is long gone, and this call is supported only for
backward compatibility.

\returns ::NC_NOERR No error.

\returns ::NC_EBADID Invalid ncid passed.
 */
int
nc_inq_base_pe(int ncid, int *pe)
{
   NC* ncp;
   int stat = NC_check_id(ncid, &ncp);
   if(stat != NC_NOERR) return stat;
   return ncp->dispatch->inq_base_pe(ncid,pe);
}

/**
\internal

\deprecated This function was used in the old days with the Cray at
NCAR. The Cray is long gone, and this call is supported only for
backward compatibility.

\returns ::NC_NOERR No error.

\returns ::NC_EBADID Invalid ncid passed.
 */
int
nc_set_base_pe(int ncid, int pe)
{
   NC* ncp;
   int stat = NC_check_id(ncid, &ncp);
   if(stat != NC_NOERR) return stat;
   return ncp->dispatch->set_base_pe(ncid,pe);
}

/** \ingroup datasets
Inquire about the binary format of a netCDF file
as presented by the API.

This function returns the (rarely needed) format version.

\param ncid NetCDF ID, from a previous call to nc_open() or
nc_create().

\param formatp Pointer to location for returned format version, one of
NC_FORMAT_CLASSIC, NC_FORMAT_64BIT_OFFSET, NC_FORMAT_CDF5, NC_FORMAT_NETCDF4,
NC_FORMAT_NETCDF4_CLASSIC.

\returns ::NC_NOERR No error.

\returns ::NC_EBADID Invalid ncid passed.

 */
int
nc_inq_format(int ncid, int *formatp)
{
   NC* ncp;
   int stat = NC_check_id(ncid, &ncp);
   if(stat != NC_NOERR) return stat;
   return ncp->dispatch->inq_format(ncid,formatp);
}

/** \ingroup datasets
Obtain more detailed (vis-a-vis nc_inq_format)
format information about an open dataset.

Note that the netcdf API will present the file
as if it had the format specified by nc_inq_format.
The true file format, however, may not even be
a netcdf file; it might be DAP, HDF4, or PNETCDF,
for example. This function returns that true file type.
It also returns the effective mode for the file.

\param ncid NetCDF ID, from a previous call to nc_open() or
nc_create().

\param formatp Pointer to location for returned true format.

\param modep Pointer to location for returned mode flags.

Refer to the actual list in the file netcdf.h to see the
currently defined set.

\returns ::NC_NOERR No error.

\returns ::NC_EBADID Invalid ncid passed.

 */
int
nc_inq_format_extended(int ncid, int *formatp, int *modep)
{
   NC* ncp;
   int stat = NC_check_id(ncid, &ncp);
   if(stat != NC_NOERR) return stat;
   return ncp->dispatch->inq_format_extended(ncid,formatp,modep);
}

/**\ingroup datasets
Inquire about a file or group.

\param ncid NetCDF or group ID, from a previous call to nc_open(),
nc_create(), nc_def_grp(), or associated inquiry functions such as
nc_inq_ncid().

\param ndimsp Pointer to location for returned number of dimensions
defined for this netCDF dataset. Ignored if NULL.

\param nvarsp Pointer to location for returned number of variables
defined for this netCDF dataset. Ignored if NULL.

\param nattsp Pointer to location for returned number of global
attributes defined for this netCDF dataset. Ignored if NULL.

\param unlimdimidp Pointer to location for returned ID of the
unlimited dimension, if there is one for this netCDF dataset. If no
unlimited length dimension has been defined, -1 is returned. Ignored
if NULL.  If there are multiple unlimited dimensions (possible only
for netCDF-4 files), only a pointer to the first is returned, for
backward compatibility.  If you want them all, use nc_inq_unlimids().

\returns ::NC_NOERR No error.

\returns ::NC_EBADID Invalid ncid passed.

<h1>Example</h1>

Here is an example using nc_inq to find out about a netCDF dataset
named foo.nc:

\code
     #include <netcdf.h>
        ...
     int status, ncid, ndims, nvars, ngatts, unlimdimid;
        ...
     status = nc_open("foo.nc", NC_NOWRITE, &ncid);
     if (status != NC_NOERR) handle_error(status);
        ...
     status = nc_inq(ncid, &ndims, &nvars, &ngatts, &unlimdimid);
     if (status != NC_NOERR) handle_error(status);
\endcode
 */
int
nc_inq(int ncid, int *ndimsp, int *nvarsp, int *nattsp, int *unlimdimidp)
{
   NC* ncp;
   int stat = NC_check_id(ncid, &ncp);
   if(stat != NC_NOERR) return stat;
   return ncp->dispatch->inq(ncid,ndimsp,nvarsp,nattsp,unlimdimidp);
}

int
nc_inq_nvars(int ncid, int *nvarsp)
{
   NC* ncp;
   int stat = NC_check_id(ncid, &ncp);
   if(stat != NC_NOERR) return stat;
   return ncp->dispatch->inq(ncid, NULL, nvarsp, NULL, NULL);
}

/**\ingroup datasets
Inquire about a type.

Given an ncid and a typeid, get the information about a type. This
function will work on any type, including atomic and any user defined
type, whether compound, opaque, enumeration, or variable length array.

For even more information about a user defined type nc_inq_user_type().

\param ncid The ncid for the group containing the type (ignored for
atomic types).

\param xtype The typeid for this type, as returned by nc_def_compound,
nc_def_opaque, nc_def_enum, nc_def_vlen, or nc_inq_var, or as found in
netcdf.h in the list of atomic types (NC_CHAR, NC_INT, etc.).

\param name If non-NULL, the name of the user defined type will be
copied here. It will be NC_MAX_NAME bytes or less. For atomic types,
the type name from CDL will be given.

\param size If non-NULL, the (in-memory) size of the type in bytes
will be copied here. VLEN type size is the size of nc_vlen_t. String
size is returned as the size of a character pointer. The size may be
used to malloc space for the data, no matter what the type.

\returns ::NC_NOERR No error.

\returns ::NC_EBADTYPE Bad typeid.

\returns ::NC_ENOTNC4 Seeking a user-defined type in a netCDF-3 file.

\returns ::NC_ESTRICTNC3 Seeking a user-defined type in a netCDF-4 file
for which classic model has been turned on.

\returns ::NC_EBADGRPID Bad group ID in ncid.

\returns ::NC_EBADID Type ID not found.

\returns ::NC_EHDFERR An error was reported by the HDF5 layer.

<h1>Example</h1>

This example is from the test program tst_enums.c, and it uses all the
possible inquiry functions on an enum type.

\code
           if (nc_inq_user_type(ncid, typeids[0], name_in, &base_size_in, &base_nc_type_in,
                                &nfields_in, &class_in)) ERR;
           if (strcmp(name_in, TYPE_NAME) || base_size_in != sizeof(int) ||
               base_nc_type_in != NC_INT || nfields_in != NUM_MEMBERS || class_in != NC_ENUM) ERR;
           if (nc_inq_type(ncid, typeids[0], name_in, &base_size_in)) ERR;
           if (strcmp(name_in, TYPE_NAME) || base_size_in != sizeof(int)) ERR;
           if (nc_inq_enum(ncid, typeids[0], name_in, &base_nc_type, &base_size_in, &num_members)) ERR;
           if (strcmp(name_in, TYPE_NAME) || base_nc_type != NC_INT || num_members != NUM_MEMBERS) ERR;
           for (i = 0; i < NUM_MEMBERS; i++)
           {
              if (nc_inq_enum_member(ncid, typeid, i, name_in, &value_in)) ERR;
              if (strcmp(name_in, member_name[i]) || value_in != member_value[i]) ERR;
              if (nc_inq_enum_ident(ncid, typeid, member_value[i], name_in)) ERR;
              if (strcmp(name_in, member_name[i])) ERR;
           }

           if (nc_close(ncid)) ERR;
\endcode
 */
int
nc_inq_type(int ncid, nc_type xtype, char *name, size_t *size)
{
   NC* ncp;
   int stat;

   /* Do a quick triage on xtype */
   if(xtype <= NC_NAT) return NC_EBADTYPE;
   /* For compatibility, we need to allow inq about
      atomic types, even if ncid is ill-defined */
   if(xtype <= ATOMICTYPEMAX4) {
      if(name) strncpy(name,NC_atomictypename(xtype),NC_MAX_NAME);
      if(size) *size = NC_atomictypelen(xtype);
      return NC_NOERR;
   }
   /* Apparently asking about a user defined type, so we need
      a valid ncid */
   stat = NC_check_id(ncid, &ncp);
   if(stat != NC_NOERR) /* bad ncid */
      return NC_EBADTYPE;
   /* have good ncid */
   return ncp->dispatch->inq_type(ncid,xtype,name,size);
}

/**
\internal
\ingroup dispatch

Create a file, calling the appropriate dispatch create call.

For create, we have the following pieces of information to use to
determine the dispatch table:
- path
- cmode

\param path0 The file name of the new netCDF dataset.

\param cmode The creation mode flag, the same as in nc_create().

\param initialsz This parameter sets the initial size of the file at creation
time. This only applies to classic and 64-bit offset files.

\param basepe Deprecated parameter from the Cray days.

\param chunksizehintp A pointer to the chunk size hint. This only
applies to classic and 64-bit offset files.

\param useparallel Non-zero if parallel I/O is to be used on this
file.

\param parameters Pointer to MPI comm and info.

\param ncidp Pointer to location where returned netCDF ID is to be
stored.

\returns ::NC_NOERR No error.
*/
int
NC_create(const char *path0, int cmode, size_t initialsz,
	  int basepe, size_t *chunksizehintp, int useparallel,
	  void* parameters, int *ncidp)
{
   int stat = NC_NOERR;
   NC* ncp = NULL;
   NC_Dispatch* dispatcher = NULL;
   /* Need three pieces of information for now */
   int model = NC_FORMATX_UNDEFINED; /* one of the NC_FORMATX values */
   int isurl = 0;   /* dap or cdmremote or neither */
   int xcmode = 0; /* for implied cmode flags */
   char* path = NULL;

#ifdef USE_PIO
   int use_pio = ((cmode & NC_PIO) == NC_PIO);
#endif /* USE_PIO */

   TRACE(nc_create);
   if(path0 == NULL)
	return NC_EINVAL;
   /* Initialize the dispatch table. The function pointers in the
    * dispatch table will depend on how netCDF was built
    * (with/without netCDF-4, DAP, CDMREMOTE). */
   if(!NC_initialized)
   {
      if ((stat = nc_initialize()))
	 return stat;
   }

#ifndef USE_DISKLESS
   cmode &= (~ NC_DISKLESS); /* Force off */
#endif

#ifdef WINPATH
   /* Need to do path conversion */
   path = NCpathcvt(path0);
#else
   path = nulldup(path0);
#endif

#ifdef USE_REFCOUNT
   /* If this path is already open, then fail */
   ncp = find_in_NCList_by_name(path);
   if(ncp != NULL) {
	nullfree(path);
	return NC_ENFILE;
   }
#endif

    {
	char* newpath = NULL;
        model = NC_urlmodel(path,cmode,&newpath);
        isurl = (model != 0);
        if(isurl) {
	    nullfree(path);
	    path = newpath;
	}
    }

   /* Look to the incoming cmode for hints */
   if(model == NC_FORMATX_UNDEFINED) {
#ifdef USE_PIO
      /* PIO is used for parallel io. Must be checked first because
       * mode flag can include both NC_PIO and NC_NETCDF4. */
      if((cmode & NC_PIO) == NC_PIO)
	model = NC_FORMATX_PIO;
      else
#endif
#ifdef USE_NETCDF4
      if((cmode & NC_NETCDF4) == NC_NETCDF4)
	model = NC_FORMATX_NC4;
      else
#endif
#ifdef USE_PNETCDF
      /* pnetcdf is used for parallel io on CDF-1, CDF-2, and CDF-5 */
      if((cmode & NC_MPIIO) == NC_MPIIO)
	model = NC_FORMATX_PNETCDF;
      else
#endif
	{}
    }
    if(model == NC_FORMATX_UNDEFINED) {
      /* Check default format (not formatx) */
      int format = nc_get_default_format();
      switch (format) {
#ifdef USE_NETCDF4
	 case NC_FORMAT_NETCDF4:
	    xcmode |= NC_NETCDF4;
	    model = NC_FORMATX_NC4;
	    break;
	 case NC_FORMAT_NETCDF4_CLASSIC:
	    xcmode |= NC_CLASSIC_MODEL;
	    model = NC_FORMATX_NC4;
	    break;
#endif
#ifdef USE_CDF5
	 case NC_FORMAT_CDF5:
	    xcmode |= NC_64BIT_DATA;
	    model = NC_FORMATX_NC3;
	    break;
#endif
      case NC_FORMAT_64BIT_OFFSET:
	    xcmode |= NC_64BIT_OFFSET;
	    model = NC_FORMATX_NC3;
	    break;
	 case NC_FORMAT_CLASSIC:
	    model = NC_FORMATX_NC3;
	    break;
	 default:
	    model = NC_FORMATX_NC3;
	    break;
      }
   }

   /* Add inferred flags */
   cmode |= xcmode;

   /* Clean up illegal combinations */
   if((cmode & (NC_64BIT_OFFSET|NC_64BIT_DATA)) == (NC_64BIT_OFFSET|NC_64BIT_DATA))
	cmode &= ~(NC_64BIT_OFFSET); /*NC_64BIT_DATA=>NC_64BIT_OFFSET*/

   if((cmode & NC_MPIIO) && (cmode & NC_MPIPOSIX))
   {
       nullfree(path);       
       return  NC_EINVAL;
   }

   if (dispatcher == NULL)
   {

      /* Figure out what dispatcher to use */
#ifdef USE_NETCDF4
      if(model == (NC_FORMATX_NC4))
 	dispatcher = NC4_dispatch_table;
      else
#endif /*USE_NETCDF4*/
#ifdef USE_PNETCDF
      if(model == (NC_FORMATX_PNETCDF))
	dispatcher = NCP_dispatch_table;
      else
#endif
#ifdef USE_PIO
      if(model == (NC_FORMATX_PIO))
	dispatcher = PIO_dispatch_table;
      else
#endif
      if(model == (NC_FORMATX_NC3))
 	dispatcher = NC3_dispatch_table;
      else
      {
	  nullfree(path);
	  return NC_ENOTNC;
      }
   }

   /* Create the NC* instance and insert its dispatcher */
   stat = new_NC(dispatcher,path,cmode,model,&ncp);
   nullfree(path); path = NULL; /* no longer needed */

   if(stat) return stat;

   /* Add to list of known open files and define ext_ncid */
#ifdef USE_PIO
   /* PIO adds to the list after the create, because PIO needs to
    * determine its own ext_ncid. */
   if (!use_pio)
      add_to_NCList(ncp);
#else
   add_to_NCList(ncp);
#endif /* USE_PIO */

#ifdef USE_REFCOUNT
   /* bump the refcount */
   ncp->refcount++;
#endif

   /* Assume create will fill in remaining ncp fields */
   if ((stat = dispatcher->create(ncp->path, cmode, initialsz, basepe, chunksizehintp,
				   useparallel, parameters, dispatcher, ncp))) {
	del_from_NCList(ncp); /* oh well */
	free_NC(ncp);
     } else {
       if(ncidp)
	   *ncidp = ncp->ext_ncid;
     }

#ifdef USE_PIO
   /* PIO adds to the file list after the create to check for
    * collisions in ncid. */
   if (use_pio)
      add_to_NCList(ncp);
#endif
   
   return stat;
}

/**
\internal
\ingroup dispatch

Open a netCDF file (or remote dataset) calling the appropriate
dispatch function.

For open, we have the following pieces of information to use to determine the dispatch table.
- table specified by override
- path
- cmode
- the contents of the file (if it exists), basically checking its magic number.

\returns ::NC_NOERR No error.
*/
int
NC_open(const char *path0, int cmode,
	int basepe, size_t *chunksizehintp,
        int useparallel, void* parameters,
        int *ncidp)
{
   int stat = NC_NOERR;
   NC* ncp = NULL;
   NC_Dispatch* dispatcher = NULL;
   int inmemory = 0;
   int diskless = 0;
   /* Need pieces of information for now to decide model*/
   int model = 0;
   int isurl = 0;
   int version = 0;
   int flags = 0;
   char* path = NULL;

   TRACE(nc_open);
   if(!NC_initialized) {
      stat = nc_initialize();
      if(stat) return stat;
   }

   /* Attempt to do file path conversion: note that this will do
      nothing if path is a 'file:...' url, so it will need to be
      repeated in protocol code: libdap2 and libdap4
    */

#ifndef USE_DISKLESS
   /* Clean up cmode */
   cmode &= (~ NC_DISKLESS);
#endif

   inmemory = ((cmode & NC_INMEMORY) == NC_INMEMORY);
   diskless = ((cmode & NC_DISKLESS) == NC_DISKLESS);
#ifdef USE_PIO
   int use_pio = ((cmode & NC_PIO) == NC_PIO);
#endif /* USE_PIO */

#ifdef WINPATH
   path = NCpathcvt(path0);
#else
   path = nulldup(path0);
#endif

#ifdef USE_REFCOUNT
   /* If this path is already open, then bump the refcount and return it */
   ncp = find_in_NCList_by_name(path);
   if(ncp != NULL) {
	nullfree(path);
	ncp->refcount++;
	if(ncidp) *ncidp = ncp->ext_ncid;
	return NC_NOERR;
   }
#endif

   if(!inmemory) {
	char* newpath = NULL;
        model = NC_urlmodel(path,cmode,&newpath);
        isurl = (model != 0);
	if(isurl) {
	    nullfree(path);
	    path = newpath;
	} else
	    nullfree(newpath);
    }
    if(model == 0) {
	version = 0;
	/* Try to find dataset type */
	if(useparallel) flags |= NC_MPIIO;
	if(inmemory) flags |= NC_INMEMORY;
	if(diskless) flags |= NC_DISKLESS;
	stat = NC_check_file_type(path,flags,parameters,&model,&version);
        if(stat == NC_NOERR) {
	    if(model == 0) {
		nullfree(path);       		
		return NC_ENOTNC;
	    }
	} else {
	    /* presumably not a netcdf file */
	    nullfree(path);       			    
	    return stat;
	}
    }

   if(model == 0) {
	fprintf(stderr,"Model == 0\n");
	return NC_ENOTNC;
   }

   /* Force flag consistentcy */
   if(model == NC_FORMATX_NC4 || model == NC_FORMATX_NC_HDF4 || model == NC_FORMATX_DAP4)
      cmode |= NC_NETCDF4;
   else if(model == NC_FORMATX_DAP2) {
      cmode &= ~NC_NETCDF4;
      cmode &= ~NC_PNETCDF;
      cmode &= ~NC_64BIT_OFFSET;
   } else if(model == NC_FORMATX_NC3) {
      cmode &= ~NC_NETCDF4; /* must be netcdf-3 (CDF-1, CDF-2, CDF-5) */
      /* User may want to open file using the pnetcdf library */
      if(cmode & NC_PNETCDF) {
         /* dispatch is determined by cmode, rather than file format */
         model = NC_FORMATX_PNETCDF;
      }
      /* For opening an existing file, flags NC_64BIT_OFFSET and NC_64BIT_DATA
       * will be ignored, as the file is already in either CDF-1, 2, or 5
       * format. However, below we add the file format info to cmode so the
       * internal netcdf file open subroutine knows what file format to open.
       * The mode will be saved in ncp->mode, to be used by
       * nc_inq_format_extended() to report the file format.
       * See NC3_inq_format_extended() in libsrc/nc3internal.c for example.
       */
      if(version == 2) cmode |= NC_64BIT_OFFSET;
      else if(version == 5) {
        cmode |= NC_64BIT_DATA;
        cmode &= ~(NC_64BIT_OFFSET); /*NC_64BIT_DATA=>NC_64BIT_OFFSET*/
      }
   } else if(model == NC_FORMATX_PNETCDF) {
     cmode &= ~(NC_NETCDF4|NC_64BIT_OFFSET);
     cmode |= NC_64BIT_DATA;
   }

   /* Invalid to use both NC_MPIIO and NC_MPIPOSIX. Make up your damn
    * mind! */
   if((cmode & NC_MPIIO && cmode & NC_MPIPOSIX)) {
       nullfree(path);       
       return NC_EINVAL;
   }

   /* override any other table choice */
   if(dispatcher != NULL) goto havetable;

   /* Figure out what dispatcher to use */
#if defined(USE_PIO)
    if (use_pio)
        dispatcher = PIO_dispatch_table;
    else
#endif
#if defined(ENABLE_DAP)
   if(model == (NC_FORMATX_DAP2))
	dispatcher = NCD2_dispatch_table;
   else
#endif
#if defined(ENABLE_DAP4)
   if(model == (NC_FORMATX_DAP4))
	dispatcher = NCD4_dispatch_table;
   else
#endif
#if  defined(USE_PNETCDF)
   if(model == (NC_FORMATX_PNETCDF))
	dispatcher = NCP_dispatch_table;
   else
#endif
#if defined(USE_NETCDF4)
   if(model == (NC_FORMATX_NC4) || model == (NC_FORMATX_NC_HDF4))
	dispatcher = NC4_dispatch_table;
   else
#endif
   if(model == (NC_FORMATX_NC3))
	dispatcher = NC3_dispatch_table;
   else {
       nullfree(path);              
       return  NC_ENOTNC;
   }

havetable:

   if(dispatcher == NULL) {
       nullfree(path);              
       return NC_ENOTNC;
   }

   /* Create the NC* instance and insert its dispatcher */
   stat = new_NC(dispatcher,path,cmode,model,&ncp);
   nullfree(path); path = NULL; /* no longer need path */
   if(stat) return stat;

   /* Add to list of known open files */
#ifdef USE_PIO
   if (use_pio)
      pio_add_to_NCList(ncp);
   else
      add_to_NCList(ncp);
#else
   add_to_NCList(ncp);
#endif /* USE_PIO */

#ifdef USE_REFCOUNT
   /* bump the refcount */
   ncp->refcount++;
#endif

   /* Assume open will fill in remaining ncp fields */
   stat = dispatcher->open(ncp->path, cmode, basepe, chunksizehintp,
			   useparallel, parameters, dispatcher, ncp);
   if(stat == NC_NOERR) {
     if(ncidp) *ncidp = ncp->ext_ncid;
   } else {
	del_from_NCList(ncp);
	free_NC(ncp);
   }
   return stat;
}

/*Provide an internal function for generating pseudo file descriptors
  for systems that are not file based (e.g. dap, memio).
*/

/* Static counter for pseudo file descriptors (incremented) */
static int pseudofd = 0;

/* Create a pseudo file descriptor that does not
   overlap real file descriptors
*/
int
nc__pseudofd(void)
{
    if(pseudofd == 0)  {
        int maxfd = 32767; /* default */
#ifdef HAVE_GETRLIMIT
        struct rlimit rl;
        if(getrlimit(RLIMIT_NOFILE,&rl) == 0) {
	    if(rl.rlim_max != RLIM_INFINITY)
	        maxfd = (int)rl.rlim_max;
	    if(rl.rlim_cur != RLIM_INFINITY)
	        maxfd = (int)rl.rlim_cur;
	}
	pseudofd = maxfd+1;
#endif
    }
    return pseudofd++;
}

/**
\internal
\ingroup datasets
Provide open, read and close for use when searching for magic numbers
*/
static int
openmagic(struct MagicFile* file)
{
    int status = NC_NOERR;
    if(file->inmemory) {
	/* Get its length */
	NC_MEM_INFO* meminfo = (NC_MEM_INFO*)file->parameters;
	file->filelen = (long long)meminfo->size;
<<<<<<< HEAD
fprintf(stderr,"XXX: openmagic: memory=0x%llx size=%ld\n",
		(long long unsigned int)meminfo->memory,meminfo->size);
=======
fprintf(stderr,"XXX: openmagic: memory=0x%llx size=%ld\n",(long long unsigned int)meminfo->memory,meminfo->size);
>>>>>>> ec6e4628
	goto done;
    }
#ifdef USE_PARALLEL
    if (file->use_parallel) {
	int retval;
	MPI_Offset size;
	MPI_Comm comm = MPI_COMM_WORLD;
	MPI_Info info = MPI_INFO_NULL;
        if(file->parameters != NULL) {
	    comm = ((NC_MPI_INFO*)file->parameters)->comm;
	    info = ((NC_MPI_INFO*)file->parameters)->info;
	}
	if((retval = MPI_File_open(comm,(char*)file->path,MPI_MODE_RDONLY,info,
				       &file->fh)) != MPI_SUCCESS)
	    {status = NC_EPARINIT; goto done;}
	/* Get its length */
	if((retval=MPI_File_get_size(file->fh, &size)) != MPI_SUCCESS)
	    {status = NC_EPARINIT; goto done;}
	file->filelen = (long long)size;
	goto done;
    }
#endif /* USE_PARALLEL */
    {
        if(file->path == NULL || strlen(file->path)==0)
	    {status = NC_EINVAL; goto done;}
#ifdef _MSC_VER
        file->fp = fopen(file->path, "rb");
#else
        file->fp = fopen(file->path, "r");
#endif
	if(file->fp == NULL)
	    {status = errno; goto done;}
	/* Get its length */
	{
#ifdef _MSC_VER
	int fd = fileno(file->fp);
	__int64 len64 = _filelengthi64(fd);
	if(len64 < 0)
            {status = errno; goto done;}
	file->filelen = (long long)len64;
#else
	long size;
	if((status = fseek(file->fp, 0L, SEEK_END)) < 0)
	    {status = errno; goto done;}
	size = ftell(file->fp);
	file->filelen = (long long)size;
#endif
	rewind(file->fp);
	}
	goto done;
    }

done:
    return status;
}

static int
readmagic(struct MagicFile* file, long pos, char* magic)
{
    int status = NC_NOERR;
    memset(magic,0,MAGIC_NUMBER_LEN);
    if(file->inmemory) {
	char* mempos;
	NC_MEM_INFO* meminfo = (NC_MEM_INFO*)file->parameters;
<<<<<<< HEAD
fprintf(stderr,"XXX: readmagic: memory=0x%llx size=%ld\n",
		(long long unsigned int)meminfo->memory,meminfo->size);
=======
fprintf(stderr,"XXX: readmagic: memory=0x%llx size=%ld\n",(long long unsigned int)meminfo->memory,meminfo->size);
>>>>>>> ec6e4628
fprintf(stderr,"XXX: readmagic: pos=%ld filelen=%lld\n",pos,file->filelen);
	if((pos + MAGIC_NUMBER_LEN) > meminfo->size)
	    {status = NC_EDISKLESS; goto done;}
	mempos = ((char*)meminfo->memory) + pos;
	memcpy((void*)magic,mempos,MAGIC_NUMBER_LEN);
printmagic("XXX: readmagic",magic,file);
	goto done;
    }
#ifdef USE_PARALLEL
    if (file->use_parallel) {
	MPI_Status mstatus;
	int retval;
	MPI_Offset offset;
	offset = pos;
	if((retval = MPI_File_seek(file->fh, offset, MPI_SEEK_SET)) != MPI_SUCCESS)
	    {status = NC_EPARINIT; goto done;}	
	if((retval = MPI_File_read(file->fh, magic, MAGIC_NUMBER_LEN, MPI_CHAR,
				 &mstatus)) != MPI_SUCCESS)
	    {status = NC_EPARINIT; goto done;}
	goto done;
    }
#endif /* USE_PARALLEL */
    {
	size_t count;
	int i = fseek(file->fp,pos,SEEK_SET);
	if(i < 0)
	    {status = errno; goto done;}
	for(i=0;i<MAGIC_NUMBER_LEN;) {/* make sure to read proper # of bytes */
	    count=fread(&magic[i],1,(MAGIC_NUMBER_LEN-i),file->fp);
	    if(count == 0 || ferror(file->fp))
		{status = errno; goto done;}
	    i += count;
	}
	goto done;
    }
done:
    if(file && file->fp) clearerr(file->fp);
    return status;
}

static int
closemagic(struct MagicFile* file)
{
    int status = NC_NOERR;
    if(file->inmemory) goto done; /* noop*/
#ifdef USE_PARALLEL
    if (file->use_parallel) {
	int retval;
	if((retval = MPI_File_close(&file->fh)) != MPI_SUCCESS)
		{status = NC_EPARINIT; goto done;}
	goto done;
    }
#endif
    {
	if(file->fp) fclose(file->fp);
	goto done;
    }
done:
    return status;
}

static void
printmagic(const char* tag, char* magic, struct MagicFile* f)
{
    int i;
    fprintf(stderr,"%s: inmem=%d ispar=%d magic=",tag,f->inmemory,f->use_parallel);
    for(i=0;i<MAGIC_NUMBER_LEN;i++) {
        unsigned int c = (unsigned int)magic[i];
	c = c & 0x000000FF;
	if(c == '\n')
	    fprintf(stderr," 0x%0x/'\\n'",c);
	else if(c == '\r')
	    fprintf(stderr," 0x%0x/'\\r'",c);
	else if(c < ' ')
	    fprintf(stderr," 0x%0x/'?'",c);
	else
	    fprintf(stderr," 0x%0x/'%c'",c,c);
    }
    fprintf(stderr,"\n");
    fflush(stderr);
}<|MERGE_RESOLUTION|>--- conflicted
+++ resolved
@@ -2111,12 +2111,8 @@
 	/* Get its length */
 	NC_MEM_INFO* meminfo = (NC_MEM_INFO*)file->parameters;
 	file->filelen = (long long)meminfo->size;
-<<<<<<< HEAD
 fprintf(stderr,"XXX: openmagic: memory=0x%llx size=%ld\n",
 		(long long unsigned int)meminfo->memory,meminfo->size);
-=======
-fprintf(stderr,"XXX: openmagic: memory=0x%llx size=%ld\n",(long long unsigned int)meminfo->memory,meminfo->size);
->>>>>>> ec6e4628
 	goto done;
     }
 #ifdef USE_PARALLEL
@@ -2181,12 +2177,8 @@
     if(file->inmemory) {
 	char* mempos;
 	NC_MEM_INFO* meminfo = (NC_MEM_INFO*)file->parameters;
-<<<<<<< HEAD
 fprintf(stderr,"XXX: readmagic: memory=0x%llx size=%ld\n",
 		(long long unsigned int)meminfo->memory,meminfo->size);
-=======
-fprintf(stderr,"XXX: readmagic: memory=0x%llx size=%ld\n",(long long unsigned int)meminfo->memory,meminfo->size);
->>>>>>> ec6e4628
 fprintf(stderr,"XXX: readmagic: pos=%ld filelen=%lld\n",pos,file->filelen);
 	if((pos + MAGIC_NUMBER_LEN) > meminfo->size)
 	    {status = NC_EDISKLESS; goto done;}
