--- conflicted
+++ resolved
@@ -2177,182 +2177,4 @@
 #endif
     }
     return pseudofd++;
-<<<<<<< HEAD
-}
-
-/**
-\internal
-\ingroup datasets
-Provide open, read and close for use when searching for magic numbers
-*/
-static int
-openmagic(struct MagicFile* file)
-{
-    int status = NC_NOERR;
-    assert((file->inmemory) ? file->parameters != NULL : 1);
-    if(file->inmemory) {
-	/* Get its length */
-	NC_memio* meminfo = (NC_memio*)file->parameters;
-	file->filelen = (long long)meminfo->size;
-	goto done;
-    }
-#ifdef USE_PARALLEL
-    if (file->use_parallel) {
-	int retval;
-	MPI_Offset size;
-        assert(file->parameters);
-	if((retval = MPI_File_open(((NC_MPI_INFO*)file->parameters)->comm,
-                                   (char*)file->path,MPI_MODE_RDONLY,
-                                   ((NC_MPI_INFO*)file->parameters)->info,
-                                   &file->fh)) != MPI_SUCCESS) {
-#ifdef MPI_ERR_NO_SUCH_FILE
-            int errorclass;
-            MPI_Error_class(retval, &errorclass);
-            if (errorclass == MPI_ERR_NO_SUCH_FILE)
-#ifdef NC_ENOENT
-                status = NC_ENOENT;
-#else
-                status = errno;
-#endif
-            else
-#endif
-            status = NC_EPARINIT;
-            goto done;
-        }
-	/* Get its length */
-	if((retval=MPI_File_get_size(file->fh, &size)) != MPI_SUCCESS)
-	    {status = NC_EPARINIT; goto done;}
-	file->filelen = (long long)size;
-	goto done;
-    }
-#endif /* USE_PARALLEL */
-    {
-        if(file->path == NULL || strlen(file->path)==0)
-	    {status = NC_EINVAL; goto done;}
-        file->fp = NCfopen(file->path, "rb");
-	if(file->fp == NULL)
-	    {status = errno; goto done;}
-	/* Get its length */
-	{
-	int fd = fileno(file->fp);
-#ifdef _MSC_VER
-	__int64 len64 = _filelengthi64(fd);
-	if(len64 < 0)
-            {status = errno; goto done;}
-	file->filelen = (long long)len64;
-#else
-	off_t size;
-	size = lseek(fd, 0, SEEK_END);
-	if(size == -1)
-	    {status = errno; goto done;}
-	file->filelen = (long long)size;
-#endif
-	rewind(file->fp);
-	}
-	goto done;
-    }
-
-done:
-    return status;
-}
-
-static int
-readmagic(struct MagicFile* file, long pos, char* magic)
-{
-    int status = NC_NOERR;
-    memset(magic,0,MAGIC_NUMBER_LEN);
-    if(file->inmemory) {
-	char* mempos;
-	NC_memio* meminfo = (NC_memio*)file->parameters;
-	if((pos + MAGIC_NUMBER_LEN) > meminfo->size)
-	    {status = NC_EINMEMORY; goto done;}
-	mempos = ((char*)meminfo->memory) + pos;
-	memcpy((void*)magic,mempos,MAGIC_NUMBER_LEN);
-#ifdef DEBUG
-	printmagic("XXX: readmagic",magic,file);
-#endif
-	goto done;
-    }
-#ifdef USE_PARALLEL
-    if (file->use_parallel) {
-	MPI_Status mstatus;
-	int retval;
-	if((retval = MPI_File_read_at_all(file->fh, pos, magic,
-                     MAGIC_NUMBER_LEN, MPI_CHAR, &mstatus)) != MPI_SUCCESS)
-	    {status = NC_EPARINIT; goto done;}
-	goto done;
-    }
-#endif /* USE_PARALLEL */
-    {
-	int count;
-	int i = fseek(file->fp,pos,SEEK_SET);
-	if(i < 0)
-	    {status = errno; goto done;}
-	for(i=0;i<MAGIC_NUMBER_LEN;) {/* make sure to read proper # of bytes */
-	    count=fread(&magic[i],1,(size_t)(MAGIC_NUMBER_LEN-i),file->fp);
-	    if(count == 0 || ferror(file->fp))
-		{status = errno; goto done;}
-	    i += count;
-	}
-	goto done;
-    }
-done:
-    if(file && file->fp) clearerr(file->fp);
-    return status;
-}
-
-/**
- * Close the file opened to check for magic number.
- *
- * @param file pointer to the MagicFile struct for this open file.
- * @returns NC_NOERR for success
- * @returns NC_EPARINIT if there was a problem closing file with MPI
- * (parallel builds only).
- * @author Dennis Heimbigner
- */
-static int
-closemagic(struct MagicFile* file)
-{
-    int status = NC_NOERR;
-    if(file->inmemory) goto done; /* noop*/
-#ifdef USE_PARALLEL
-    if (file->use_parallel) {
-	int retval;
-	if((retval = MPI_File_close(&file->fh)) != MPI_SUCCESS)
-		{status = NC_EPARINIT; goto done;}
-	goto done;
-    }
-#endif
-    {
-	if(file->fp) fclose(file->fp);
-	goto done;
-    }
-done:
-    return status;
-}
-
-#ifdef DEBUG
-static void
-printmagic(const char* tag, char* magic, struct MagicFile* f)
-{
-    int i;
-    fprintf(stderr,"%s: inmem=%d ispar=%d magic=",tag,f->inmemory,f->use_parallel);
-    for(i=0;i<MAGIC_NUMBER_LEN;i++) {
-        unsigned int c = (unsigned int)magic[i];
-	c = c & 0x000000FF;
-	if(c == '\n')
-	    fprintf(stderr," 0x%0x/'\\n'",c);
-	else if(c == '\r')
-	    fprintf(stderr," 0x%0x/'\\r'",c);
-	else if(c < ' ')
-	    fprintf(stderr," 0x%0x/'?'",c);
-	else
-	    fprintf(stderr," 0x%0x/'%c'",c,c);
-    }
-    fprintf(stderr,"\n");
-    fflush(stderr);
-}
-#endif
-=======
-}
->>>>>>> 4e92e15a
+}