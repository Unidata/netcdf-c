--- conflicted
+++ resolved
@@ -2177,7 +2177,6 @@
 #endif
     }
     return pseudofd++;
-<<<<<<< HEAD
 }
 
 /**
@@ -2344,6 +2343,3 @@
     fflush(stderr);
 }
 #endif
-=======
-}
->>>>>>> 6b470b2c
