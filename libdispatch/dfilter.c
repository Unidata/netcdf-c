/*
 * Copyright 2018, University Corporation for Atmospheric Research
 * See netcdf/COPYRIGHT file for copying and redistribution conditions.
 */
/**
 * @file
 * Functions for working with filters. 
 */

#include "config.h"
#include <stdlib.h>
#include <stdio.h>
#include <string.h>
#ifdef _MSC_VER
#include <io.h>
#endif

#include "netcdf.h"
#include "netcdf_filter.h"
#include "ncdispatch.h"
#include "nc4internal.h"
#include "nclog.h"

#ifdef USE_HDF5
#include "hdf5internal.h"
#endif

#ifdef ENABLE_NCZARR
#include "zdispatch.h"
#endif

/*
Unified filter related code
*/

/**************************************************/
/* Per-variable filters */

/**
Find the set of filters (if any) associated with a variable.
Assumes HDF5 format using unsigned ints.

@param ncid NetCDF or group ID, from a previous call to nc_open(),
nc_create(), nc_def_grp(), or associated inquiry functions such as
nc_inq_ncid().
@param varid Variable ID
@param nfiltersp Pointer that gets the number of filters; may be zero.
@param ids return the filter ids (caller allocates)

@returns ::NC_NOERR No error.
@returns ::NC_ENOTNC4 Not a netCDF-4 file.
@returns ::NC_EBADID Bad ncid
@returns ::NC_ENOTVAR Invalid variable ID.
@returns ::NC_EINVAL Invalid arguments
@ingroup variables
@author Dennis Heimbigner
*/
EXTERNL int
nc_inq_var_filter_ids(int ncid, int varid, size_t* nfiltersp, unsigned int* ids)
{
    NC* ncp;
    int stat = NC_NOERR;
    NCLOCK;
    stat = NC_check_id(ncid,&ncp);
    if(stat != NC_NOERR) goto done;
    TRACE(nc_inq_var_filter_ids);
    if((stat = ncp->dispatch->inq_var_filter_ids(ncid,varid,nfiltersp,ids))) goto done;

done:
   NCUNLOCK;
   return stat;
}

/**
Find the the param info about filter (if any)
associated with a variable and with specified id.
Assumes HDF5 format using unsigned ints.

@param ncid NetCDF or group ID, from a previous call to nc_open(),
nc_create(), nc_def_grp(), or associated inquiry functions such as
nc_inq_ncid().

@param varid Variable ID
@param id The filter id of interest
@param nparamsp (Out) Storage which will get the number of parameters to the filter
@param params (Out) Storage which will get associated parameters.
Note: the caller must allocate and free.

@returns ::NC_NOERR No error.
@returns ::NC_ENOTNC4 Not a netCDF-4 file.
@returns ::NC_EBADID Bad ncid.
@returns ::NC_ENOTVAR Invalid variable ID.
@returns ::NC_ENOFILTER Specified filter not defined for this variable.
@ingroup variables
@author Dennis Heimbigner
*/
EXTERNL int
nc_inq_var_filter_info(int ncid, int varid, unsigned int id, size_t* nparamsp, unsigned int* params)
{
    NC* ncp;
    int stat = NC_NOERR;
    NCLOCK;
    stat = NC_check_id(ncid,&ncp);
    if(stat != NC_NOERR) goto done;
    TRACE(nc_inq_var_filter_info);
    if((stat = ncp->dispatch->inq_var_filter_info(ncid,varid,id,nparamsp,params))) goto done;

done:
<<<<<<< HEAD
   NCUNLOCK;
=======
     if(stat == NC_ENOFILTER) nclog(NCLOGWARN,"Undefined filter: %u",(unsigned)id);
>>>>>>> 8b5f1e23
     return stat;
}

/**
   Define a new variable filter
   Assumes HDF5 format using unsigned ints.
   Only variables with chunked storage can use filters.

   @param ncid File and group ID.
   @param varid Variable ID.
   @param id Filter ID.
   @param nparams Number of filter parameters.
   @param params Filter parameters.

   @return ::NC_NOERR No error.
   @return ::NC_EINVAL Variable must be chunked.
   @return ::NC_EBADID Bad ID.
   @author Dennis Heimbigner
*/

EXTERNL int
nc_def_var_filter(int ncid, int varid, unsigned int id, size_t nparams, const unsigned int* params)
{
    int stat = NC_NOERR;
<<<<<<< HEAD
    NC* ncp = NULL;
    int fixedsize;
    nc_type xtype;
=======
    NC* ncp;
>>>>>>> 8b5f1e23

    NCLOCK;
    TRACE(nc_inq_var_filter);
<<<<<<< HEAD
    if((stat = NC_check_id(ncid,&ncp))) goto done;
    /* Get variable' type */
    if((stat = nc_inq_vartype(ncid,varid,&xtype))) goto done;
    /* If the variable's type is not fixed-size, then signal error */
    if((stat = NC4_inq_type_fixed_size(ncid, xtype, &fixedsize))) goto done;
    if(!fixedsize) {
	nclog(NCLOGWARN,"Filters cannot be applied to variable length data types.");
        goto done; /* Deliberately suppress */
    }
    if((stat = ncp->dispatch->def_var_filter(ncid,varid,id,nparams,params))) goto done;
done:
   NCUNLOCK;
   return stat;
=======
    if((stat = NC_check_id(ncid,&ncp))) return stat;
    if((stat = ncp->dispatch->def_var_filter(ncid,varid,id,nparams,params))) goto done;
done:
     if(stat == NC_ENOFILTER) nclog(NCLOGWARN,"Undefined filter: %u",(unsigned)id);
    return stat;
>>>>>>> 8b5f1e23
}

/**
Find the first filter (if any) associated with a variable.
Assumes HDF5 format using unsigned int.
   
@param ncid NetCDF or group ID, from a previous call to nc_open(),
nc_create(), nc_def_grp(), or associated inquiry functions such as
nc_inq_ncid().

@param varid Variable ID

@param idp Storage which will get the filter id; a return value of zero means variable has no filters.

@param nparamsp Storage which will get the number of parameters to the filter

@param params Storage which will get associated parameters (call allocates and frees).

This is redundant over the multi-filter API, so
it can be implemented in terms of those functions.

@returns ::NC_NOERR No error.
@returns ::NC_ENOTNC4 Not a netCDF-4 file.
@returns ::NC_EBADID Bad ncid.
@returns ::NC_ENOTVAR Invalid variable ID.

@ingroup variables
@author Dennis Heimbigner
*/
EXTERNL int
nc_inq_var_filter(int ncid, int varid, unsigned int* idp, size_t* nparamsp, unsigned int* params)
{
    NC* ncp;
    size_t nfilters;
    unsigned int* ids = NULL;
    int stat = NC_NOERR;
    NCLOCK;
    stat = NC_check_id(ncid,&ncp);

    if(stat != NC_NOERR) goto done;
    TRACE(nc_inq_var_filter);

    /* Get the number of filters on this variable */
    if((stat = nc_inq_var_filter_ids(ncid,varid,&nfilters, NULL))) goto done;
    /* If no filters, then return zero */
    if(nfilters == 0) {
	if(idp) *idp = 0;
	goto done;
    }
    /* Get the filter ids */
    if((ids = calloc(sizeof(unsigned int),nfilters)) == NULL) {stat = NC_ENOMEM; goto done;}
    if((stat = nc_inq_var_filter_ids(ncid,varid,&nfilters, ids))) goto done;
    /* Get params for the first filter */
    if((stat = nc_inq_var_filter_info(ncid,varid,ids[0],nparamsp,params))) goto done;
    if(idp) *idp = ids[0];
 done:
   NCUNLOCK;
    nullfree(ids);        
    return stat;
}

/** Test if filter is available. Would prefer
 * returning a list of all available filters, but HDF5
 * does not support that capability.
 *
 * @param ncid ID of file for which filter list is desired
 * @param id filter id of interest
 *
 * @return NC_NOERR if the filter is available
 * @return NC_EBADID if ncid is invalid
 * @return NC_ENOFILTER if filter is not available.
 * @author Dennis Heimbigner
*/

EXTERNL int
nc_inq_filter_avail(int ncid, unsigned id)
{
    int stat = NC_NOERR;
    NC* ncp;

    NCLOCK;
    stat = NC_check_id(ncid,&ncp);
    if(stat != NC_NOERR) goto done;
    if((stat = ncp->dispatch->inq_filter_avail(ncid,id))) goto done;
done:
   NCUNLOCK;
    return stat;
}

/**************************************************/
/* Support direct user defined filters */

#ifdef ENABLE_CLIENTSIDE_FILTERS

/** Register filer client.
 * @note  Use void* to avoid having to include hdf.h
 *
 * @param id Filter ID
 * @param info Pointer that gets info.
 *
 * @return NC_NOERR if the filter is available
 * @return NC_EBADID if ncid is invalid
 * @return NC_ENOFILTER if filter is not available.
 * @author Dennis Heimbigner
*/
EXTERNL int
nc_filter_client_register(unsigned int id, void* info)
{
    int stat = NC_NOERR;
#ifdef USE_HDF5
    NC_FILTER_OBJ_HDF5 client;
    if(id == 0 ||info == NULL)
	return NC_EINVAL;
    memset(&client,0,sizeof(client));
    client.hdr.format = NC_FILTER_FORMAT_HDF5;
    client.sort = NC_FILTER_SORT_CLIENT;
    client.u.client.id = id;
    client.u.client.info = info;
    /* Note use of a global function, not part of the dispatch table */
    stat = nc4_global_filter_action(NCFILTER_CLIENT_REG, id, &client);
#else
    stat = NC_ENOTBUILT;
#endif
    return stat;
}

/** Unregister filer client.
 * @note  Use void* to avoid having to include hdf.h
 *
 * @param id Filter ID
 *
 * @return NC_NOERR if the filter is available
 * @author Dennis Heimbigner
*/
EXTERNL int
nc_filter_client_unregister(unsigned int id)
{
int stat = NC_NOERR;
#ifdef USE_HDF5
    stat = nc4_global_filter_action(NCFILTER_CLIENT_UNREG, id, NULL);
#else
    stat = NC_ENOTBUILT;
#endif
    return stat;
}

/** Inquire about filer client.
 * @note  Use void* to avoid having to include hdf.h
 *
 * @param id Filter ID
 * @param infop Pointer that gets info.
 *
 * @return NC_NOERR if the filter is available
 * @author Dennis Heimbigner
*/
EXTERNL int
nc_filter_client_inq(unsigned int id, void* infop)
{
int stat = NC_NOERR;
#ifdef USE_HDF5
    H5Z_class2_t* hct = (H5Z_class2_t*)infop;
    NC_FILTER_OBJ_HDF5 client;
    if(id == 0 ||infop == NULL)
	return NC_EINVAL;
    memset(&client,0,sizeof(client));
    client.hdr.format = NC_FILTER_FORMAT_HDF5;
    client.sort = NC_FILTER_SORT_CLIENT;
    client.u.client.id = id;
    client.u.client.info = hct;
    /* Note use of a global function, not part of the dispatch table */
    stat = nc4_global_filter_action(NCFILTER_CLIENT_INQ, id, &client);
    if(stat == NC_NOERR) {
	*hct = *(H5Z_class2_t*)client.u.client.info;
    }
#else
    stat = NC_ENOTBUILT;
#endif
    return stat;
}
#endif /*ENABLE_CLIENTSIDE_FILTERS*/

/**************************************************/
/* Functions for accessing standardized filters */

/**
 * Turn on bzip2 compression for a variable.
 *
 * @param ncid File ID.
 * @param varid Variable ID.
 * @param level From 1 to 9. Set the block size to 100k, 200k ... 900k
 * when compressing. (bzip2 default level is 9).
 *
 * @return 0 for success, error code otherwise.
 * @author Dennis Heimbigner, Ed Hartnett
 */
int
nc_def_var_bzip2(int ncid, int varid, int level)
{
    int stat = NC_NOERR;
    unsigned ulevel;
    
    if((stat = nc_inq_filter_avail(ncid,H5Z_FILTER_BZIP2))) goto done;
    /* Filter is available */
    /* 1 <= Level <= 9 */
    if (level < 1 || level > 9)
        return NC_EINVAL;
    ulevel = (unsigned) level; /* Keep bit pattern */
    if((stat = nc_def_var_filter(ncid,varid,H5Z_FILTER_BZIP2,1,&ulevel))) goto done;
done:
   NCUNLOCK;
    return stat;
}

/**
 * Learn whether bzip2 compression is on for a variable, and, if so,
 * the level setting.
 *
 * @param ncid File ID.
 * @param varid Variable ID.
 * @param hasfilterp Pointer that gets a 0 if bzip2 is not in use for this
 * var, and a 1 if it is. Ignored if NULL.
 * @param levelp Pointer that gets the level setting (from 1 to 9), if
 * bzip2 is in use. Ignored if NULL.
 *
 * @return 0 for success, error code otherwise.
 * @author Dennis Heimbigner, Ed Hartnett
 */
int
nc_inq_var_bzip2(int ncid, int varid, int* hasfilterp, int *levelp)
{
    int stat = NC_NOERR;
    size_t nparams;
    unsigned params = 0;
    int hasfilter = 0;
    
    if((stat = nc_inq_filter_avail(ncid,H5Z_FILTER_BZIP2))) goto done;
    /* Filter is available */
    /* Get filter info */
    stat = nc_inq_var_filter_info(ncid,varid,H5Z_FILTER_BZIP2,&nparams,NULL);
    if(stat == NC_ENOFILTER) {stat = NC_NOERR; hasfilter = 0; goto done;}
    if(stat != NC_NOERR) goto done;
    hasfilter = 1;
    if(nparams != 1) {stat = NC_EFILTER; goto done;}
    if((stat = nc_inq_var_filter_info(ncid,varid,H5Z_FILTER_BZIP2,&nparams,&params))) goto done;
done:
   NCUNLOCK;
    if(levelp) *levelp = (int)params;
    if(hasfilterp) *hasfilterp = hasfilter;
    return stat;
}

/**
 * Turn on Zstandard compression for a variable.
 *
 * @param ncid File ID.
 * @param varid Variable ID.
 * @param level From -131072 to 22 (depends on Zstandard version). 
 * when compressing. Regular compression levels are from 1 up to 19.
 * Use levels >= 20, labeled `--ultra`, cautiously: they require more memory. 
 * Negative compression levels that extend the range of speed vs. ratio preferences.
 * The lower the level, the faster the speed (at the cost of compression).
 *
 * @return 0 for success, error code otherwise.
 * @author Charlie Zender, Dennis Heimbigner, Ed Hartnett
 */
int
nc_def_var_zstandard(int ncid, int varid, int level)
{
#ifdef HAVE_ZSTD
    int stat = NC_NOERR;
    unsigned ulevel;
    
    if((stat = nc_inq_filter_avail(ncid,H5Z_FILTER_ZSTD))) goto done;
    /* Filter is available */
    /* Level must be between -131072 and 22 on Zstandard v. 1.4.5 (~202009)
       Earlier versions have fewer levels (especially fewer negative levels) */
    if (level < -131072 || level > 22)
        return NC_EINVAL;
    ulevel = (unsigned) level; /* Keep bit pattern */
    if((stat = nc_def_var_filter(ncid,varid,H5Z_FILTER_ZSTD,1,&ulevel))) goto done;
done:
   NCUNLOCK;
    return stat;
#else
    return NC_NOERR;
#endif /*HAVE_ZSTD*/
}

/**
 * Learn whether Zstandard compression is on for a variable, and, if so,
 * the level setting.
 *
 * @param ncid File ID.
 * @param varid Variable ID.
 * @param hasfilterp Pointer that gets a 0 if Zstandard is not in use for this
 * var, and a 1 if it is. Ignored if NULL.
 * @param levelp Pointer that gets the level setting (from -131072 to 22), if
 * Zstandard is in use. Ignored if NULL.
 *
 * @return 0 for success, error code otherwise.
 * @author Charlie Zender, Dennis Heimbigner, Ed Hartnett
 */
int
nc_inq_var_zstandard(int ncid, int varid, int* hasfilterp, int *levelp)
{
#ifdef HAVE_ZSTD
    int stat = NC_NOERR;
    size_t nparams;
    unsigned params = 0;
    int hasfilter = 0;
    
    if((stat = nc_inq_filter_avail(ncid,H5Z_FILTER_ZSTD))) goto done;
    /* Filter is available */
    /* Get filter info */
    stat = nc_inq_var_filter_info(ncid,varid,H5Z_FILTER_ZSTD,&nparams,NULL);
    if(stat == NC_ENOFILTER) {stat = NC_NOERR; hasfilter = 0; goto done;}
    if(stat != NC_NOERR) goto done;
    hasfilter = 1;
    if(nparams != 1) {stat = NC_EFILTER; goto done;}
    if((stat = nc_inq_var_filter_info(ncid,varid,H5Z_FILTER_ZSTD,&nparams,&params))) goto done;
done:
   NCUNLOCK;
    if(levelp) *levelp = (int)params;
    if(hasfilterp) *hasfilterp = hasfilter;
    return stat;
#else
    return NC_NOERR;
#endif /*HAVE_ZSTD*/
}

/**
 * Turn on blosc for a variable.
 *
 * @param ncid File ID.
 * @param varid Variable ID.
 * @param subcompressor The subcompressor.
 * @param level The level setting.
 * @param blocksize The block size.
 * @param addshuffle If non-zero, turn on shuffle.
 *
 * @return 0 for success, error code otherwise.
 * @author Dennis Heimbigner
 * @ingroup variables
 */
int
nc_def_var_blosc(int ncid, int varid, unsigned subcompressor, unsigned level, unsigned blocksize, unsigned addshuffle)
{
#ifdef HAVE_BLOSC
    int stat = NC_NOERR;
    unsigned params[7];;
    
    if((stat = nc_inq_filter_avail(ncid,H5Z_FILTER_BLOSC))) goto done;
    /* Filter is available */

    /* Verify parameters */
    if(addshuffle > (unsigned)BLOSC_BITSHUFFLE) {stat = NC_EINVAL; goto done;}
    if(subcompressor > (unsigned)BLOSC_ZSTD) {stat = NC_EINVAL; goto done;}

    /* Set the parameters */
    params[0] = 0;
    params[1] = 0;
    params[2] = 0;
    params[3] = blocksize;
    params[4] = level;
    params[5] = addshuffle;
    params[6] = subcompressor;
    if((stat = nc_def_var_filter(ncid,varid,H5Z_FILTER_BLOSC,7,params))) goto done;
done:
   NCUNLOCK;
    return stat;
#else
    return NC_NOERR;
#endif
}

/**
 * Learn whether Blosc compression is on for a variable, and, if so,
 * the settings.
 *
 * @param ncid File ID.
 * @param varid Variable ID.
 * @param hasfilterp Pointer that gets a 0 if blosc is not in use for this
 * var, and a 1 if it is. Ignored if NULL.
 * @param subcompressorp Pointer that gets the subcompressor, if
 * blosc is in use. Ignored if NULL.
 * @param levelp Pointer that gets the level setting, if
 * blosc is in use. Ignored if NULL.
 * @param blocksizep Pointer that gets the block size, if
 * blosc is in use. Ignored if NULL.
 * @param addshufflep Pointer that gets non-zero value if shuffle is
 * in use, if blosc is in use. Ignored if NULL.
 *
 * @return 0 for success, error code otherwise.
 * @author Dennis Heimbigner
 */
int
nc_inq_var_blosc(int ncid, int varid, int* hasfilterp, unsigned* subcompressorp,
		 unsigned* levelp, unsigned* blocksizep, unsigned* addshufflep)
{
#ifdef HAVE_BLOSC
    int stat = NC_NOERR;
    size_t nparams;
    unsigned params[7];
    int hasfilter = 0;
    
    if((stat = nc_inq_filter_avail(ncid,H5Z_FILTER_BLOSC))) goto done;
    /* Filter is available */

    /* Get filter info */
    stat = nc_inq_var_filter_info(ncid,varid,H5Z_FILTER_BLOSC,&nparams,NULL);
    if(stat == NC_ENOFILTER) {stat = NC_NOERR; hasfilter = 0; goto done;}
    if(stat != NC_NOERR) goto done;
    hasfilter = 1;
    if(nparams != 7) {stat = NC_EFILTER; goto done;}
    if((stat = nc_inq_var_filter_info(ncid,varid,H5Z_FILTER_BLOSC,&nparams,params))) goto done;
    if(blocksizep) *blocksizep = params[3];
    if(levelp) *levelp = params[4];
    if(addshufflep) *addshufflep = params[5];
    if(subcompressorp) *subcompressorp = params[6];
done:
    NCUNLOCK;
    if(hasfilterp) *hasfilterp = hasfilter;
    return stat;
#else
    return NC_NOERR;
#endif
}<|MERGE_RESOLUTION|>--- conflicted
+++ resolved
@@ -106,11 +106,8 @@
     if((stat = ncp->dispatch->inq_var_filter_info(ncid,varid,id,nparamsp,params))) goto done;
 
 done:
-<<<<<<< HEAD
-   NCUNLOCK;
-=======
      if(stat == NC_ENOFILTER) nclog(NCLOGWARN,"Undefined filter: %u",(unsigned)id);
->>>>>>> 8b5f1e23
+     NCUNLOCK;
      return stat;
 }
 
@@ -135,37 +132,16 @@
 nc_def_var_filter(int ncid, int varid, unsigned int id, size_t nparams, const unsigned int* params)
 {
     int stat = NC_NOERR;
-<<<<<<< HEAD
-    NC* ncp = NULL;
-    int fixedsize;
-    nc_type xtype;
-=======
     NC* ncp;
->>>>>>> 8b5f1e23
 
     NCLOCK;
     TRACE(nc_inq_var_filter);
-<<<<<<< HEAD
-    if((stat = NC_check_id(ncid,&ncp))) goto done;
-    /* Get variable' type */
-    if((stat = nc_inq_vartype(ncid,varid,&xtype))) goto done;
-    /* If the variable's type is not fixed-size, then signal error */
-    if((stat = NC4_inq_type_fixed_size(ncid, xtype, &fixedsize))) goto done;
-    if(!fixedsize) {
-	nclog(NCLOGWARN,"Filters cannot be applied to variable length data types.");
-        goto done; /* Deliberately suppress */
-    }
-    if((stat = ncp->dispatch->def_var_filter(ncid,varid,id,nparams,params))) goto done;
-done:
-   NCUNLOCK;
-   return stat;
-=======
     if((stat = NC_check_id(ncid,&ncp))) return stat;
     if((stat = ncp->dispatch->def_var_filter(ncid,varid,id,nparams,params))) goto done;
 done:
-     if(stat == NC_ENOFILTER) nclog(NCLOGWARN,"Undefined filter: %u",(unsigned)id);
-    return stat;
->>>>>>> 8b5f1e23
+    if(stat == NC_ENOFILTER) nclog(NCLOGWARN,"Undefined filter: %u",(unsigned)id);
+    NCUNLOCK;
+    return stat;
 }
 
 /**
