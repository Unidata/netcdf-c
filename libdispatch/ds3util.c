--- conflicted
+++ resolved
@@ -53,38 +53,8 @@
 /**************************************************/
 /* Capture environmental Info */
 
-<<<<<<< HEAD
-EXTERNL int
-NC_s3sdkinitialize(void)
-{
-    if(!ncs3_initialized) {
-	ncs3_initialized = 1;
-	ncs3_finalized = 0;
-    }
-    {
-        /* Get various environment variables as defined by the AWS sdk */
-	NCglobalstate* gs = NC_getglobalstate();
-	if(getenv("AWS_REGION")!=NULL)
-	    gs->aws.default_region = nulldup(getenv("AWS_REGION"));
-	else if(getenv("AWS_DEFAULT_REGION")!=NULL)
-	    gs->aws.default_region = nulldup(getenv("AWS_DEFAULT_REGION"));
-	else if(gs->aws.default_region == NULL)
-	    gs->aws.default_region = nulldup(AWS_GLOBAL_DEFAULT_REGION);
-	gs->aws.access_key_id = nulldup(getenv("AWS_ACCESS_KEY_ID"));
-	gs->aws.config_file = nulldup(getenv("AWS_CONFIG_FILE"));
-	gs->aws.profile = nulldup(getenv("AWS_PROFILE"));
-	gs->aws.secret_access_key = nulldup(getenv("AWS_SECRET_ACCESS_KEY"));
-    gs->aws.session_token = nulldup(getenv("AWS_SESSION_TOKEN"));
-    }
-    return NC_NOERR;
-}
-
-EXTERNL int
-NC_s3sdkfinalize(void)
-=======
 EXTERNL void
 NC_s3sdkenvironment(void)
->>>>>>> 09a5fa33
 {
     /* Get various environment variables as defined by the AWS sdk */
     NCglobalstate* gs = NC_getglobalstate();
@@ -513,10 +483,6 @@
 	    entry->key = strdup("aws_secret_access_key");
 	    entry->value = strdup(gs->aws.secret_access_key);
 	    nclistpush(dfalt->entries,entry); entry = NULL;
-        if((entry = (struct AWSentry*)calloc(1,sizeof(struct AWSentry)))==NULL) {stat = NC_ENOMEM; goto done;}
-        entry->key = strdup("aws_session_token");
-        entry->value = strdup(gs->aws.session_token);
-        nclistpush(dfalt->entries,entry); entry = NULL;
 	}
     }
 
