/*
Copyright (c) 1998-2018 University Corporation for Atmospheric Research/Unidata
See LICENSE.txt for license information.
*/

#include "config.h"
#include <stdio.h>
#include <stdlib.h>
#include <string.h>
#include <assert.h>

#include "netcdf.h"
#include "ncexhash.h"
#include "nccrc.h"

/* 0 => no debug */
#define DEBUG 0
#undef DEBUGTRACE
#undef CATCH
#define INLINED

#ifdef CATCH
#define THROW(x) throw(x)
static void breakpoint(void) {}
static int ignore[] = {NC_ENOTFOUND, 0};
static int throw(int x)
{
    int* p;
    if(x != 0) {
	for(p=ignore;*p;p++) {if(x == *p) break;}
	if(*p == 0) breakpoint();
    }
    return x;
}
#else
#define THROW(x) (x)
#endif

/**
@Internal
*/

#ifdef DEBUGTRACE
#define TRACE(x) {fprintf(stderr,">>>> %s\n",x); fflush(stderr);}
#else
#define TRACE(x)
#endif

/* Minimum table size is 2 */
#define MINDEPTH 1

/* Minimum leaf size is 2 entries */
#define MINLEAFLEN 2

#define MAX(a,b) ((a) > (b) ? (a) : (b))

#ifdef INLINED
#define exhashlinkleaf(map,leaf) {\
    if(leaf && map) { leaf->next = map->leaves; map->leaves = leaf; } \
}

#define exhashfreeleaf(map,leaf) { \
    if(leaf) {{if(leaf->entries) free(leaf->entries);} free(leaf);} \
}

#endif /*INLINED*/

static int ncexinitialized = 0;

/* Define a vector of bit masks */
ncexhashkey_t bitmasks[NCEXHASHKEYBITS];

/* Extract the leftmost n bits from h */
#if 1
#define MSB(h,d) (((h) >> (NCEXHASHKEYBITS - (d))) & bitmasks[d])
#else
static ncexhashkey_t
MSB(ncexhashkey_t h, int d)
{
    ncexhashkey_t bm = bitmasks[d];
    ncexhashkey_t hkey = h >> (NCEXHASHKEYBITS - d);
    hkey = hkey & bm;
    return hkey;
}
#endif

/* Provide a mask to get the rightmost bit
   of the left n bits of our hash key */
#define MSBMASK(d) (1 << (NCEXHASHKEYBITS - d))

static int exhashlookup(NCexhashmap* map, ncexhashkey_t hkey, NCexleaf** leafp, int* indexp);
static int exhashlocate(NCexhashmap* map, ncexhashkey_t hkey, NCexleaf** leafp, int* indexp);
static int exhashsplit(NCexhashmap* map, ncexhashkey_t hkey, NCexleaf* leaf);
static int exhashdouble(NCexhashmap* map);
static int exbinsearch(ncexhashkey_t hkey, NCexleaf* leaf, int* indexp);
static void exhashnewentry(NCexhashmap* map, NCexleaf* leaf, ncexhashkey_t hkey, int* indexp);
static int exhashnewleaf(NCexhashmap* map, NCexleaf** leaf);
static void exhashunlinkleaf(NCexhashmap* map, NCexleaf* leaf);

#ifndef INLINED
static void exhashlinkleaf(NCexhashmap* map, NCexleaf* leaf);
static void exhashfreeleaf(NCexhashmap* map, NCexleaf* leaf);
#endif /*INLINED*/

/**************************************************/

static void
ncexinit(void)
{
    int i;
    bitmasks[0] = 0;
    for(i=1;i<NCEXHASHKEYBITS;i++)
	bitmasks[i] = (1ULL << i) - 1;
    ncexinitialized = 1;
}

/**************************************************/

/** Creates a new exhash using DEPTH */
NCexhashmap*
ncexhashnew(int leaflen)
{
    NCexhashmap* map = NULL;
    NCexleaf* leaf[2] = {NULL,NULL};
    NCexleaf** topvector = NULL;
    int i;
    int gdepth;

    TRACE("ncexhashnew");

    if(!ncexinitialized) ncexinit();

    gdepth = MINDEPTH;
    if(leaflen < MINLEAFLEN) leaflen = MINLEAFLEN;
    
    /* Create the table */
    if((map = (NCexhashmap*)calloc(1,sizeof(NCexhashmap))) == NULL)
	goto done;
    map->leaflen = leaflen;
    /* Create the top level vector */
    if((topvector = calloc(1<<gdepth,sizeof(NCexleaf*))) == NULL)
	goto done;
    map->directory = topvector;
    if(exhashnewleaf(map,&leaf[0])) goto done;
    if(exhashnewleaf(map,&leaf[1])) goto done;
    exhashlinkleaf(map,leaf[0]);
    exhashlinkleaf(map,leaf[1]);
    /* Fill in vector */
    for(i=0;i<(1<<gdepth);i++) topvector[i] = (i & 0x1?leaf[1]:leaf[0]);
    topvector = NULL;
    leaf[0] = leaf[1] = NULL;
    map->depth = gdepth;
    assert(map->leaves != NULL);
done:
    if(leaf[0]) {exhashunlinkleaf(map,leaf[0]); exhashfreeleaf(map,leaf[0]);}
    if(leaf[1]) {exhashunlinkleaf(map,leaf[1]); exhashfreeleaf(map,leaf[1]);}
    if(topvector) free(topvector);
    return map;
}

/** Reclaims the exhash structure. */
void
ncexhashmapfree(NCexhashmap* map)
{
    NCexleaf* current = NULL;
    NCexleaf* next= NULL;

    if(map == NULL) return;
    /* Walk the leaf chain to free leaves */
    current = map->leaves; next = NULL;
    while(current) {
	next = current->next;	
	exhashfreeleaf(map,current);
	current = next;	
    }
    nullfree(map->directory);    
    free(map);
}

/** Returns the number of active elements. */
int
ncexhashcount(NCexhashmap* map)
{
    return map->nactive;
}

/* Hash key based API */

/* Lookup by Hash Key */
int
ncexhashget(NCexhashmap* map, ncexhashkey_t hkey, uintptr_t* datap)
{
    int stat = NC_NOERR;
    NCexleaf* leaf;
    NCexentry* entry;
    int index;

    /* Do internal lookup */
    if((stat = exhashlookup(map,hkey,&leaf,&index)))
       return THROW(stat);
    entry = &leaf->entries[index];
    assert(entry->hashkey == hkey);
    if(datap) *datap = entry->data;
    return THROW(stat);
}

/* Insert by Hash Key */
int
ncexhashput(NCexhashmap* map, ncexhashkey_t hkey, uintptr_t data)
{
    int stat = NC_NOERR;
    NCexleaf* leaf;
    NCexentry* entry;
    int index;

    if(map->iterator.walking) return THROW(NC_EPERM);

    /* Do internal lookup */
    if((stat = exhashlookup(map,hkey,&leaf,&index)) == NC_ENOTFOUND) {
        /* We have to add an entry (sigh!) so find where it goes */
        if((stat = exhashlocate(map,hkey,&leaf,&index)))
  	    return THROW(stat);
    }
    entry = &leaf->entries[index];
    entry->hashkey = hkey;
    assert(entry->hashkey == hkey);
    entry->data = data;
    return THROW(stat);
}

static int
exhashlookup(NCexhashmap* map, ncexhashkey_t hkey, NCexleaf** leafp, int* indexp)
{
    int stat = NC_NOERR;
    NCexleaf* leaf;
    ncexhashkey_t offset;
    int index;

    TRACE("exhashlookup");

    /* Extract global depth least significant bits of hkey */
    offset = MSB(hkey,map->depth);
    /* Get corresponding leaf from directory */
    leaf = map->directory[offset];
    if(leafp) *leafp = leaf; /* always return this if possible */
    /* Binary search the leaf entries looking for hkey */
    stat = exbinsearch(hkey,leaf,&index);
    if(indexp) *indexp = index;
#if DEBUG >= 3
    fprintf(stderr,"lookup: found=%s offset=%x leaf=%d index=%d\n",
	(stat == NC_NOERR ? "true" : "false"),
	offset,leaf->uid,index);
#endif
    return THROW(stat);
}

static int
exhashlocate(NCexhashmap* map, ncexhashkey_t hkey, NCexleaf** leafp, int* indexp)
{
    int stat = NC_NOERR;
    ncexhashkey_t offset;
    NCexleaf* leaf = NULL;
    int index = -1;
    int iter;

    TRACE("exhashlocate");

#if DEBUG >= 2
    fprintf(stderr,"locate.before: "); ncexhashprint(map);
#endif

    /* Setup */
    *leafp = NULL;
    *indexp = -1;

    if(map->iterator.walking) return THROW(NC_EPERM);

    /* Repeatedly split and/or double until the target leaf has room */
    for(iter=0;;iter++) {
        /* Extract global depth least significant bits of hkey */
        offset = MSB(hkey,map->depth);
        /* Get corresponding leaf from directory */
        leaf = map->directory[offset];
        /* Is there room in the leaf to add an entry? */
#if DEBUG >= 3
	fprintf(stderr,"locate: iter=%d offset=%x leaf=(%d)%p active=%d\n",iter,offset,leaf->uid,leaf,(int)leaf->active);
#endif
       if(leaf->active < map->leaflen) break; /* yes, there is room */
       /* Not Enough room, so we need to split this leaf */
        /* Split this leaf and loop to verify we have room */
#if DEBUG >= 3
        fprintf(stderr,"locate.split.loop: uid=%d\n",leaf->uid);
#endif
        if((stat = exhashsplit(map,hkey,leaf))) return THROW(stat); /* failed */
    }
    /* We now now that there is room in the leaf */
    /* Insert into this leaf */
    exhashnewentry(map,leaf,hkey,&index);
#if DEBUG >= 3
    fprintf(stderr,"locate.inserted: index=%d\n",index);
#endif
#if DEBUG >= 1
    fprintf(stderr,"locate.inserted.after: "); ncexhashprint(map);
#endif
    *leafp = leaf;
    *indexp = index;
    return THROW(stat);
}

static int
exhashdouble(NCexhashmap* map)
{
    NCexleaf** olddir = NULL;
    NCexleaf** newdir = NULL;
    size_t oldcount,newcount;
    ncexhashkey_t iold, inew;

    TRACE("exhashdouble");

    if(map->iterator.walking) return THROW(NC_EPERM);

#if DEBUG >= 1
    fprintf(stderr,"double.before: "); ncexhashprint(map);
#endif

    olddir = map->directory;
    /* Attempt to double the directory count */
    oldcount = (1<<map->depth);
    newcount = 2 * oldcount;
    newdir = (NCexleaf**)malloc(newcount*sizeof(NCexleaf*));
    if(newdir == NULL) return THROW(NC_ENOMEM);
    /* Note that newdir == olddir is possible because realloc */
    /* Walk the old directory from top to bottom to double copy
       into newspace */
    assert(oldcount >= 1 && newcount >= 2);
    iold = oldcount;
    inew = newcount;
    do {
        iold -= 1;
        inew -= 2;
	newdir[inew] = olddir[iold];
	newdir[inew+1] = olddir[iold];
    } while(iold > 0);
    assert(iold == 0 && inew == 0);
    /* Fix up */
    map->directory = newdir;
    map->depth++;
#if DEBUG >= 1
    fprintf(stderr,"double.after: "); ncexhashprint(map);
#endif
    nullfree(olddir);
    return THROW(NC_NOERR);
}

static int
exhashsplit(NCexhashmap* map, ncexhashkey_t hkey, NCexleaf* leaf)
{
    int stat = NC_NOERR;
    NCexleaf* newleaf = NULL;
    NCexleaf* leafptr = leaf;
    NCexleaf entries;
    int i, index;

    TRACE("exhashsplit");

    if(map->iterator.walking) {stat = NC_EPERM; goto done;}

#if DEBUG >= 1
    fprintf(stderr,"split.before: leaf=%d",leaf->uid); ncexhashprint(map);
#endif

    /* Save the old leaf's entries */
    entries = *leaf;
 
    /* bump leaf depth */
    leaf->depth++;

    /* May require doubling of the map directory */
#if DEBUG >= 3
	fprintf(stderr,"split: leaf.depth=%d map.depth=%d\n",leaf->depth,map->depth);
#endif
    if(leaf->depth > map->depth) {
	/* double the directory */
        if((stat = exhashdouble(map))) return THROW(stat); /* failed */
    }
    
    /* Re-build the old leaf; keep same uid */
    if((leaf->entries = (NCexentry*)calloc(map->leaflen,sizeof(NCexentry))) == NULL)
	{stat = NC_ENOMEM; goto done;}
    leaf->active = 0;

    /* Allocate and link the new leaf */
    if((stat = exhashnewleaf(map,&newleaf))) goto done;
    exhashlinkleaf(map,newleaf);
    newleaf->depth = leaf->depth;
#if DEBUG >= 3
     fprintf(stderr,"split.split: newleaf=");ncexhashprintleaf(map,newleaf);
#endif

    /* Now walk the directory to locate all occurrences of old
       leaf and replace with newleaf in those cases where the
       directory index % 2 == 1 
    */
    for(i=0;i<(1<<map->depth);i++) {
	if(map->directory[i] == leafptr) {
	    if(i % 2 == 1) { /* entries should be newleaf */
#if DEBUG >= 3
		fprintf(stderr,"split.directory[%d]=%d (newleaf)\n",(int)i,newleaf->uid);
#endif
	        map->directory[i] = newleaf;
	    }
	}
    }

#if DEBUG >= 1
    fprintf(stderr,"split.after: leaf=%d newleaf=%d",leaf->uid,newleaf->uid); ncexhashprint(map);
#endif

    newleaf = NULL; /* no longer needed */

    /* Now re-insert the entries */
    /* Should not cause splits or doubles */
    for(i=0;i<entries.active;i++) {
        NCexentry* e = &entries.entries[i];
	switch (stat = exhashlookup(map,e->hashkey,&leaf,&index)) {
	case NC_NOERR: /* Already exists, so fail */
	    stat = NC_EINTERNAL;
	    goto done;
	default:
	    stat = NC_NOERR;
	    break;
	}
	assert(leaf != NULL);
        /* Insert in the proper leaf */
#if DEBUG >= 3
       fprintf(stderr,"split.reinsert: entry.hashkey=%x leaf.uid=%d index=%d\n",
		e->hashkey,leaf->uid,index);
#endif
	leaf->entries[index] = *e;
	leaf->active++;
#if DEBUG >= 1
       fprintf(stderr,"split.reinsert.after: "); ncexhashprint(map);
#endif
    }

done:
    if(stat) { /* unwind */
        nullfree(leaf->entries);
	*leaf = entries; 
    } else {
        nullfree(entries.entries);
    }
    if(newleaf) {
	exhashunlinkleaf(map,newleaf);
	exhashfreeleaf(map,newleaf);
    }
    return THROW(stat);
}

/**
 * @internal Define a binary searcher for hash keys in leaf
 * @param hkey for which to search
 * @param leaf to search
 * @param indexp store index of the match or if no match, the index
 *               where new value should be stored (0 <= *indexp <= leaf->active)
 * @return NC_NOERR if found
 * @return NC_ENOTFOUND if not found, indexp points to insertion location
 * @author Dennis Heimbigner
 */
static int
exbinsearch(ncexhashkey_t hkey, NCexleaf* leaf, int* indexp)
{
    int stat = NC_NOERR;
    int n = leaf->active;
    int L = 0;
    int R = (n - 1);

    if(n == 0) {
	if(indexp) *indexp = 0; /* Insert at 0 */
        return THROW(NC_ENOTFOUND);
    }
    while(L != R) {
	int m = (L + R);
	if((m & 0x1)) /* ceiling */
	    m = (m / 2) + 1;
	else
	    m = (m / 2);
	if(leaf->entries[m].hashkey > hkey)
            R = m - 1;
        else
            L = m;
    }
    /* Return match index or insertion index */
    if(leaf->entries[L].hashkey == hkey) {
	/* L = L; */
	/* stat = NC_NOERR; */
    } else if(leaf->entries[L].hashkey > hkey) {
        /* L = L; */
	stat = NC_ENOTFOUND;
    } else {/* (leaf->entries[m].hashkey < hkey) */
	L = L+1;
	stat = NC_ENOTFOUND;
    }
    if(indexp) *indexp = L;
    return THROW(stat);
}

/* Create new entry at position index */
static void
exhashnewentry(NCexhashmap* map, NCexleaf* leaf, ncexhashkey_t hkey, int* indexp)
{
    int stat;
    int index;

    /* Figure out where the key should be inserted (*indexp + 1)*/
    stat = exbinsearch(hkey,leaf,indexp);
    assert(stat != NC_NOERR); /* already present */
    index = *indexp;
    assert(index >= 0 && index <= leaf->active);
    assert(index == leaf->active || leaf->entries[index].hashkey > hkey);
    if(leaf->active > 0) {
	int dst = leaf->active;
        int src = leaf->active - 1;
        for(;src >= index;src--,dst--)
            leaf->entries[dst] = leaf->entries[src];
    }
#if 0
    leaf->entries[index].hashkey = hkey;
#else
    leaf->entries[index].hashkey = (ncexhashkey_t)0xffffffffffffffff;
#endif
    leaf->entries[index].data = 0;
    leaf->active++;
    map->nactive++;
}

#ifndef INLINED
static void
exhashlinkleaf(NCexhashmap* map, NCexleaf* leaf)
{
    if(leaf && map) {
        assert(!map->iterator.walking);
	leaf->next = map->leaves;
	map->leaves = leaf;
        assert(leaf->next == NULL || leaf->next != leaf);
    }
}

static void
exhashfreeleaf(NCexhashmap* map, NCexleaf* leaf)
{
    assert(!map->iterator.walking);
    if(leaf) {
	nullfree(leaf->entries);
	nullfree(leaf);
    }
}

#endif /*INLINED*/

static void
exhashunlinkleaf(NCexhashmap* map, NCexleaf* leaf)
{
    if(leaf && map && map->leaves) {
        assert(!map->iterator.walking);
	if(map->leaves == leaf) {/* special case */
	    map->leaves = leaf->next;
	} else {
	    NCexleaf* cur;
	    for(cur = map->leaves;cur != NULL;cur=cur->next) {
	        if(cur->next == leaf) {
		    cur->next = leaf->next;
		    break;			
		}
	    }
	}
    }
}

static int
exhashnewleaf(NCexhashmap* map, NCexleaf** leafp)
{
    int stat = NC_NOERR;
    NCexleaf* leaf = NULL;
    assert(!map->iterator.walking);
    if(leafp) {
        if((leaf = calloc(1,sizeof(NCexleaf))) == NULL)
	    goto done;
	assert(map->leaflen > 0);
        if((leaf->entries = calloc(map->leaflen,sizeof(NCexentry))) == NULL)
	    goto done;	
        leaf->uid = map->uid++;
	*leafp = leaf; leaf = NULL;
    }
done:
    if(leaf) nullfree(leaf->entries);
    nullfree(leaf);
    return stat;
}

/**
 * Remove by Hash Key
 * @param map
 * @param hkey
 * @param datap Store the data of the removed hkey
 * @return NC_NOERR if found
 * @return NC_ENOTFOUND if not found
 * @return NC_EINVAL for other errors
 * @author Dennis Heimbigner
 */

int
ncexhashremove(NCexhashmap* map, ncexhashkey_t hkey, uintptr_t* datap)
{
     int stat = NC_NOERR;
     NCexleaf* leaf;
     int src,dst;

    if(map->iterator.walking) return THROW(NC_EPERM);

    if((stat = exhashlookup(map,hkey,&leaf,&dst)))
       return THROW(stat);
    if(datap) *datap = leaf->entries[dst].data;
    /* Compress out the index'th entry */
    for(src=dst+1;src<leaf->active;src++,dst++)
	leaf->entries[dst] = leaf->entries[src];
    leaf->active--;        
    map->nactive--;
    return THROW(stat);
}

/**
 * Change data associated with key; do not insert if not found
 * @param map
 * @param hkey
 * @param newdata new data
 * @param olddatap Store previous value
 * @return NC_NOERR if found
 * @return NC_ENOTFOUND if not found
 * @return NC_EINVAL for other errors
 * @author Dennis Heimbigner
 */

int
ncexhashsetdata(NCexhashmap* map, ncexhashkey_t hkey, uintptr_t newdata, uintptr_t* olddatap)
{
    int stat = NC_NOERR;
    NCexleaf* leaf = NULL;
    NCexentry* e = NULL;
    int index;

    if(map->iterator.walking) return THROW(NC_EPERM);

    if((stat = exhashlookup(map,hkey,&leaf,&index)))
       return THROW(stat);
    e = &leaf->entries[index];
    if(olddatap) *olddatap = e->data;
    e->data = newdata;
    return THROW(stat);
}

/**
 * Inquire map-related values
 * @param map
 * @param leaflenp Store map->leaflen
 * @param depthp Store map->depth
 * @param nactivep Store map->nactive
 * @param uidp Store map->uid
 * @param walkingp Store map->iterator.walking
 *
 * @return NC_NOERR if found
 * @return NC_EINVAL for other errors
 * @author Dennis Heimbigner
 */
int
ncexhashinqmap(NCexhashmap* map, int* leaflenp, int* depthp, int* nactivep, int* uidp, int* walkingp)
{
    if(map == NULL) return NC_EINVAL;
    if(leaflenp) *leaflenp = map->leaflen;
    if(depthp) *depthp = map->depth;
    if(nactivep) *nactivep = map->nactive;
    if(uidp) *uidp = map->uid;
    if(walkingp) *walkingp = map->iterator.walking;
    return NC_NOERR;
}

/* Return the hash key for specified key; takes key+size*/
ncexhashkey_t
ncexhashkey(const unsigned char* key, size_t size)
{
    return NC_crc64(0,(unsigned char*)key,(unsigned int)size);
}

/* Walk the entries in some order */
/*
@return NC_NOERR if keyp and datap are valid
@return NC_ERANGE if iteration is finished
@return NC_EINVAL for all other errors
*/
int
ncexhashiterate(NCexhashmap* map, ncexhashkey_t* keyp, uintptr_t* datap)
{
    int stat = NC_NOERR;

    if(!map->iterator.walking) {
	map->iterator.leaf = map->leaves;
	map->iterator.index = 0;
	map->iterator.walking = 1;
    }
    for(;;) {
        if(map->iterator.leaf == NULL)
  	    {stat = NC_ERANGE; break;}
	if(map->iterator.index >= map->iterator.leaf->active) {
	    map->iterator.leaf = map->iterator.leaf->next;
	    map->iterator.index = 0;
	} else {
            assert(map->iterator.leaf != NULL && map->iterator.index < map->iterator.leaf->active);
	    /* Return data from this entry */
	    if(keyp) *keyp = map->iterator.leaf->entries[map->iterator.index].hashkey;
	    if(datap) *datap = map->iterator.leaf->entries[map->iterator.index].data;
  	    map->iterator.index++;
	    break;
	}
    }
    if(stat != NC_NOERR) { /* stop */
	map->iterator.walking = 0;
	map->iterator.leaf = NULL;
	map->iterator.index = 0;	
    }
    return THROW(stat);
}
/**************************************************/
/* Debug support */

void
ncexhashprint(NCexhashmap* hm)
{
    int dirindex,index;

    if(hm == NULL) {fprintf(stderr,"NULL"); fflush(stderr); return;}
    fprintf(stderr,"{depth=%u leaflen=%u",hm->depth,hm->leaflen);
    if(hm->iterator.walking) {
        fprintf(stderr," iterator=(leaf=%p index=%u)",
		hm->iterator.leaf,hm->iterator.index);
    }
    fprintf(stderr,"\n");
    for(dirindex=0;dirindex<(1<<hm->depth);dirindex++) {
	NCexleaf* leaf = hm->directory[dirindex];
	fprintf(stderr,"\tdirectory[%03d|%sb]=(%04x)[(%u)^%d|%d|",
		dirindex,ncexbinstr(dirindex,hm->depth),
		leaf->active,
		(unsigned)(0xffff & (uintptr_t)leaf),
		leaf->uid, leaf->depth);
	for(index=0;index<leaf->active;index++) {
	    ncexhashkey_t hkey, bits;
	    const char* s;
	    hkey = leaf->entries[index].hashkey;
	    /* Reduce to the leaf->hash MSB */
	    bits = MSB(hkey,hm->depth);
	    s = ncexbinstr(bits,hm->depth);
	    fprintf(stderr,"%s(%s/",(index==0?":":" "),s);
	    bits = MSB(hkey,leaf->depth);
	    s = ncexbinstr(bits,leaf->depth);
	    fprintf(stderr,"%s|0x%llx,%llu)",
		    s,
	  	    (unsigned long long)hkey,
		    (unsigned long long)leaf->entries[index].data);
	}
	fprintf(stderr,"]\n");
    }
    fprintf(stderr,"}\n");
    fflush(stderr);
}

void
ncexhashprintdir(NCexhashmap* map, NCexleaf** dir)
{
    int dirindex;
    for(dirindex=0;dirindex<(1<<map->depth);dirindex++) {
	NCexleaf* leaf = dir[dirindex];
	fprintf(stderr,"\tdirectory[%03d|%sb]=%d/%p\n",
		dirindex,ncexbinstr(dirindex,map->depth),leaf->uid,leaf);
    }
    fflush(stderr);
}

void
ncexhashprintleaf(NCexhashmap* map, NCexleaf* leaf)
{
    int index;
    fprintf(stderr,"(%04x)[(%u)^%d|%d|",
	(unsigned)(0xffff & (uintptr_t)leaf),
	leaf->uid, leaf->depth,leaf->active);
    for(index=0;index<leaf->active;index++) {
	ncexhashkey_t hkey, bits;
	const char* s;
	hkey = leaf->entries[index].hashkey;
	/* Reduce to the leaf->hash MSB */
	bits = MSB(hkey,map->depth);
        s = ncexbinstr(bits,map->depth);
        fprintf(stderr,"%s(%s/",(index==0?":":" "),s);
	bits = MSB(hkey,leaf->depth);
	s = ncexbinstr(bits,leaf->depth);
	fprintf(stderr,"%s|0x%llx,%llu)",
        s, (unsigned long long)hkey, (unsigned long long)leaf->entries[index].data);
    }
    fprintf(stderr,"]\n");
}

void
ncexhashprintentry(NCexhashmap* map, NCexentry* entry)
{

    fprintf(stderr,"{0x%llx,%llu)",(unsigned long long)entry->hashkey,(unsigned long long)entry->data);
}

char*
ncexbinstr(ncexhashkey_t hkey, int depth)
{
    int i;
    static char bits[NCEXHASHKEYBITS+1];
    memset(bits,'0',NCEXHASHKEYBITS+1);
    bits[NCEXHASHKEYBITS] = '\0';
    for(i=0;i<depth;i++)
        bits[(depth-1)-i] = ((hkey >> i) & 0x1) == 0 ? '0' : '1';
    bits[depth] = '\0';
    return bits;    
}

void
ncexhashprintstats(NCexhashmap* map)
{
    int nactive, nleaves;
    NCexleaf* leaf = NULL;
    double leafavg = 0.0;
    double leafload = 0.0;
    unsigned long long dirsize, leafsize, total;
    
    nactive = 0;
    nleaves = 0;
    for(leaf=map->leaves;leaf;leaf=leaf->next) {
        nleaves++;
	nactive += leaf->active;
    }
	
    leafavg = ((double)nactive)/((double)nleaves);
    leafload = leafavg / ((double)map->leaflen);

    if(nactive != map->nactive) {
	fprintf(stderr,"nactive mismatch: map->active=%d actual=%d\n",map->nactive,nactive);
    }
    fprintf(stderr,"|directory|=%llu nleaves=%d nactive=%d",
	(unsigned long long)(1<<(map->depth)),nleaves,nactive);
    fprintf(stderr," |leaf|=%d nactive/nleaves=%g", map->leaflen, leafavg);
    fprintf(stderr," load=%g",leafload);
    fprintf(stderr,"]\n");
<<<<<<< HEAD
    dirsize = (1ULL<<(map->depth))*((unsigned long long)sizeof(void*));
=======
    dirsize = (1<<(map->depth))*((unsigned long long)sizeof(void*));
>>>>>>> 032b910e
    leafsize = (nleaves)*((unsigned long long)sizeof(NCexleaf));
    total = dirsize + leafsize;
    fprintf(stderr,"\tsizeof(directory)=%llu sizeof(leaves)=%lld total=%lld\n",
		dirsize,leafsize,total);
}<|MERGE_RESOLUTION|>--- conflicted
+++ resolved
@@ -854,11 +854,8 @@
     fprintf(stderr," |leaf|=%d nactive/nleaves=%g", map->leaflen, leafavg);
     fprintf(stderr," load=%g",leafload);
     fprintf(stderr,"]\n");
-<<<<<<< HEAD
     dirsize = (1ULL<<(map->depth))*((unsigned long long)sizeof(void*));
-=======
-    dirsize = (1<<(map->depth))*((unsigned long long)sizeof(void*));
->>>>>>> 032b910e
+
     leafsize = (nleaves)*((unsigned long long)sizeof(NCexleaf));
     total = dirsize + leafsize;
     fprintf(stderr,"\tsizeof(directory)=%llu sizeof(leaves)=%lld total=%lld\n",
