/* Copyright 2009, UCAR/Unidata and OPeNDAP, Inc.
   See the COPYRIGHT file for more information. */

#include "config.h"
#include "ocinternal.h"
#include "occompile.h"
#include "ocdebug.h"

static const unsigned int MAX_UINT = 0xffffffff;

static OCerror mergedas1(OCnode* dds, OCnode* das);
static OCerror mergedods1(OCnode* dds, OCnode* das);
<<<<<<< HEAD
static OCerror mergeother1(OCnode* root, OCnode* das);
static char* pathtostring(NClist* path, char* separator);
=======
static char* pathtostring(OClist* path, char* separator);
>>>>>>> 2ad4b06f
static void computefullname(OCnode* node);
static OCerror mergeother1(OCnode* root, OCnode* das);
static OCerror mergeother(OCnode* ddsroot, OClist* dasnodes);

/* Process ocnodes to fix various semantic issues*/
void
occomputesemantics(NClist* ocnodes)
{
    unsigned int i,j;
    OCASSERT((ocnodes != NULL));
    for(i=0;i<nclistlength(ocnodes);i++) {
	OCnode* node = (OCnode*)nclistget(ocnodes,i);
	/* set the container for dims*/
	if(node->octype == OC_Dimension && node->dim.array != NULL) {
	    node->container = node->dim.array->container;
	}
    }
    /* Fill in array.sizes */
    for(i=0;i<nclistlength(ocnodes);i++) {
	OCnode* node = (OCnode*)nclistget(ocnodes,i);
	if(node->array.rank > 0) {
	    node->array.sizes = (size_t*)malloc(node->array.rank*sizeof(size_t));
	    for(j=0;j<node->array.rank;j++) {
		OCnode* dim = (OCnode*)nclistget(node->array.dimensions,j);
		node->array.sizes[j] = dim->dim.declsize;		
	    }
	}
    }
}

void
occomputefullnames(OCnode* root)
{
    unsigned int i;
    if(root->name != NULL) computefullname(root);
    if(root->subnodes != NULL) { /* recurse*/
        for(i=0;i<nclistlength(root->subnodes);i++) {
	    OCnode* node = (OCnode*)nclistget(root->subnodes,i);
	    occomputefullnames(node);
	}
    }
}

static void
computefullname(OCnode* node)
{
    char* tmp;
    char* fullname;
    NClist* path;

    OCASSERT((node->name != NULL));
    if(node->fullname != NULL)
	return;
    path = nclistnew();
    occollectpathtonode(node,path);
    tmp = pathtostring(path,PATHSEPARATOR);
    if(tmp == NULL) {
        fullname = nulldup(node->name);
    } else {
        fullname = tmp;
    }
    node->fullname = fullname;
    nclistfree(path);
}

/* Convert path to a string */
static char*
pathtostring(NClist* path, char* separator)
{
    int slen,i,len;
    char* pathname;
    if(path == NULL) return NULL;
    len = nclistlength(path);
    if(len == 0) return NULL;
    for(i=0,slen=0;i<len;i++) {
	OCnode* node = (OCnode*)nclistget(path,(size_t)i);
	if(node->container == NULL || node->name == NULL) continue;
	slen += strlen(node->name);
    }
    slen += ((len-1)*strlen(separator));
    slen += 1;   /* for null terminator*/
    pathname = (char*)ocmalloc((size_t)slen);
    MEMCHECK(pathname,NULL);
    pathname[0] = '\0';
    for(i=0;i<len;i++) {
	OCnode* node = (OCnode*)nclistget(path,(size_t)i);
	if(node->container == NULL || node->name == NULL) continue;
	if(strlen(pathname) > 0) strcat(pathname,separator);
        strcat(pathname,node->name);
    }
    return pathname;
}

/* Collect the set of nodes ending in "node"*/
void
occollectpathtonode(OCnode* node, NClist* path)
{
    if(node == NULL) return;
    occollectpathtonode(node->container,path);
    nclistpush(path,(void*)node);
}

OCnode*
ocnode_new(char* name, OCtype ptype, OCnode* root)
{
    OCnode* cdf = (OCnode*)ocmalloc(sizeof(OCnode));
    MEMCHECK(cdf,(OCnode*)NULL);
    memset((void*)cdf,0,sizeof(OCnode));
    cdf->header.magic = OCMAGIC;
    cdf->header.occlass = OC_Node;
    cdf->name = (name?nulldup(name):NULL);
    cdf->octype = ptype;
    cdf->array.dimensions = NULL;
    cdf->root = root;
    return cdf;
}

static OCattribute*
makeattribute(char* name, OCtype ptype, NClist* values)
{
    OCattribute* att = (OCattribute*)ocmalloc(sizeof(OCattribute)); /* ocmalloc zeros*/
    MEMCHECK(att,(OCattribute*)NULL);
    att->name = nulldup(name);
    att->etype = ptype;
    att->nvalues = nclistlength(values);
    att->values = NULL;
    if(att->nvalues > 0) {
	int i;
        att->values = (char**)ocmalloc(sizeof(char*)*att->nvalues);
        for(i=0;i<att->nvalues;i++)
	    att->values[i] = nulldup((char*)nclistget(values,(size_t)i));
    }
    return att;
}

void
ocroot_free(OCnode* root)
{
    OCtree* tree;
    OCstate* state;
    int i;

    if(root == NULL || root->tree == NULL) return;

    tree = root->tree;
    state = tree->state;

    /* Free up the OCDATA instance, if any */
    if(tree->data.data != NULL)
	ocdata_free(state,tree->data.data);

    for(i=0;i<nclistlength(state->trees);i++) {
	OCnode* node = (OCnode*)nclistget(state->trees,(size_t)i);
	if(root == node)
	    nclistremove(state->trees,(size_t)i);
    }
    /* Note: it is ok if state->trees does not contain this root */    
    octree_free(tree);
}

void
octree_free(OCtree* tree)
{
    if(tree == NULL) return;
    ocnodes_free(tree->nodes);
    ocfree(tree->constraint);
    ocfree(tree->text);
    if(tree->data.xdrs != NULL) {
        xxdr_free(tree->data.xdrs);
    }
    ocfree(tree->data.filename); /* may be null */
    if(tree->data.file != NULL) fclose(tree->data.file);
    ocfree(tree->data.memory);
    ocfree(tree);
}

void
ocnodes_free(NClist* nodes)
{
    unsigned int i,j;
    for(i=0;i<nclistlength(nodes);i++) {
	OCnode* node = (OCnode*)nclistget(nodes,i);
        ocfree(node->name);
        ocfree(node->fullname);
        while(nclistlength(node->att.values) > 0) {
	    char* value = (char*)nclistpop(node->att.values);
	    ocfree(value);
        }
        while(nclistlength(node->attributes) > 0) {
            OCattribute* attr = (OCattribute*)nclistpop(node->attributes);
	    ocfree(attr->name);
#if 0
	    /* If the attribute type is string, then we need to free them*/
all values are strings now
	    if(attr->etype == OC_String || attr->etype == OC_URL)
#endif
	    {
		char** strings = (char**)attr->values;
		for(j=0;j<attr->nvalues;j++) {ocfree(*strings); strings++;}
	    }
	    ocfree(attr->values);
	    ocfree(attr);
        }
        if(node->array.dimensions != NULL) nclistfree(node->array.dimensions);
        if(node->subnodes != NULL) nclistfree(node->subnodes);
        if(node->att.values != NULL) nclistfree(node->att.values);
        if(node->attributes != NULL) nclistfree(node->attributes);
	if(node->array.sizes != NULL) free(node->array.sizes);
        ocfree(node);
    }
    nclistfree(nodes);
}

/*
In order to be as compatible as possible with libdap,
we try to use the same algorithm for DAS->DDS matching.
As described there, the algorithm is as follows.
    If the [attribute] name contains one or
    more field separators then look for a [DDS]variable whose
    name matches exactly. If the name contains no field separators then
    the look first in the top level [of the DDS] and then in all subsequent
    levels and return the first occurrence found. In general, this
    searches constructor types in the order in which they appear
    in the DDS, but there is no requirement that it do so.

    Note: If a dataset contains two constructor types which have field names
    that are the same (say point.x and pair.x) one should use fully qualified
    names to get each of those variables.

*/

OCerror
ocddsdasmerge(OCstate* state, OCnode* dasroot, OCnode* ddsroot)
{
    OCerror stat = OC_NOERR;
    NClist* dasglobals = nclistnew();
    NClist* dodsglobals = nclistnew(); /* top-level DODS_XXX {...} */
    NClist* dasnodes = nclistnew();
    NClist* varnodes = nclistnew();
    NClist* ddsnodes;
    unsigned int i,j;

    if(dasroot->tree == NULL || dasroot->tree->dxdclass != OCDAS)
	{stat = OCTHROW(OC_EINVAL); goto done;}
    if(ddsroot->tree == NULL || (ddsroot->tree->dxdclass != OCDDS
        && ddsroot->tree->dxdclass != OCDATADDS))
	{stat = OCTHROW(OC_EINVAL); goto done;}

    ddsnodes = ddsroot->tree->nodes;

    /* 1. collect all the relevant DAS nodes;
          namely those that contain at least one
          attribute value, not including the leaf attributes.
          Simultaneously look for potential ambiguities
          if found; complain but continue: result are indeterminate.
          also collect globals separately*/
    for(i=0;i<nclistlength(dasroot->tree->nodes);i++) {
	OCnode* das = (OCnode*)nclistget(dasroot->tree->nodes,i);
	int hasattributes = 0;
	if(das->octype == OC_Attribute) continue; /* ignore these for now*/
	if(das->name == NULL || das->att.isglobal) {
	    nclistpush(dasglobals,(void*)das);
	    continue;
	}
	if(das->att.isdods) {
	    nclistpush(dodsglobals,(void*)das);
	    continue;
	}
	for(j=0;j<nclistlength(das->subnodes);j++) {
	    OCnode* subnode = (OCnode*)nclistget(das->subnodes,j);
	    if(subnode->octype == OC_Attribute) {hasattributes = 1; break;}
	}
	if(hasattributes) {
	    /* Look for previously collected nodes with same name*/
            for(j=0;j<nclistlength(dasnodes);j++) {
	        OCnode* das2 = (OCnode*)nclistget(dasnodes,j);
		if(das->name == NULL || das2->name == NULL) continue;
		if(strcmp(das->name,das2->name)==0) {
		    nclog(NCLOGWARN,"oc_mergedas: potentially ambiguous DAS name: %s",das->name);
		}
	    }
	    nclistpush(dasnodes,(void*)das);
	}
    }

    /* 2. collect all the leaf DDS nodes (of type OC_Atomic)*/
    for(i=0;i<nclistlength(ddsnodes);i++) {
	OCnode* dds = (OCnode*)nclistget(ddsnodes,i);
	if(dds->octype == OC_Atomic) nclistpush(varnodes,(void*)dds);
    }

    /* 3. For each das node, locate matching DDS node(s) and attach
          attributes to the DDS node(s).
          Match means:
          1. DAS->fullname :: DDS->fullname
          2. DAS->name :: DDS->fullname (support DAS names with embedded '.')
          3. DAS->name :: DDS->name
    */
    for(i=0;i<nclistlength(dasnodes);i++) {
	OCnode* das = (OCnode*)nclistget(dasnodes,i);
        for(j=0;j<nclistlength(varnodes);j++) {
	    OCnode* dds = (OCnode*)nclistget(varnodes,j);
	    if(strcmp(das->fullname,dds->fullname)==0
	       || strcmp(das->name,dds->fullname)==0
	       || strcmp(das->name,dds->name)==0) {
		mergedas1(dds,das);
		/* remove from dasnodes list*/
		nclistset(dasnodes,i,(void*)NULL);
	    }
	}
    }

    /* 4. Assign globals*/
    for(i=0;i<nclistlength(dasglobals);i++) {
	OCnode* das = (OCnode*)nclistget(dasglobals,i);
	if(das == NULL) continue;
	mergedas1(ddsroot,das);
    }
    /* 5. Assign DODS_*/
    for(i=0;i<nclistlength(dodsglobals);i++) {
	OCnode* das = (OCnode*)nclistget(dodsglobals,i);
	if(das == NULL) continue;
	mergedods1(ddsroot,das);
    }

    /* 6. Assign other orphan attributes, which means
<<<<<<< HEAD
	  construct their full name and assign as a global attribute. */
    for(i=0;i<nclistlength(dasnodes);i++) {
	OCnode* das = (OCnode*)nclistget(dasnodes,i);
	if(das == NULL) continue;
	mergeother1(ddsroot, das);
    }
=======
	  construct their full name and assign as a global attribute.
	  This is complicated because some servers (e.g. thredds) returns
          attributes for variables that were not referenced in the DDS.
          These we continue to suppress.
     */
    mergeother(ddsroot,dasnodes);
>>>>>>> 2ad4b06f

done:
    /* cleanup*/
    nclistfree(dasglobals);
    nclistfree(dodsglobals);
    nclistfree(dasnodes);
    nclistfree(varnodes);
    return OCTHROW(stat);
}

static OCerror
mergedas1(OCnode* dds, OCnode* das)
{
    unsigned int i;
    OCerror stat = OC_NOERR;
    if(das == NULL) return OC_NOERR; /* nothing to do */
    if(dds->attributes == NULL) dds->attributes = nclistnew();
    /* assign the simple attributes in the das set to this dds node*/
    for(i=0;i<nclistlength(das->subnodes);i++) {
	OCnode* attnode = (OCnode*)nclistget(das->subnodes,i);
	if(attnode->octype == OC_Attribute) {
	    if(dds->octype == OC_Atomic
		|| dds->octype == OC_Sequence
		|| dds->octype == OC_Structure
		|| dds->octype == OC_Grid)
	        attnode->att.var = dds;
	    OCattribute* att = makeattribute(attnode->name,
						attnode->etype,
						attnode->att.values);
            nclistpush(dds->attributes,(void*)att);
	}
    }
    return OCTHROW(stat);
}

static OCerror
mergedods1(OCnode* dds, OCnode* dods)
{
    unsigned int i;
    OCerror stat = OC_NOERR;
    if(dods == NULL) return OC_NOERR; /* nothing to do */
    OCASSERT(dods->octype == OC_Attributeset);
    if(dds->attributes == NULL) dds->attributes = nclistnew();
    /* assign the simple attributes in the das set to this dds node
       with renaming to tag as DODS_
    */
    for(i=0;i<nclistlength(dods->subnodes);i++) {
	OCnode* attnode = (OCnode*)nclistget(dods->subnodes,i);
	if(attnode->octype == OC_Attribute) {
	    OCattribute* att;
	    /* prefix the attribute name with the name of the attribute
               set plus "."
            */
	    size_t len =   strlen(attnode->name)
                         + strlen(dods->name)
			 + strlen(".")
			 + 1; /*null*/
	    char* newname = (char*)malloc(len);
	    if(newname == NULL) return OC_ENOMEM;
	    strcpy(newname,dods->name);
	    strcat(newname,".");
	    strcat(newname,attnode->name);
	    att = makeattribute(newname,attnode->etype,attnode->att.values);
	    free(newname);
            nclistpush(dds->attributes,(void*)att);
	}
    }
    return OCTHROW(stat);
}

static OCerror
mergeother(OCnode* ddsroot, OClist* dasnodes)
{
    OCerror stat = OC_NOERR;
    int i;
    for(i=0;i<oclistlength(dasnodes);i++) {
	OCnode* das = (OCnode*)oclistget(dasnodes,i);
	if(das == NULL) continue;
	if((stat = mergeother1(ddsroot, das))) break;
    }
    return stat;
}

static OCerror
mergeother1(OCnode* root, OCnode* das)
{
    OCerror stat = OC_NOERR;
    OCattribute* att = NULL;

    OCASSERT(root != NULL);
    if(root->attributes == NULL) root->attributes = nclistnew();

    /* Only include if this is not connected to a variable */
    if(das->att.var != NULL) goto done;

    if(das->octype == OC_Attribute) {
        /* compute the full name of this attribute */
        computefullname(das);
        /* create attribute */
        att = makeattribute(das->fullname,das->etype,das->att.values);	
        nclistpush(root->attributes,(void*)att);
    } else if(das->octype == OC_Attributeset) {
	int i;
	/* Recurse */
        for(i=0;i<nclistlength(das->subnodes);i++) {
	    OCnode* sub = (OCnode*)nclistget(das->subnodes,i);
	    if(sub == NULL) continue;
	    mergeother1(root,sub);
	}	
    } else
	stat = OC_EDAS;
done:
    return OCTHROW(stat);
}

static void
ocuncorrelate(OCnode* root)
{
    OCtree* tree = root->tree;
    unsigned int i;
    if(tree == NULL) return;
    for(i=0;i<nclistlength(tree->nodes);i++) {
	OCnode* node = (OCnode*)nclistget(tree->nodes,i);
	node->datadds = NULL;
    }        
}

static OCerror
occorrelater(OCnode* dds, OCnode* dxd)
{
    int i,j;
    OCerror ocstat = OC_NOERR;

    if(dds->octype != dxd->octype) {
	OCTHROWCHK((ocstat = OC_EINVAL)); goto fail;
    }
    if(dxd->name != NULL && dxd->name != NULL
       && strcmp(dxd->name,dds->name) != 0) {
	OCTHROWCHK((ocstat = OC_EINVAL)); goto fail;
    } else if(dxd->name != dxd->name) { /* test NULL==NULL */
	OCTHROWCHK((ocstat = OC_EINVAL)); goto fail;
    }

    if(dxd->array.rank != dds->array.rank) {
	OCTHROWCHK((ocstat = OC_EINVAL)); goto fail;
    }

    dds->datadds = dxd;

    switch (dds->octype) {
    case OC_Dataset:
    case OC_Structure:
    case OC_Grid:
    case OC_Sequence:
	/* Remember: there may be fewer datadds fields than dds fields */
	for(i=0;i<nclistlength(dxd->subnodes);i++) {
	    OCnode* dxd1 = (OCnode*)nclistget(dxd->subnodes,(size_t)i);
	    for(j=0;j<nclistlength(dds->subnodes);j++) {
		OCnode* dds1 = (OCnode*)nclistget(dds->subnodes,(size_t)j);
		if(strcmp(dxd1->name,dds1->name) == 0) {
		    ocstat = occorrelater(dds1,dxd1);
		    if(ocstat != OC_NOERR) {OCTHROWCHK(ocstat); goto fail;}
		    break;
		}
	    }
	}
	break;
    case OC_Dimension:
    case OC_Atomic:
	break;
    default: OCPANIC1("unexpected node type: %d",dds->octype);
    }
    /* Correlate the dimensions */
    if(dds->array.rank > 0) {
	for(i=0;i<nclistlength(dxd->subnodes);i++) {
	    OCnode* ddsdim = (OCnode*)nclistget(dds->array.dimensions,(size_t)i);
	    OCnode* dxddim = (OCnode*)nclistget(dxd->array.dimensions,(size_t)i);
	    ocstat = occorrelater(ddsdim,dxddim);
	    if(!ocstat) goto fail;	    
	}	
    }

fail:
    return OCTHROW(ocstat);

}

OCerror
occorrelate(OCnode* dds, OCnode* dxd)
{
    if(dds == NULL || dxd == NULL) return OCTHROW(OC_EINVAL);
    ocuncorrelate(dds);
    return occorrelater(dds,dxd);
}

/*
Mark cacheable those atomic String/URL typed nodes
that are contained only in structures with rank > 0.
*/
void
ocmarkcacheable(OCstate* state, OCnode* ddsroot)
{
    int i,j;
#if 0
    int ok;
#endif
    NClist* treenodes = ddsroot->tree->nodes;
    NClist* path = nclistnew();
    for(i=0;i<nclistlength(treenodes);i++) {
        OCnode* node = (OCnode*)nclistget(treenodes,(size_t)i);
	if(node->octype != OC_Atomic) continue;
	if(node->etype != OC_String && node->etype != OC_URL) continue;
	/* collect node path */
        nclistclear(path);
        occollectpathtonode(node,path);	
#if 0
        ok = 1;
#endif
	for(j=1;j<nclistlength(path)-1;j++) {/* skip top level dataset and node itself*/
            OCnode* pathnode = (OCnode*)nclistget(path,(size_t)j);
	    if(pathnode->octype != OC_Structure
		|| pathnode->array.rank > 0) {
#if 0
	    ok=0;
#endif
	    break;
	    }
	}	
#if 0
	if(ok) {
   	    node->cache.cacheable = 1;
	    node->cache.valid = 0;
	}
#endif
    }
    nclistfree(path);
}

#if 0

OCerror
ocddsdasmerge(OCstate* state, OCnode* ddsroot, OCnode* dasroot)
{
    int i,j;
    OCerror stat = OC_NOERR;
    NClist* globals = nclistnew();
    if(dasroot == NULL) return OCTHROW(stat);
    /* Start by looking for global attributes*/
    for(i=0;i<nclistlength(dasroot->subnodes);i++) {
	OCnode* node = (OCnode*)nclistget(dasroot->subnodes,i);
	if(node->att.isglobal) {
	    for(j=0;j<nclistlength(node->subnodes);j++) {
		OCnode* attnode = (OCnode*)nclistget(node->subnodes,j);
		Attribute* att = makeattribute(attnode->name,
						attnode->etype,
						attnode->att.values);
		nclistpush(globals,(void*)att);
	    }
	}
    }
    ddsroot->attributes = globals;
    /* Now try to match subnode names with attribute set names*/
    for(i=0;i<nclistlength(dasroot->subnodes);i++) {
	OCnode* das = (OCnode*)nclistget(dasroot->subnodes,i);
	int match = 0;
        if(das->att.isglobal) continue;
        if(das->octype == OC_Attributeset) {
            for(j=0;j<nclistlength(ddsroot->subnodes) && !match;j++) {
	        OCnode* dds = (OCnode*)nclistget(ddsroot->subnodes,j);
	        if(strcmp(das->name,dds->name) == 0) {
		    match = 1;
	            stat = mergedas1(dds,das);
	            if(stat != OC_NOERR) break;
		}
	    }
	}
        if(!match) {marklostattribute(das);}
    }
    if(stat == OC_NOERR) ddsroot->attributed = 1;
    return OCTHROW(stat);
}

/* Merge das attributes into the dds node*/

static int
mergedas1(OCnode* dds, OCnode* das)
{
    int i,j;
    int stat = OC_NOERR;
    if(dds->attributes == NULL) dds->attributes = nclistnew();
    /* assign the simple attributes in the das set to this dds node*/
    for(i=0;i<nclistlength(das->subnodes);i++) {
	OCnode* attnode = (OCnode*)nclistget(das->subnodes,i);
	if(attnode->octype == OC_Attribute) {
	    Attribute* att = makeattribute(attnode->name,
						attnode->etype,
						attnode->att.values);
            nclistpush(dds->attributes,(void*)att);
	}
    }
    /* Try to merge any enclosed sets with subnodes of dds*/
    for(i=0;i<nclistlength(das->subnodes);i++) {
	OCnode* dasnode = (OCnode*)nclistget(das->subnodes,i);
	int match = 0;
        if(dasnode->octype == OC_Attribute) continue; /* already dealt with above*/
        for(j=0;j<nclistlength(dds->subnodes) && !match;j++) {
	    OCnode* ddsnode = (OCnode*)nclistget(dds->subnodes,j);
	    if(strcmp(dasnode->name,ddsnode->name) == 0) {
	        match = 1;
	        stat = mergedas1(ddsnode,dasnode);
	        if(stat != OC_NOERR) break;
	    }
	}
        if(!match) {marklostattribute(dasnode);}
    }
    return OCTHROW(stat);
}

void*
oclinearize(OCtype etype, unsigned int nstrings, char** strings)
{
    int i;
    size_t typesize;
    char* memp;
    char* memory;

    if(nstrings == 0) return NULL;
    typesize = octypesize(etype);
    memory = (char*)ocmalloc(nstrings*typesize);
    MEMCHECK(memory,NULL);
    memp = memory;
    for(i=0;i<nstrings;i++) {
	char* value = strings[i];
        converttype(etype,value,memp);
	memp += typesize;
    }
    return memory;
}

static int
converttype(OCtype etype, char* value, char* memory)
{
    long iv;
    unsigned long uiv;
    double dv;
    char c[1];
    int outofrange = 0;
#ifdef HAVE_LONG_LONG_INT
    long long llv;
    unsigned long long ullv;
#endif

    switch (etype) {
    case OC_Char:
	if(sscanf(value,"%c",c) != 1) goto fail;
	*((char*)memory) = c[0];
	break;
    case OC_Byte:
	if(sscanf(value,"%ld",&iv) != 1) goto fail;
        else if(iv > OC_BYTE_MAX || iv < OC_BYTE_MIN) {iv = OC_BYTE_MAX; outofrange = 1;}
	*((signed char*)memory) = (signed char)iv;
	break;
    case OC_UByte:
	if(sscanf(value,"%lu",&uiv) != 1) goto fail;
        else if(uiv > OC_UBYTE_MAX) {uiv = OC_UBYTE_MAX; outofrange = 1;}
	*((unsigned char*)memory) = (unsigned char)uiv;
	break;
    case OC_Int16:
	if(sscanf(value,"%ld",&iv) != 1) goto fail;
        else if(iv > OC_INT16_MAX || iv < OC_INT16_MIN) {iv = OC_INT16_MAX; outofrange = 1;}
	*((signed short*)memory) = (signed short)iv;
	break;
    case OC_UInt16:
	if(sscanf(value,"%lu",&uiv) != 1) goto fail;
        else if(uiv > OC_UINT16_MAX) {uiv = OC_UINT16_MAX; outofrange = 1;}
	*((unsigned short*)memory) = (unsigned short)uiv;
	break;
    case OC_Int32:
	if(sscanf(value,"%ld",&iv) != 1) goto fail;
        else if(iv > OC_INT32_MAX || iv < OC_INT32_MIN) {iv = OC_INT32_MAX; outofrange = 1;}
	*((signed int*)memory) = (signed int)iv;
	break;
    case OC_UInt32:
	if(sscanf(value,"%lu",&uiv) != 1) goto fail;
        else if(uiv > OC_UINT32_MAX) {uiv = OC_UINT32_MAX; outofrange = 1;}
	*((unsigned char*)memory) = (unsigned int)uiv;
	break;
#ifdef HAVE_LONG_LONG_INT
    case OC_Int64:
	if(sscanf(value,"%lld",&llv) != 1) goto fail;
        /*else if(iv > OC_INT64_MAX || iv < OC_INT64_MIN) goto fail;*/
	*((signed long long*)memory) = (signed long long)llv;
	break;
    case OC_UInt64:
	if(sscanf(value,"%llu",&ullv) != 1) goto fail;
	*((unsigned long long*)memory) = (unsigned long long)ullv;
	break;
#endif
    case OC_Float32:
	if(sscanf(value,"%lf",&dv) != 1) goto fail;
	*((float*)memory) = (float)dv;
	break;
    case OC_Float64:
	if(sscanf(value,"%lf",&dv) != 1) goto fail;
	*((double*)memory) = (double)dv;
	break;
    case OC_String: case OC_URL:
	*((char**)memory) = nulldup(value);
	break;
    default:
	goto fail;
    }
    if(outofrange)
        oc_log(LOGWARN,"converttype range failure: %d: %s",etype,value);
    return 1;
fail:
    oc_log(LOGERR,"converttype bad value: %d: %s",etype,value);
    return 0;
}
#endif /*0*/<|MERGE_RESOLUTION|>--- conflicted
+++ resolved
@@ -10,12 +10,8 @@
 
 static OCerror mergedas1(OCnode* dds, OCnode* das);
 static OCerror mergedods1(OCnode* dds, OCnode* das);
-<<<<<<< HEAD
 static OCerror mergeother1(OCnode* root, OCnode* das);
 static char* pathtostring(NClist* path, char* separator);
-=======
-static char* pathtostring(OClist* path, char* separator);
->>>>>>> 2ad4b06f
 static void computefullname(OCnode* node);
 static OCerror mergeother1(OCnode* root, OCnode* das);
 static OCerror mergeother(OCnode* ddsroot, OClist* dasnodes);
@@ -342,21 +338,12 @@
     }
 
     /* 6. Assign other orphan attributes, which means
-<<<<<<< HEAD
-	  construct their full name and assign as a global attribute. */
-    for(i=0;i<nclistlength(dasnodes);i++) {
-	OCnode* das = (OCnode*)nclistget(dasnodes,i);
-	if(das == NULL) continue;
-	mergeother1(ddsroot, das);
-    }
-=======
 	  construct their full name and assign as a global attribute.
 	  This is complicated because some servers (e.g. thredds) returns
           attributes for variables that were not referenced in the DDS.
           These we continue to suppress.
      */
     mergeother(ddsroot,dasnodes);
->>>>>>> 2ad4b06f
 
 done:
     /* cleanup*/
