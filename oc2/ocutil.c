--- conflicted
+++ resolved
@@ -699,11 +699,7 @@
     }
 #ifdef HAVE_MKSTEMP
     if(!occoncat(tmpname,tmpsize,1,"XXXXXX")) {
-<<<<<<< HEAD
         free(tmpname);
-=======
-	free(tmpname);
->>>>>>> 0627c827
 	return OC_EOVERRUN;
     }
     /* Note Potential problem: old versions of this function
