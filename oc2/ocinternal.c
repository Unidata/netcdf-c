/* Copyright 2018, UCAR/Unidata and OPeNDAP, Inc.
   See the COPYRIGHT file for more information. */

#include "config.h"
#include <stddef.h>
#include <stdio.h>

#ifdef HAVE_STDINT_H
#include <stdint.h>
#endif
#ifdef HAVE_UNISTD_H
#include <unistd.h>
#endif
#ifdef HAVE_SYS_STAT_H
#include <sys/stat.h>
#endif
#if _MSC_VER
#include <io.h>
#include <direct.h>
#include <process.h>
#endif

#ifdef HAVE_FTW_H
#include <ftw.h>
#endif

#include <errno.h>

#include "nc4internal.h"
#include "ocinternal.h"
#include "ocdebug.h"
#include "occurlfunctions.h"
#include "ochttp.h"
#include "ocread.h"
#include "dapparselex.h"
#include "ncpathmgr.h"
#include "ncutil.h"

#define DATADDSFILE "datadds"

#define CLBRACE '{'
#define CRBRACE '}'

#define OCBUFFERSIZE "HTTP.READ.BUFFERSIZE"
#define OCKEEPALIVE "HTTP.KEEPALIVE"

#ifdef HAVE_CURLOPT_BUFFERSIZE
#ifndef CURL_MAX_READ_SIZE
#define CURL_MAX_READ_SIZE  (512*1024)
#endif
#endif

/*Forward*/
static OCerror ocextractddsinmemory(OCstate*,OCtree*,int);
static OCerror ocextractddsinfile(OCstate*,OCtree*,int);
static OCerror createtempfile(OCstate*,OCtree*);
static int dataError(XXDR* xdrs, OCstate*);
static void ocremovefile(const char* path);

static OCerror ocset_curlproperties(OCstate*);
static OCerror ocget_rcproperties(OCstate*);

extern OCnode* makeunlimiteddimension(void);

int ocdebug = 0;

int ocinitialized = 0;

OCerror
ocinternalinitialize(void)
{
    int stat = OC_NOERR;

    if(ocinitialized) return OC_NOERR;
    ocinitialized = 1;

#if 0
    if(sizeof(off_t) != sizeof(void*)) {
      fprintf(stderr,"OC xxdr depends on the assumption that sizeof(off_t) == sizeof(void*)\n");
      /*
	Commenting out for now, as this does not hold true on 32-bit linux systems.
      OCASSERT(sizeof(off_t) == sizeof(void*));
	*/
    }
#endif

    /* Compute some xdr related flags */
    xxdr_init();

    if(getenv("OCDEBUG") != NULL)
        ocdebug = atoi(getenv("OCDEBUG"));

    return OCTHROW(stat);
}


/**************************************************/
OCerror
ocopen(OCstate** statep, const char* url)
{
    int stat = OC_NOERR;
    OCstate * state = NULL;
    NCURI* tmpurl = NULL;
    CURL* curl = NULL; /* curl handle*/

    if(!ocinitialized)
        ocinternalinitialize();

    if(ncuriparse(url,&tmpurl)) {
	OCTHROWCHK(stat=OC_EBADURL);
	goto fail;
    }

    stat = occurlopen(&curl);
    if(stat != OC_NOERR) {OCTHROWCHK(stat); goto fail;}

    state = (OCstate*)ocmalloc(sizeof(OCstate)); /* ocmalloc zeros memory*/
    if(state == NULL) {OCTHROWCHK(stat=OC_ENOMEM); goto fail;}

    /* Setup DAP state*/
    state->header.magic = OCMAGIC;
    state->header.occlass = OC_State;
    state->curl = curl;
    state->trees = nclistnew();
    state->uri = tmpurl;

    state->packet = ncbytesnew();
    ncbytessetalloc(state->packet,DFALTPACKETSIZE); /*initial reasonable size*/

    /* Initialize auth info from rc file */
    stat = NC_authsetup(&state->auth, state->uri);

    /* Initialize misc info from rc file */
    stat = ocget_rcproperties(state);

    /* Apply curl properties for this link;
       assumes state has been initialized */
    stat = ocset_curlproperties(state);
    if(stat != OC_NOERR) goto fail;

    /* Set the one-time curl flags */
    if((stat=ocset_flags_perlink(state))!= OC_NOERR) goto fail;
#if 1 /* temporarily make per-link */
    if((stat=ocset_flags_perfetch(state))!= OC_NOERR) goto fail;
#endif

    oc_curl_protocols(state);
    if(statep) *statep = state;
    else {
      if(state != NULL) ocfree(state);
    }
    return OCTHROW(stat);

fail:
    ncurifree(tmpurl);
    if(state != NULL) ocfree(state);
    if(curl != NULL) occurlclose(curl);
    return OCTHROW(stat);
}

OCerror
ocfetch(OCstate* state, const char* constraint, OCdxd kind, OCflags flags,
        OCnode** rootp)
{
    OCtree* tree = NULL;
    OCnode* root = NULL;
    OCerror stat = OC_NOERR;

    tree = (OCtree*)ocmalloc(sizeof(OCtree));
    MEMCHECK(tree,OC_ENOMEM);
    memset((void*)tree,0,sizeof(OCtree));
    tree->dxdclass = kind;
    tree->state = state;
    tree->constraint = nulldup(constraint);

    /* Set per-fetch curl properties */
#if 0 /* temporarily make per-link */
    if((stat=ocset_flags_perfetch(state))!= OC_NOERR) goto fail;
#endif

    ncbytesclear(state->packet);

    switch (kind) {
    case OCDAS:
        stat = readDAS(state,tree,flags);
	if(stat == OC_NOERR) {
            tree->text = ncbytesdup(state->packet);
	    if(tree->text == NULL) stat = OC_EDAS;
	}
	break;
    case OCDDS:
        stat = readDDS(state,tree,flags);
	if(stat == OC_NOERR) {
            tree->text = ncbytesdup(state->packet);
	    if(tree->text == NULL) stat = OC_EDDS;
	}
	break;
    case OCDATADDS:
	if((flags & OCONDISK) != 0) {/* store in file */
	    /* Create the datadds file immediately
               so that DRNO can reference it*/
            /* Make the tmp file*/
            stat = createtempfile(state,tree);
            if(stat) {OCTHROWCHK(stat); goto fail;}
            stat = readDATADDS(state,tree,flags);
	    if(stat == OC_NOERR) {
                /* Separate the DDS from data and return the dds;
                   will modify packet */
                stat = ocextractddsinfile(state,tree,flags);
	    }
	} else { /*inmemory*/
            stat = readDATADDS(state,tree,flags);
	    if(stat == OC_NOERR) {
                /* Separate the DDS from data and return the dds;
               will modify packet */
            stat = ocextractddsinmemory(state,tree,flags);
	}
	}
	break;
    default:
	break;
    }/*switch*/
    /* Obtain any http code */
    state->error.httpcode = ocfetchhttpcode(state->curl);
    if(stat != OC_NOERR) {
	if(state->error.httpcode >= 400) {
	    nclog(NCLOGWARN,"oc_open: Could not read url (%s); http error = %l",
		  ncuribuild(state->uri,NULL,NULL,NCURIALL),state->error.httpcode);
	} else {
	    nclog(NCLOGWARN,"oc_open: Could not read url");
	}
	goto fail;
    }

    tree->nodes = NULL;
    stat = DAPparse(state,tree,tree->text);
    /* Check and report on an error return from the server */
    if(stat == OC_EDAPSVC  && state->error.code != NULL) {
	fprintf(stderr,"oc_open: server error retrieving url: code=%s message=\"%s\"",
		  state->error.code,
		  (state->error.message?state->error.message:""));
    }
    if(stat) {OCTHROWCHK(stat); goto fail;}
    root = tree->root;
    /* make sure */
    tree->root = root;
    root->tree = tree;

    /* Verify the parse */
    switch (kind) {
    case OCDAS:
        if(root->octype != OC_Attributeset)
	    {OCTHROWCHK(stat=OC_EDAS); goto fail;}
	break;
    case OCDDS:
        if(root->octype != OC_Dataset)
	    {OCTHROWCHK(stat=OC_EDDS); goto fail;}
	break;
    case OCDATADDS:
        if(root->octype != OC_Dataset)
	    {OCTHROWCHK(stat=OC_EDATADDS); goto fail;}
	/* Modify the tree kind */
	tree->dxdclass = OCDATADDS;
	break;
    default: return OC_EINVAL;
    }

    if(kind != OCDAS) {
        /* Process ocnodes to mark those that are cacheable */
        ocmarkcacheable(state,root);
        /* Process ocnodes to handle various semantic issues*/
        occomputesemantics(tree->nodes);
    }

    /* Process ocnodes to compute name info*/
    occomputefullnames(tree->root);

     if(kind == OCDATADDS) {
	if((flags & OCONDISK) != 0) {
            tree->data.xdrs = xxdr_filecreate(tree->data.file,tree->data.bod);
	} else {
#ifdef OCDEBUG
fprintf(stderr,"ocfetch.datadds.memory: datasize=%lu bod=%lu\n",
	(unsigned long)tree->data.datasize,(unsigned long)tree->data.bod);
#endif
	    /* Switch to zero based memory */
            tree->data.xdrs
		= xxdr_memcreate(tree->data.memory,tree->data.datasize,tree->data.bod);
	}
        MEMCHECK(tree->data.xdrs,OC_ENOMEM);
	/* Do a quick check to see if server returned an ERROR {}
           at the beginning of the data
         */
	if(dataError(tree->data.xdrs,state)) {
	    stat = OC_EDATADDS;
	    fprintf(stderr,"oc_open: server error retrieving url: code=%s message=\"%s\"",
		  state->error.code,
		  (state->error.message?state->error.message:""));
	    goto fail;
	}

	/* Compile the data into a more accessible format */
	stat = occompile(state,tree->root);
	if(stat != OC_NOERR)
	    goto fail;
    }

    /* Put root into the state->trees list */
    nclistpush(state->trees,(void*)root);

    if(rootp) *rootp = root;
    return stat;

fail:
    if(root != NULL)
	ocroot_free(root);
    else if(tree != NULL)
	octree_free(tree);
    return OCTHROW(stat);
}

static OCerror
createtempfile(OCstate* state, OCtree* tree)
{
    int stat = OC_NOERR;
    char basepath[8192];
    char* tmppath = NULL;
    size_t len;
    NCglobalstate* globalstate = NC_getglobalstate();

<<<<<<< HEAD
    len =
	  strlen(globalstate->tempdir)
	  + 1 /* '/' */
	  + strlen(DATADDSFILE)
	  + 1; /* nul term */
    path = (char*)malloc(len);
    if(path == NULL) return OC_ENOMEM;
    strncpy(path,globalstate->tempdir,len);
    strlcat(path,"/",len);
    strlcat(path,DATADDSFILE,len);
    stat = NC_mktmp(path,&tmppath);
    free(path);
    if(stat || tmppath == NULL) {stat = OC_EACCESS; goto fail;}
=======
    snprintf(basepath,sizeof(basepath),"%s/%s",globalstate->tempdir,DATADDSFILE);
    tmppath = NULL;
    if((stat = NC_mktmp(basepath,&tmppath))) goto fail;
    if (stat != OC_NOERR && errno != EEXIST) {
        fprintf(stderr, "Cannot create %sfile\n",DATADDSFILE);
	stat = OC_EACCESS;
        goto fail;
    }
>>>>>>> a92b68a8
#ifdef OCDEBUG
    nclog(NCLOGNOTE,"oc_open: creating tmp file: %s",tmppath);
#endif
    tree->data.filename = tmppath; /* remember our tmp file name */
    tmppath = NULL;
    tree->data.file = NCfopen(tree->data.filename,"w+");
    if(tree->data.file == NULL) return OC_EOPEN;
    /* make the temp file so it will automatically be reclaimed on close */
    if(ocdebug == 0)
	ocremovefile(tree->data.filename);
    return stat;

fail:
    if(tmppath != NULL) {
        nclog(NCLOGERR,"oc_open: attempt to create tmp file failed: %s",tmppath);
	free(tmppath);
    } else {
        nclog(NCLOGERR,"oc_open: attempt to create tmp file failed: NULL");
    }
    return OCTHROW(stat);
}

void
occlose(OCstate* state)
{
    unsigned int i;
    if(state == NULL) return;

    /* Warning: ocfreeroot will attempt to remove the root from state->trees */
    /* Ok in this case because we are popping the root out of state->trees */
    for(i=0;i<nclistlength(state->trees);i++) {
	OCnode* root = (OCnode*)nclistpop(state->trees);
	ocroot_free(root);
    }
    nclistfree(state->trees);
    ncurifree(state->uri);
    ncbytesfree(state->packet);
    ocfree(state->error.code);
    ocfree(state->error.message);
    if(state->curl != NULL) occurlclose(state->curl);
    NC_authfree(state->auth);
    state->auth = NULL;
    ocfree(state);
}

static OCerror
ocextractddsinmemory(OCstate* state, OCtree* tree, OCflags flags)
{
    OCerror stat = OC_NOERR;
    size_t ddslen, bod;
    /* Read until we find the separator (or EOF)*/
    int bodfound = ocfindbod(state->packet,&bod,&ddslen);
    if(bodfound) {
        tree->data.bod = (off_t)bod;
        tree->data.ddslen = (off_t)ddslen;
    }
    /* copy out the dds */
    if(ddslen > 0) {
        tree->text = (char*)ocmalloc(ddslen+1);
        memcpy((void*)tree->text,(void*)ncbytescontents(state->packet),ddslen);
        tree->text[ddslen] = '\0';
    } else
	tree->text = NULL;
    /* Extract the inmemory contents */
    tree->data.memory = ncbytesextract(state->packet);
#ifdef OCIGNORE
    /* guarantee the data part is on an 8 byte boundary */
    if(tree->data.bod % 8 != 0) {
        unsigned long count = tree->data.datasize - tree->data.bod;
        memcpy(tree->xdrmemory,tree->xdrmemory+tree->data.bod,count);
        tree->data.datasize = count;
	tree->data.bod = 0;
	tree->data.ddslen = 0;
    }
#endif
    if(tree->text == NULL) stat = OC_EDATADDS;
    return OCTHROW(stat);
}

static OCerror
ocextractddsinfile(OCstate* state, OCtree* tree, OCflags flags)
{
    OCerror stat = OC_NOERR;

    size_t ddslen, bod, bodfound;
    int retVal;

    /* Read until we find the separator (or EOF)*/
    ncbytesclear(state->packet);
    retVal = fseek(tree->data.file, 0L, SEEK_SET);  
    if (retVal != 0) {
    	stat = OC_EDATADDS;
        return OCTHROW(stat);
    }

    bodfound = 0;
    do {
        char chunk[1024];
	size_t count;
	/* read chunks of the file until we find the separator*/
        count = fread(chunk,1,sizeof(chunk),tree->data.file);
	if(count <= 0) break; /* EOF;*/
        ncbytesappendn(state->packet,chunk,count);
	ncbytesnull(state->packet);
	bodfound = ocfindbod(state->packet,&bod,&ddslen);
    } while(!bodfound);
    if(bodfound) {
        tree->data.bod = (off_t)bod;
        tree->data.ddslen = (off_t)ddslen;
    }
    /* copy out the dds */
    if(ddslen > 0) {
        tree->text = (char*)ocmalloc(ddslen+1);
        memcpy((void*)tree->text,(void*)ncbytescontents(state->packet),ddslen);
        tree->text[ddslen] = '\0';
    } else
	tree->text = NULL;
    /* reset the position of the tmp file*/
    if(fseek(tree->data.file,(long)tree->data.bod,SEEK_SET) < 0
       || tree->text == NULL)
	stat = OC_EDATADDS;
    return OCTHROW(stat);
}

OCerror
ocupdatelastmodifieddata(OCstate* state, OCflags ocflags)
{
    OCerror status = OC_NOERR;
    long lastmodified;
    char* base = NULL;
    int flags = 0;
    if(ocflags & OCENCODEPATH) flags |= NCURIENCODEPATH;
    if(ocflags & OCENCODEQUERY) flags |= NCURIENCODEQUERY;
    base = ncuribuild(state->uri,NULL,NULL,flags);
    status = ocfetchlastmodified(state->curl, base, &lastmodified);
    free(base);
    if(status == OC_NOERR) {
	state->datalastmodified = lastmodified;
    }
    return OCTHROW(status);
}

/*
    Extract state values from .rc file
*/
static OCerror
ocget_rcproperties(OCstate* state)
{
    OCerror ocerr = OC_NOERR;
    char* option = NULL;
#ifdef HAVE_CURLOPT_BUFFERSIZE
    option = NC_rclookup(OCBUFFERSIZE,state->uri->uri,NULL);
    if(option != NULL && strlen(option) != 0) {
	long bufsize;
	if(strcasecmp(option,"max")==0) 
	    bufsize = CURL_MAX_READ_SIZE;
	else if(sscanf(option,"%ld",&bufsize) != 1 || bufsize <= 0)
            fprintf(stderr,"Illegal %s size\n",OCBUFFERSIZE);
	state->curlbuffersize = bufsize;
    }
#endif
#ifdef HAVE_CURLOPT_KEEPALIVE
    option = NC_rclookup(OCKEEPALIVE,state->uri->uri,NULL);
    if(option != NULL && strlen(option) != 0) {
	/* The keepalive value is of the form 0 or n/m,
           where n is the idle time and m is the interval time;
           setting either to zero will prevent that field being set. */
	if(strcasecmp(option,"on")==0) {
	    state->curlkeepalive.active = 1;
	} else {
	    unsigned long idle=0;
	    unsigned long interval=0;
	    if(sscanf(option,"%lu/%lu",&idle,&interval) != 2)
	        fprintf(stderr,"Illegal KEEPALIVE VALUE: %s\n",option);
	    state->curlkeepalive.idle = (long)idle;
	    state->curlkeepalive.interval = (long)interval;
	    state->curlkeepalive.active = 1;
	}
    }
#endif
    return ocerr;
}


/*
    Set curl properties for link based on fields in the state.
*/
static OCerror
ocset_curlproperties(OCstate* state)
{
    OCerror stat = OC_NOERR;
    NCglobalstate* globalstate = NC_getglobalstate();

    if(state->auth->curlflags.useragent == NULL) {
        size_t len = strlen(DFALTUSERAGENT) + strlen(VERSION) + 1;
	char* agent = (char*)malloc(len);
	strncpy(agent,DFALTUSERAGENT,len);
	strlcat(agent,VERSION,len);
        state->auth->curlflags.useragent = agent;
	agent = NULL;
    }

    /* Some servers (e.g. thredds and columbia) appear to require a place
       to put cookies in order for some security functions to work
    */
    if(state->auth->curlflags.cookiejar != NULL
       && strlen(state->auth->curlflags.cookiejar) == 0) {
	free(state->auth->curlflags.cookiejar);
	state->auth->curlflags.cookiejar = NULL;
    }

    if (state->auth->curlflags.cookiejar == NULL) {
        /* If no cookie file was defined, define a default */
        int stat = NC_NOERR;
        char basepath[8192];
        char* tmppath = NULL;
        errno = 0;
	NCglobalstate* globalstate = NC_getglobalstate();

        /* Create the unique cookie file name */
<<<<<<< HEAD
        len =
            strlen(globalstate->tempdir)
            + 1 /* '/' */
            + strlen("occookies")
	    + 1;
        path = (char*)calloc(1, len);
        if (path == NULL) return OC_ENOMEM;
	strncpy(path,globalstate->tempdir,len);
	strlcat(path,"/",len);
	strlcat(path,"occookies",len);
        stat = NC_mktmp(path,&tmppath);
        free(path);
	if(stat || tmppath == NULL) {stat = OC_EACCESS; goto fail;}
        state->auth->curlflags.cookiejar = tmppath;
        state->auth->curlflags.cookiejarcreated = 1;
=======
	snprintf(basepath,sizeof(basepath),"%s/occookies",globalstate->tempdir);
	tmppath = NULL;
	if((stat = NC_mktmp(basepath,&tmppath))) goto fail;
>>>>>>> a92b68a8
        if (stat != OC_NOERR && errno != EEXIST) {
            fprintf(stderr, "Cannot create cookie file\n");
            goto fail;
        }
        state->auth->curlflags.cookiejar = tmppath; tmppath = NULL;
        state->auth->curlflags.cookiejarcreated = 1;
        errno = 0;
    }
    OCASSERT(state->auth->curlflags.cookiejar != NULL);

    /* Make sure the cookie jar exists and can be read and written */
    {
	FILE* f = NULL;
	const char* fname = state->auth->curlflags.cookiejar;
	/* See if the file exists already */
        f = NCfopen(fname,"r");
	if(f == NULL) {
	    /* Ok, create it */
	    f = NCfopen(fname,"w+");
	    if(f == NULL) {
	        fprintf(stderr,"Cookie file cannot be read and written: %s\n",fname);
	        {stat = OC_EPERM; goto fail;}
	    }
	} else { /* test if file can be written */
	    fclose(f);
	    f = NCfopen(fname,"r+");
	    if(f == NULL) {
	        fprintf(stderr,"Cookie file is cannot be written: %s\n",fname);
	        {stat = OC_EPERM; goto fail;}
	    }
	}
	if(f != NULL) fclose(f);
    }

#if 0
    /* Create a netrc file if specified  and required,
       where required => >1 NETRC triples exist */
    if(ocrc_netrc_required(state)) {
	/* WARNING: it appears that a user+pwd was specified specifically, then
           the netrc file will be completely disabled. */
	if(state->auth->creds.userpwd != NULL) {
  	    nclog(NCLOGWARN,"The rc file specifies both netrc and user+pwd; this will cause curl to ignore the netrc file");
	}
	stat = oc_build_netrc(state);
    }
#endif

    return stat;

fail:
    return OCTHROW(stat);
}

static const char* ERROR_TAG = "Error ";

static int
dataError(XXDR* xdrs, OCstate* state)
{
    int depth=0;
    int errfound = 0;
    off_t ckp=0,avail=0;
    int i=0;
    char* errmsg = NULL;
    char errortext[16]; /* bigger than |ERROR_TAG|*/
    avail = xxdr_getavail(xdrs);
    if(avail < strlen(ERROR_TAG))
	goto done; /* assume it is ok */
    ckp = xxdr_getpos(xdrs);
    /* Read enough characters to test for 'ERROR ' */
    errortext[0] = '\0';
    xxdr_getbytes(xdrs,errortext,(off_t)strlen(ERROR_TAG));
    if(ocstrncmp(errortext,ERROR_TAG,strlen(ERROR_TAG)) != 0)
	goto done; /* not an immediate error */
    /* Try to locate the whole error body */
    xxdr_setpos(xdrs,ckp);
    for(depth=0,i=0;i<avail;i++) {
	xxdr_getbytes(xdrs,errortext,(off_t)1);
	if(errortext[0] == CLBRACE) depth++;
	else if(errortext[0] == CRBRACE) {
	    depth--;
	    if(depth == 0) {i++; break;}
	}
    }
    errmsg = (char*)malloc((size_t)i+1);
    if(errmsg == NULL) {errfound = 1; goto done;}
    xxdr_setpos(xdrs,ckp);
    xxdr_getbytes(xdrs,errmsg,(off_t)i);
    errmsg[i] = '\0';
    state->error.message = errmsg;
    state->error.code = strdup("?");
    state->error.httpcode = 404;
    xxdr_setpos(xdrs,ckp);
    errfound = 1;
done:
    xxdr_setpos(xdrs,ckp);
    return errfound;
}

/**************************************************/
/* Curl option functions */
/*
Note that if we set the option in curlflags,
then we need to also invoke the ocset_curlopt
to update the curl flags in libcurl.
*/

OCerror
ocset_useragent(OCstate* state, const char* agent)
{
    OCerror stat = OC_NOERR;
    if(state->auth->curlflags.useragent != NULL)
	free(state->auth->curlflags.useragent);
    state->auth->curlflags.useragent = strdup(agent);
    if(state->auth->curlflags.useragent == NULL)
	return OCTHROW(OC_ENOMEM);
    stat = ocset_curlflag(state,CURLOPT_USERAGENT);
    return stat;
}

OCerror
ocset_netrc(OCstate* state, const char* path)
{
    OCerror stat = OC_NOERR;
    if(state->auth->curlflags.netrc != NULL)
	free(state->auth->curlflags.netrc);
    state->auth->curlflags.netrc = strdup(path);
    if(state->auth->curlflags.netrc == NULL)
	return OCTHROW(OC_ENOMEM);
    stat = ocset_curlflag(state,CURLOPT_NETRC);
    return stat;
}

static void
ocremovefile(const char* path)
{
#ifdef _MSC_VER
    DeleteFile(path);
#else
    remove(path);
#endif
}
<|MERGE_RESOLUTION|>--- conflicted
+++ resolved
@@ -328,30 +328,15 @@
     size_t len;
     NCglobalstate* globalstate = NC_getglobalstate();
 
-<<<<<<< HEAD
-    len =
-	  strlen(globalstate->tempdir)
-	  + 1 /* '/' */
-	  + strlen(DATADDSFILE)
-	  + 1; /* nul term */
-    path = (char*)malloc(len);
-    if(path == NULL) return OC_ENOMEM;
-    strncpy(path,globalstate->tempdir,len);
-    strlcat(path,"/",len);
-    strlcat(path,DATADDSFILE,len);
-    stat = NC_mktmp(path,&tmppath);
-    free(path);
-    if(stat || tmppath == NULL) {stat = OC_EACCESS; goto fail;}
-=======
     snprintf(basepath,sizeof(basepath),"%s/%s",globalstate->tempdir,DATADDSFILE);
     tmppath = NULL;
-    if((stat = NC_mktmp(basepath,&tmppath))) goto fail;
-    if (stat != OC_NOERR && errno != EEXIST) {
+    stat = NC_mktmp(basepath,&tmppath);
+    if(stat || tmppath == NULL) {
         fprintf(stderr, "Cannot create %sfile\n",DATADDSFILE);
 	stat = OC_EACCESS;
         goto fail;
     }
->>>>>>> a92b68a8
+
 #ifdef OCDEBUG
     nclog(NCLOGNOTE,"oc_open: creating tmp file: %s",tmppath);
 #endif
@@ -572,29 +557,12 @@
 	NCglobalstate* globalstate = NC_getglobalstate();
 
         /* Create the unique cookie file name */
-<<<<<<< HEAD
-        len =
-            strlen(globalstate->tempdir)
-            + 1 /* '/' */
-            + strlen("occookies")
-	    + 1;
-        path = (char*)calloc(1, len);
-        if (path == NULL) return OC_ENOMEM;
-	strncpy(path,globalstate->tempdir,len);
-	strlcat(path,"/",len);
-	strlcat(path,"occookies",len);
-        stat = NC_mktmp(path,&tmppath);
-        free(path);
-	if(stat || tmppath == NULL) {stat = OC_EACCESS; goto fail;}
-        state->auth->curlflags.cookiejar = tmppath;
-        state->auth->curlflags.cookiejarcreated = 1;
-=======
 	snprintf(basepath,sizeof(basepath),"%s/occookies",globalstate->tempdir);
 	tmppath = NULL;
-	if((stat = NC_mktmp(basepath,&tmppath))) goto fail;
->>>>>>> a92b68a8
-        if (stat != OC_NOERR && errno != EEXIST) {
+	stat = NC_mktmp(basepath,&tmppath);
+	if(stat || tmppath == NULL) {
             fprintf(stderr, "Cannot create cookie file\n");
+	    stat = OC_EACCESS;
             goto fail;
         }
         state->auth->curlflags.cookiejar = tmppath; tmppath = NULL;
