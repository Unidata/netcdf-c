## This is a automake file, part of Unidata's netCDF package.
# Copyright 2018, see the COPYRIGHT file for more information.
# This file builds and runs the ncdump program.

# Ed Hartnett, Dennis Heimbigner, Ward Fisher

<<<<<<< HEAD
=======

>>>>>>> 6446ff37
#SH_LOG_DRIVER = $(SHELL) $(top_srcdir)/test-driver-verbose
#sh_LOG_DRIVER = $(SHELL) $(top_srcdir)/test-driver-verbose
#LOG_DRIVER = $(SHELL) $(top_srcdir)/test-driver-verbose
#TESTS_ENVIRONMENT = export SETX=1;

# Put together AM_CPPFLAGS and AM_LDFLAGS.
include $(top_srcdir)/lib_flags.am
LDADD = ${top_builddir}/liblib/libnetcdf.la
noinst_PROGRAMS=
# Note which tests depend on other tests. Necessary for make -j check.
TEST_EXTENSIONS = .sh
XFAIL_TESTS=""

# This is the program we're building, and it's sources.
bin_PROGRAMS = ncdump
ncdump_SOURCES = ncdump.c vardata.c dumplib.c indent.c nctime0.c        \
ncdump.h vardata.h dumplib.h indent.h isnan.h nctime0.h cdl.h utils.h   \
utils.c nciter.h nciter.c nccomps.h

# Another utility program that copies any netCDF file using only the
# netCDF API
bin_PROGRAMS += nccopy
nccopy_SOURCES = nccopy.c nciter.c nciter.h chunkspec.h chunkspec.c     \
utils.h utils.c dimmap.h dimmap.c list.c list.h

# A simple netcdf-4 metadata -> xml printer. Do not install.
if USE_HDF5
noinst_PROGRAMS += nc4print
nc4print_SOURCES = nc4print.c
endif

# Conditionally build the ocprint program, but do not install
if ENABLE_DAP
noinst_PROGRAMS += ocprint
ocprint_SOURCES = ocprint.c
endif

# This is the man page.
man_MANS = ncdump.1 nccopy.1

if BUILD_TESTSETS
# C programs needed by shell scritps for classic tests.
check_PROGRAMS = rewrite-scalar ref_ctest ref_ctest64 ncdump tst_utf8   \
bom tst_dimsizes nctrunc

# Tests for classic and 64-bit offset files.
TESTS = tst_inttags.sh run_tests.sh tst_64bit.sh ref_ctest	\
ref_ctest64 tst_output.sh tst_lengths.sh tst_calendars.sh	\
run_utf8_tests.sh tst_nccopy3.sh tst_nccopy3_subset.sh		\
tst_charfill.sh tst_iter.sh tst_formatx3.sh tst_bom.sh		\
tst_dimsizes.sh run_ncgen_tests.sh tst_ncgen4_classic.sh test_radix.sh

# The tst_nccopy3.sh test uses output from a bunch of other
# tests. This records the dependency so parallel builds work.
tst_nccopy3.log: tst_calendars.log run_utf8_tests.log tst_output.log	\
tst_64bit.log run_tests.log tst_lengths.log

TESTS += tst_null_byte_padding.sh
if USE_STRICT_NULL_BYTE_HEADER_PADDING
XFAIL_TESTS += tst_null_byte_padding.sh
endif

if LARGE_FILE_TESTS
TESTS += tst_iter.sh
endif

if USE_HDF5
# NetCDF-4 has some extra C programs to build. These will be run by
# the shell script tests.
check_PROGRAMS += tst_fileinfo tst_create_files tst_h_rdc0	\
tst_group_data tst_enum_data tst_opaque_data tst_string_data	\
tst_vlen_data tst_comp tst_comp2 tst_nans tst_special_atts	\
tst_unicode tst_fillbug tst_compress tst_chunking tst_h_scalar

check_PROGRAMS += tst_vlen_demo

# Tests for netCDF-4 behavior.
TESTS += tst_fileinfo.sh tst_hdf5_offset.sh tst_inttags4.sh		\
tst_netcdf4.sh tst_fillbug.sh tst_netcdf4_4.sh tst_nccopy4.sh		\
tst_nccopy5.sh tst_grp_spec.sh tst_mud.sh tst_h_scalar.sh tst_formatx4.sh		\
run_utf8_nc4_tests.sh run_back_comp_tests.sh run_ncgen_nc4_tests.sh	\
tst_ncgen4.sh

# Record interscript dependencies so parallel builds work.
tst_nccopy4.log: run_ncgen_tests.log tst_output.log tst_ncgen4.log	\
tst_fillbug.log tst_netcdf4_4.log tst_h_scalar.log
tst_nccopy5.log: tst_nccopy4.log
endif #!USE_HDF5

TESTS += tst_inmemory_nc3.sh tst_nccopy_w3.sh
if USE_HDF5
TESTS += tst_inmemory_nc4.sh tst_nccopy_w4.sh
endif

endif BUILD_TESTSETS

# These files all have to be included with the distribution.
EXTRA_DIST = run_tests.sh tst_64bit.sh tst_output.sh test0.cdl		\
ref_ctest1_nc4.cdl ref_ctest1_nc4c.cdl ref_tst_solar_1.cdl		\
ref_tst_solar_2.cdl tst_netcdf4.sh tst_netcdf4_4.sh ref_tst_small.cdl	\
tst_lengths.sh tst_ncml.cdl ref1.ncml ref_tst_group_data.cdl		\
ref_tst_enum_data.cdl ref_tst_opaque_data.cdl ref_tst_string_data.cdl	\
ref_tst_vlen_data.cdl ref_tst_comp.cdl ref_tst_unicode.cdl		\
ref_tst_nans.cdl small.cdl small2.cdl $(man_MANS) run_utf8_tests.sh	\
ref_tst_utf8.cdl ref_tst_fillbug.cdl tst_fillbug.sh tst_calendars.cdl	\
tst_calendars.sh ref_times.cdl ref_tst_special_atts.cdl			\
ref_tst_noncoord.cdl ref_tst_compounds2.nc ref_tst_compounds2.cdl	\
ref_tst_compounds3.nc ref_tst_compounds3.cdl ref_tst_compounds4.nc	\
ref_tst_compounds4.cdl ref_tst_group_data_v23.cdl tst_mslp.cdl		\
tst_bug321.cdl ref_tst_format_att.cdl ref_tst_format_att_64.cdl		\
tst_nccopy3.sh tst_nccopy4.sh tst_nccopy5.sh ref_nc_test_netcdf4_4_0.nc		\
run_back_comp_tests.sh ref_nc_test_netcdf4.cdl				\
ref_tst_special_atts3.cdl tst_brecs.cdl ref_tst_grp_spec0.cdl		\
ref_tst_grp_spec.cdl tst_grp_spec.sh ref_tst_charfill.cdl		\
tst_charfill.cdl tst_charfill.sh tst_iter.sh tst_mud.sh			\
ref_tst_mud4.cdl ref_tst_mud4-bc.cdl ref_tst_mud4_chars.cdl		\
inttags.cdl inttags4.cdl ref_inttags.cdl ref_inttags4.cdl		\
ref_tst_ncf213.cdl tst_h_scalar.sh run_utf8_nc4_tests.sh		\
tst_formatx3.sh tst_formatx4.sh ref_tst_utf8_4.cdl			\
ref_tst_nc4_utf8_4.cdl tst_inttags.sh tst_inttags4.sh CMakeLists.txt	\
XGetopt.c tst_bom.sh tst_inmemory_nc3.sh tst_dimsizes.sh		\
tst_inmemory_nc4.sh tst_fileinfo.sh run_ncgen_tests.sh			\
ref_test_360_day_1900.nc ref_test_365_day_1900.nc			\
ref_test_366_day_1900.nc ref_test_360_day_1900.cdl			\
ref_test_365_day_1900.cdl ref_test_366_day_1900.cdl			\
tst_hdf5_offset.sh run_ncgen_nc4_tests.sh tst_nccopy3_subset.sh		\
ref_nccopy3_subset.nc ref_test_corrupt_magic.nc tst_ncgen_shared.sh	\
tst_ncgen4.sh tst_ncgen4_classic.sh tst_ncgen4_diff.sh			\
tst_ncgen4_cycle.sh tst_null_byte_padding.sh				\
ref_null_byte_padding_test.nc ref_tst_irish_rover.nc ref_provenance_v1.nc \
<<<<<<< HEAD
ref_tst_radix.cdl tst_radix.cdl test_radix.sh ref_no_ncproperty.nc
=======
ref_tst_radix.cdl tst_radix.cdl test_radix.sh                           \
ref_nccopy_w.cdl tst_nccopy_w3.sh tst_nccopy_w4.sh
>>>>>>> 6446ff37

# The L512.bin file is file containing exactly 512 bytes each of value 0.
# It is used for creating hdf5 files with varying offsets for testing.
EXTRA_DIST += L512.bin

# CDL files and Expected results
SUBDIRS = cdl expected

CLEANFILES = tst_*.nc tmp*.nc test*.nc iter.* tmp*.cdl			\
tst_output_*.cdl tst_output_*.c tst_utf8_*.cdl *.tmp tst_tst8.cdl	\
tst_netcdf4_*.cdl test1_ncdump.cdl test2_ncdump.cdl test1.cdl		\
ctest1.cdl test1_cdf5.cdl test2_cdf5.cdl test1_offset.cdl		\
test2_offset.cdl ctest0.nc ctest0_64.nc c1.cdl c1_4.cdl ctest1_64.cdl	\
c0.nc c0_4.nc small.nc small2.nc c0tmp.nc c1.ncml utf8.cdl		\
utf8_64.cdl utf8.nc utf8_64.nc nc4_utf8.cdl nc4_utf8.nc			\
tst_unicode.cdl tst_group_data.cdl tst_compounds2.cdl tst_comp.cdl	\
tst_enum_data.cdl tst_small.cdl tst_times.cdl tst_solar_2.cdl		\
tst_string_data.cdl tst_fillbug.cdl tst_opaque_data.cdl			\
tst_compounds4.cdl tst_utf8.cdl tst_compounds3.cdl			\
tst_special_atts.cdl tst_nans.cdl tst_format_att_64.cdl			\
tst_vlen_data.cdl tst_solar_1.cdl tst_format_att.cdl			\
tst_nc_test_netcdf4_4_0.cdl tst_mud4.cdl tst_mud4-bc.cdl		\
tst_ncf213.cdl tst_h_scalar.cdl tst_mud4_chars.cdl inttags.nc		\
inttags4.nc tst_inttags.cdl tst_inttags4.cdl nc4_fileinfo.nc		\
hdf5_fileinfo.hdf nccopy3_subset_out.nc c5.nc				\
compound_datasize_test.nc compound_datasize_test2.nc ncf199.nc		\
tst_c0.cdl tst_c0_4.cdl tst_c0_4c.cdl tst_c0_64.cdl			\
tst_compound_datasize_test.cdl tst_compound_datasize_test2.cdl		\
tst_ncf199.cdl tst_tst_gattenum.cdl tst_tst_usuffix.cdl ctest.c		\
ctest64.c nccopy3_subset_out.nc camrun.c tst_ncf213.cdl tst_ncf213.nc   \
tst_radix.nc tmp_radix.cdl<|MERGE_RESOLUTION|>--- conflicted
+++ resolved
@@ -4,10 +4,7 @@
 
 # Ed Hartnett, Dennis Heimbigner, Ward Fisher
 
-<<<<<<< HEAD
-=======
 
->>>>>>> 6446ff37
 #SH_LOG_DRIVER = $(SHELL) $(top_srcdir)/test-driver-verbose
 #sh_LOG_DRIVER = $(SHELL) $(top_srcdir)/test-driver-verbose
 #LOG_DRIVER = $(SHELL) $(top_srcdir)/test-driver-verbose
@@ -138,12 +135,8 @@
 tst_ncgen4.sh tst_ncgen4_classic.sh tst_ncgen4_diff.sh			\
 tst_ncgen4_cycle.sh tst_null_byte_padding.sh				\
 ref_null_byte_padding_test.nc ref_tst_irish_rover.nc ref_provenance_v1.nc \
-<<<<<<< HEAD
-ref_tst_radix.cdl tst_radix.cdl test_radix.sh ref_no_ncproperty.nc
-=======
 ref_tst_radix.cdl tst_radix.cdl test_radix.sh                           \
-ref_nccopy_w.cdl tst_nccopy_w3.sh tst_nccopy_w4.sh
->>>>>>> 6446ff37
+ref_nccopy_w.cdl tst_nccopy_w3.sh tst_nccopy_w4.sh ref_no_ncproperty.nc
 
 # The L512.bin file is file containing exactly 512 bytes each of value 0.
 # It is used for creating hdf5 files with varying offsets for testing.
