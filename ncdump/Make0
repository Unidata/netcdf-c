--- conflicted
+++ resolved
@@ -1,9 +1,6 @@
 # Test c output
-<<<<<<< HEAD
 T=tst_unicode
-=======
-T=tst_special_atts
->>>>>>> f138d05b
+
 #ARGS=./x.nc
 
 #TF=test_atomic_array.cdl
