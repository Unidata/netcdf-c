/*
 *	Copyright 2018, University Corporation for Atmospheric Research
 *      See netcdf/COPYRIGHT file for copying and redistribution conditions.
 */

#ifdef HAVE_CONFIG_H
#include "config.h"
#endif

#include <stdlib.h>
#include <stdio.h>
#include <string.h>
#include <assert.h>

#ifdef HAVE_UNISTD_H
#include <unistd.h>
#endif

#ifdef HAVE_GETOPT_H
#include <getopt.h>
#endif

#if defined(_WIN32) && !defined(__MINGW32__)
#include "XGetopt.h"
#else
#include <getopt.h>
#endif

#include "netcdf.h"
#include "netcdf_filter.h"
#include "netcdf_aux.h"
#include "ncpathmgr.h"
#include "ncbytes.h"

static const char* USAGE =
"ncpathcvt [-c|-m|-u|-w] [-e] [-h] [-k] [-p] [-x] [-F] [-D <driveletter>] [-B<char>] [-S<char>] PATH\n"
"Options\n"
"  -h help"
"  -e add backslash escapes to '\' and ' '\n"
"  -B <char> convert occurrences of <char> to blank\n"
"  -D <driveletter> use driveletter when needed; defaults to 'c'\n"
<<<<<<< HEAD
"  -F convert occurrences of '\\' to '/' when -c|-u; convert occurrences of '/' to '\\' when -w|-m\n"
=======
"  -F w|m|u w|m => cvt '/' to '\\'; u => cvt '\\' to '/';\n"
>>>>>>> b8c60930
"  -S <char> use <char> as path separator when parsing;\n"
"     currently limited to ';' or ':' but defaults to ';'\n"
"Output type options:\n"
"  -c convert to Cygwin form of path\n"
"  -m convert to MSYS form of path: currently an alias for -w\n"
"  -u convert to Unix form of path\n"
"  -w convert to Windows form of path\n"
"Other options:\n"
"  -k return kind of the local environment\n"
"  -p return kind of the input path\n"
"\n"
"Default is to convert to the format used by the platform.\n"
;

#undef DEBUG

struct Options {
    int target;
    int escapes;
    int drive;
    int debug;
    int blank;
    int pathkind;
    int sep;
    int slashfrom; /* -F: translate slashfrom char to slashto char; do nothing if slashfrom is nul */
    int slashto;
} cvtoptions;

static char* escape(const char* path);
static void usage(const char* msg);

static void
usage(const char* msg)
{
    if(msg != NULL) fprintf(stderr,"%s\n",msg);
    fprintf(stderr,"%s",USAGE);
    if(msg == NULL) exit(0); else exit(1);
}

static char*
escape(const char* path)
{
    size_t slen = strlen(path);
    const char* p;
    char* q;
    char* epath = NULL;
    const char* escapes = " \\";

    epath = (char*)malloc((2*slen) + 1);
    if(epath == NULL) usage("out of memtory");
    p = path;
    q = epath;
    for(;*p;p++) {
	if(strchr(escapes,*p) != NULL)
	    *q++ = '\\';
        *q++ = *p;
    }
    *q = '\0';
    return epath;
}

static char*
slash(const char* path)
{
    size_t slen = strlen(path);
    const char* p;
    char* q;
    char* epath = NULL;

    assert(cvtoptions.slashfrom != '\0');
    epath = (char*)malloc(slen + 1);
    if(epath == NULL) usage("out of memtory");
    p = path;
    q = epath;
    for(;*p;p++) {
	if(*p == cvtoptions.slashfrom)
	    *q++ = cvtoptions.slashto;
        else *q++ = *p;
    }
    *q = '\0';
    return epath;
}

void
printlocalkind(void)
{
    const char* s = NULL;
    int kind = NCgetlocalpathkind();
    switch (kind) {
    case NCPD_NIX: s = "unix"; break;
    case NCPD_MSYS: s = "msys"; break;
    case NCPD_CYGWIN: s = "cygwin"; break;
    case NCPD_WIN: s = "win"; break;
    default: s = "unknown"; break;
    }
    printf("%s",s);
    exit(0);
}

void
printenv(void)
{
#ifdef __CYGWIN__
    printf(" __CYGWIN__");
#else
    printf(" !__CYGWIN__");
#endif
#ifdef _MSC_VER
    printf(" _MSC_VER");
#else
    printf(" !_MSC_VER");
#endif
#ifdef _WIN32
    printf(" _WIN32");
#else
    printf(" !_WIN32");
#endif
#ifdef __MSYS__
    printf(" __MSYS__");
#else
    printf(" !__MSYS__");
#endif
#ifdef __MSYS2__
    printf(" __MSYS2__");
#else
    printf(" !__MSYS2__");
#endif
#ifdef __MINGW32__
    printf(" __MINGW32__");
#else
    printf(" !__MINGW32__");
#endif
    printf("\n");
    exit(0);
}

void
printpathkind(const char* path)
{
    const char* s = NULL;
    int kind = NCgetinputpathkind(path);
    switch (kind) {
    case NCPD_NIX: s = "unix"; break;
    case NCPD_MSYS: s = "msys"; break;
    case NCPD_CYGWIN: s = "cygwin"; break;
    case NCPD_WIN: s = "win"; break;
    case NCPD_REL: s = "relative"; break;
    default: s = "unknown"; break;
    }
    printf("%s",s);
    exit(0);
}

int
processdir(const char* indir, char** cvtdirp)
{
    char* cvtdir = NULL;

    if(cvtoptions.target == NCPD_UNKNOWN) {
        cvtdir = NCpathcvt(indir);
    } else {
        cvtdir = NCpathcvt_test(indir,cvtoptions.target,(char)cvtoptions.drive);
    }

    if(cvtdir && cvtoptions.escapes) {
	char* dir = cvtdir; cvtdir = NULL;
        cvtdir = escape(dir);
	free(dir);
    }
    if(cvtdir && cvtoptions.slashfrom) {
	char* dir = cvtdir; cvtdir = NULL;
        cvtdir = slash(dir);
	free(dir);
    }

    if(cvtdirp) {*cvtdirp = cvtdir; cvtdir = NULL;}

    if(cvtdir) free(cvtdir);
    return 0;
}

int
main(int argc, char** argv)
{
    int c;
    char* inpath  = NULL;
    NCPluginList indirs = {0,NULL};
    NCbytes* outpath = ncbytesnew();
    int stat = NC_NOERR;
    size_t i;
    int cvtslash = 0;
    
    memset((void*)&cvtoptions,0,sizeof(cvtoptions));
    cvtoptions.drive = 'c';
    cvtoptions.sep = ';';

    while ((c = getopt(argc, argv, "B:D:F:S:Xchkmpuwx")) != EOF) {
	switch(c) {
	case 'c': cvtoptions.target = NCPD_CYGWIN; break;
	case 'h': usage(NULL); break;
	case 'k': printlocalkind(); break;
	case 'm': cvtoptions.target = NCPD_WIN; break; /* Aliased */
	case 'p': cvtoptions.pathkind = 1; break;
	case 'u': cvtoptions.target = NCPD_NIX; break;
	case 'w': cvtoptions.target = NCPD_WIN; break;
	case 'x': cvtoptions.escapes = 1; break;
	case 'B':
	    cvtoptions.blank = optarg[0];
	    if(cvtoptions.blank < ' ' || cvtoptions.blank == '\177')
		usage("Bad -B argument");
	    break;
	case 'D': cvtoptions.drive = optarg[0]; break;
	case 'F': cvtslash = 1; break;
	case 'S': cvtoptions.sep = optarg[0]; break;
	case 'X': printenv(); break;
	case '?':
	   usage("unknown option");
	   break;
	}
    }

    argc -= optind;
    argv += optind;

    /* If no file arguments left or more than one, print usage message. */
    if (argc == 0)
       usage("no path specified");
    if (argc > 1)
       usage("more than one path specified");

    /* Complete slashing */
<<<<<<< HEAD
    cvtoptions.slashfrom = '\0'; /* default is to do nothing */
    if(cvtslash) {
        switch (cvtoptions.target) {
	case NCPD_NIX: case NCPD_CYGWIN:
	    cvtoptions.slashfrom = '\\'; cvtoptions.slashto = '/';
	    break;
	case NCPD_WIN: case NCPD_MSYS:
	    cvtoptions.slashfrom = '/'; cvtoptions.slashto = '\\';
	    break;
	default: break; /* ignore */
	}
=======
    switch (cvtoptions.slashfrom) {
    case 'w': case 'm':
	cvtoptions.slashfrom = '/'; cvtoptions.slashto = '\\';
	break;
    case 'u':
	cvtoptions.slashfrom = '\\'; cvtoptions.slashto = '/';
	break;
    default: usage("Illegal -F argument");
>>>>>>> b8c60930
    }

    /* translate blanks */
    inpath = (char*)malloc(strlen(argv[0])+1);
    if(inpath == NULL) usage("Out of memory");
    {
	const char* p = argv[0];
	char* q = inpath;
	for(;*p;p++) {
	    char c = *p;
	    if(c == cvtoptions.blank) c = ' ';
	    *q++ = c;
	}
	*q = '\0';
    } 

    if(cvtoptions.pathkind) {
	printpathkind(inpath);
	goto done;
    }

    /* Break using the path separator */
    if((stat = ncaux_plugin_path_parse(inpath,cvtoptions.sep,&indirs)))
	{usage(nc_strerror(stat));}
    for(i=0;i<indirs.ndirs;i++) {
	char* outdir = NULL;
	if((stat = processdir(indirs.dirs[i],&outdir))) 
	    {usage(nc_strerror(stat));}
	if(i > 0) ncbytesappend(outpath,cvtoptions.sep);
	ncbytescat(outpath,outdir);
	nullfree(outdir);
    }
<<<<<<< HEAD
    printf("%s",ncbytescontents(outpath));
=======
    printf("%s",ncbytescontents(outpath)); fflush(stdout);
>>>>>>> b8c60930

done:
    if(inpath) free(inpath);
    ncaux_plugin_path_clear(&indirs);
    ncbytesfree(outpath);
    return 0;
}<|MERGE_RESOLUTION|>--- conflicted
+++ resolved
@@ -39,11 +39,7 @@
 "  -e add backslash escapes to '\' and ' '\n"
 "  -B <char> convert occurrences of <char> to blank\n"
 "  -D <driveletter> use driveletter when needed; defaults to 'c'\n"
-<<<<<<< HEAD
 "  -F convert occurrences of '\\' to '/' when -c|-u; convert occurrences of '/' to '\\' when -w|-m\n"
-=======
-"  -F w|m|u w|m => cvt '/' to '\\'; u => cvt '\\' to '/';\n"
->>>>>>> b8c60930
 "  -S <char> use <char> as path separator when parsing;\n"
 "     currently limited to ';' or ':' but defaults to ';'\n"
 "Output type options:\n"
@@ -275,7 +271,6 @@
        usage("more than one path specified");
 
     /* Complete slashing */
-<<<<<<< HEAD
     cvtoptions.slashfrom = '\0'; /* default is to do nothing */
     if(cvtslash) {
         switch (cvtoptions.target) {
@@ -287,16 +282,6 @@
 	    break;
 	default: break; /* ignore */
 	}
-=======
-    switch (cvtoptions.slashfrom) {
-    case 'w': case 'm':
-	cvtoptions.slashfrom = '/'; cvtoptions.slashto = '\\';
-	break;
-    case 'u':
-	cvtoptions.slashfrom = '\\'; cvtoptions.slashto = '/';
-	break;
-    default: usage("Illegal -F argument");
->>>>>>> b8c60930
     }
 
     /* translate blanks */
@@ -329,11 +314,7 @@
 	ncbytescat(outpath,outdir);
 	nullfree(outdir);
     }
-<<<<<<< HEAD
-    printf("%s",ncbytescontents(outpath));
-=======
     printf("%s",ncbytescontents(outpath)); fflush(stdout);
->>>>>>> b8c60930
 
 done:
     if(inpath) free(inpath);
