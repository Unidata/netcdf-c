--- conflicted
+++ resolved
@@ -506,20 +506,6 @@
             }
 	}
 	if (formatting_specs.full_data_cmnts) {
-<<<<<<< HEAD
-          for (j = 0; j < marks_pending; j++) {
-		sbuf_cat(sb, "}");
-          }
-          printf("%s", sbuf_str(sb));
-          lastdelim (0, lastrow);
-          annotate (vp, cor, d0-1);
-	} else {
-          for (j = 0; j < marks_pending; j++) {
-		sbuf_cat(sb, "}");
-          }
-          lput(sbuf_str(sb));
-          lastdelim2 (0, lastrow);
-=======
             for (j = 0; j < marks_pending; j++) {
 		sbuf_cat(sb, RBRACE);
             }
@@ -532,7 +518,6 @@
             }
       	    lput(sbuf_str(sb));
             lastdelim2 (0, lastrow);
->>>>>>> a25236ea
 	}
     }
     sbuf_free(sb);
