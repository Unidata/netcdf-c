IF(BUILD_SHARED_LIBS AND WIN32)
  remove_definitions(-DDLL_EXPORT)
  remove_definitions(-DDLL_NETCDF)
ENDIF()

SET(ncdump_FILES ncdump.c vardata.c dumplib.c indent.c nctime0.c utils.c nciter.c)
SET(nccopy_FILES nccopy.c nciter.c chunkspec.c utils.c dimmap.c)

IF(USE_X_GETOPT)
  SET(ncdump_FILES ${ncdump_FILES} XGetopt.c)
  SET(nccopy_FILES ${nccopy_FILES} XGetopt.c)
ENDIF()

ADD_EXECUTABLE(ncdump ${ncdump_FILES})
ADD_EXECUTABLE(nccopy ${nccopy_FILES})

TARGET_LINK_LIBRARIES(ncdump netcdf ${ALL_TLL_LIBS})
TARGET_LINK_LIBRARIES(nccopy netcdf ${ALL_TLL_LIBS})

####
# We have to do a little tweaking
# to remove the Release/ and Debug/ directories
# in MSVC builds.  This is required to get
# test scripts to work.
####
IF(MSVC)
  SET_TARGET_PROPERTIES(ncdump PROPERTIES RUNTIME_OUTPUT_DIRECTORY
    ${CMAKE_CURRENT_BINARY_DIR})
  SET_TARGET_PROPERTIES(ncdump PROPERTIES RUNTIME_OUTPUT_DIRECTORY_DEBUG
    ${CMAKE_CURRENT_BINARY_DIR})
  SET_TARGET_PROPERTIES(ncdump PROPERTIES RUNTIME_OUTPUT_DIRECTORY_RELEASE
    ${CMAKE_CURRENT_BINARY_DIR})

  SET_TARGET_PROPERTIES(nccopy PROPERTIES RUNTIME_OUTPUT_DIRECTORY
    ${CMAKE_CURRENT_BINARY_DIR})
  SET_TARGET_PROPERTIES(nccopy PROPERTIES RUNTIME_OUTPUT_DIRECTORY_DEBUG
    ${CMAKE_CURRENT_BINARY_DIR})
  SET_TARGET_PROPERTIES(nccopy PROPERTIES RUNTIME_OUTPUT_DIRECTORY_RELEASE
    ${CMAKE_CURRENT_BINARY_DIR})
ENDIF()


IF(ENABLE_TESTS)
  ADD_EXECUTABLE(rewrite-scalar rewrite-scalar.c)
  ADD_EXECUTABLE(bom bom.c)
  ADD_EXECUTABLE(tst_dimsizes tst_dimsizes.c)
  ADD_EXECUTABLE(nctrunc nctrunc.c)
  TARGET_LINK_LIBRARIES(rewrite-scalar netcdf)
  TARGET_LINK_LIBRARIES(bom netcdf)
  TARGET_LINK_LIBRARIES(tst_dimsizes netcdf)

  IF(USE_NETCDF4)
    ADD_EXECUTABLE(tst_fileinfo tst_fileinfo.c)
    TARGET_LINK_LIBRARIES(tst_fileinfo netcdf)
  ENDIF()

  IF(MSVC)
    SET_TARGET_PROPERTIES(rewrite-scalar PROPERTIES RUNTIME_OUTPUT_DIRECTORY
      ${CMAKE_CURRENT_BINARY_DIR})
    SET_TARGET_PROPERTIES(rewrite-scalar PROPERTIES RUNTIME_OUTPUT_DIRECTORY_DEBUG
      ${CMAKE_CURRENT_BINARY_DIR})
    SET_TARGET_PROPERTIES(rewrite-scalar PROPERTIES RUNTIME_OUTPUT_DIRECTORY_RELEASE
      ${CMAKE_CURRENT_BINARY_DIR})

    SET_TARGET_PROPERTIES(bom PROPERTIES RUNTIME_OUTPUT_DIRECTORY
      ${CMAKE_CURRENT_BINARY_DIR})
    SET_TARGET_PROPERTIES(bom PROPERTIES RUNTIME_OUTPUT_DIRECTORY_DEBUG
      ${CMAKE_CURRENT_BINARY_DIR})
    SET_TARGET_PROPERTIES(bom PROPERTIES RUNTIME_OUTPUT_DIRECTORY_RELEASE
      ${CMAKE_CURRENT_BINARY_DIR})

    SET_TARGET_PROPERTIES(tst_dimsizes PROPERTIES RUNTIME_OUTPUT_DIRECTORY
      ${CMAKE_CURRENT_BINARY_DIR})
    SET_TARGET_PROPERTIES(tst_dimsizes PROPERTIES RUNTIME_OUTPUT_DIRECTORY_DEBUG
      ${CMAKE_CURRENT_BINARY_DIR})
    SET_TARGET_PROPERTIES(tst_dimsizes PROPERTIES RUNTIME_OUTPUT_DIRECTORY_RELEASE
      ${CMAKE_CURRENT_BINARY_DIR})

    SET_TARGET_PROPERTIES(nctrunc PROPERTIES RUNTIME_OUTPUT_DIRECTORY
      ${CMAKE_CURRENT_BINARY_DIR})
    SET_TARGET_PROPERTIES(nctrunc PROPERTIES RUNTIME_OUTPUT_DIRECTORY_DEBUG
      ${CMAKE_CURRENT_BINARY_DIR})
    SET_TARGET_PROPERTIES(nctrunc PROPERTIES RUNTIME_OUTPUT_DIRECTORY_RELEASE
      ${CMAKE_CURRENT_BINARY_DIR})

    IF(USE_NETCDF4)
      SET_TARGET_PROPERTIES(tst_fileinfo PROPERTIES RUNTIME_OUTPUT_DIRECTORY
        ${CMAKE_CURRENT_BINARY_DIR})
      SET_TARGET_PROPERTIES(tst_fileinfo PROPERTIES RUNTIME_OUTPUT_DIRECTORY_DEBUG
        ${CMAKE_CURRENT_BINARY_DIR})
      SET_TARGET_PROPERTIES(tst_fileinfo PROPERTIES RUNTIME_OUTPUT_DIRECTORY_RELEASE
        ${CMAKE_CURRENT_BINARY_DIR})

  ENDIF(USE_NETCDF4)
ENDIF(MSVC)

  # Base tests
  # The tests are set up as a combination of shell scripts and executables that
  # must be run in a particular order. It is painful but will use macros to help
  # keep it from being too bad.

  ## Start adding tests in the appropriate order
  add_sh_test(ncdump run_tests)
  add_sh_test(ncdump tst_64bit)
  add_bin_test_no_prefix(ref_ctest)
  add_bin_test_no_prefix(ref_ctest64)
  add_sh_test(ncdump tst_output)
  add_sh_test(ncdump tst_lengths)
  add_sh_test(ncdump tst_calendars)
  build_bin_test_no_prefix(tst_utf8)
  add_sh_test(ncdump run_utf8_tests)
  IF(USE_NETCDF4)
    add_sh_test(ncdump run_utf8_nc4_tests)
    add_sh_test(ncdump tst_fileinfo)
    add_sh_test(ncdump tst_hdf5_offset)
  ENDIF(USE_NETCDF4)

  add_sh_test(ncdump tst_null_byte_padding)
  IF(USE_STRICT_NULL_BYTE_HEADER_PADDING)
    SET_TESTS_PROPERTIES(ncdump_tst_null_byte_padding PROPERTIES WILL_FAIL TRUE)
  ENDIF(USE_STRICT_NULL_BYTE_HEADER_PADDING)

  add_sh_test(ncdump tst_nccopy3)
  SET_TESTS_PROPERTIES(ncdump_tst_nccopy3 PROPERTIES RUN_SERIAL TRUE)

  add_sh_test(ncdump tst_nccopy3_subset)
  add_sh_test(ncdump tst_charfill)

  add_sh_test(ncdump tst_formatx3)
  add_sh_test(ncdump tst_bom)
  add_sh_test(ncdump tst_dimsizes)

  # The following test script invokes
  # gcc directly.
  IF(CMAKE_COMPILER_IS_GNUCC OR APPLE)
    IF(ENABLE_LARGE_FILE_TESTS)
      add_sh_test(ncdump tst_iter)
    ENDIF(ENABLE_LARGE_FILE_TESTS)
  ENDIF(CMAKE_COMPILER_IS_GNUCC OR APPLE)

  IF(BUILD_DISKLESS)
    add_sh_test(ncdump tst_inmemory_nc3)
    IF(USE_NETCDF4)
      add_sh_test(ncdump tst_inmemory_nc4)
    ENDIF(USE_NETCDF4)
  ENDIF(BUILD_DISKLESS)

  IF(USE_NETCDF4)
    build_bin_test_no_prefix(tst_create_files)
    build_bin_test_no_prefix(tst_group_data)
    build_bin_test_no_prefix(tst_enum_data)
    build_bin_test_no_prefix(tst_opaque_data)
    build_bin_test_no_prefix(tst_string_data)
    build_bin_test_no_prefix(tst_vlen_data)
    build_bin_test_no_prefix(tst_comp)
    build_bin_test_no_prefix(tst_comp2)
    build_bin_test_no_prefix(tst_nans)
    build_bin_test_no_prefix(tst_h_scalar)
    add_sh_test(ncdump tst_formatx4)
    # Add this test by hand, as it is also called from a script.
    # Editing the script would break autotools compatibility.
    build_bin_test_no_prefix(tst_special_atts)
    build_bin_test_no_prefix(tst_compress)
    build_bin_test_no_prefix(tst_chunking)


    ###
    # This test fails on Visual Studio builds with bash.
    # It passes, but technically fails because the scientific
    # formatting omits a 0.
    ###
    IF(EXTRA_TESTS)
      add_sh_test(ncdump run_back_comp_tests)
      IF(MSVC)
        SET_TESTS_PROPERTIES(ncdump_run_back_comp_tests PROPERTIES WILL_FAIL TRUE)
      ENDIF(MSVC)
    ENDIF(EXTRA_TESTS)

    # Known failure on MSVC; the number of 0's padding
    # is different, but the result is actually correct.
<<<<<<< HEAD
    add_sh_test(ncdump tst_netcdf4)
    build_bin_test_no_prefix(tst_h_rdc0)
    #IF(MSVC)
    #  SET_TESTS_PROPERTIES(ncdump_tst_netcdf4 PROPERTIES WILL_FAIL TRUE)
    #ENDIF(MSVC)
=======
    IF(HAVE_BASH)
      add_sh_test(ncdump tst_netcdf4)
      build_bin_test_no_prefix(tst_h_rdc0)
    ENDIF()
>>>>>>> d6fe9112

    build_bin_test_no_prefix(tst_unicode)

    build_bin_test_no_prefix(tst_fillbug)
    add_sh_test(ncdump_sh tst_fillbug)

    add_sh_test(ncdump tst_netcdf4_4)
    IF(MSVC)
      SET_TESTS_PROPERTIES(ncdump_tst_netcdf4_4 PROPERTIES WILL_FAIL TRUE)
    ENDIF(MSVC)

    ###
    # Some test reordering was required to ensure these tests
    # only ran after ncdump was built.
    ###
    add_sh_test(ncdump run_ncgen_tests)
    IF(USE_NETCDF4)
      add_sh_test(ncdump run_ncgen_nc4_tests)
    ENDIF(USE_NETCDF4)

    add_sh_test(ncdump tst_grp_spec)
    add_sh_test(ncdump tst_mud)
    add_sh_test(ncdump_shell tst_h_scalar)

    add_sh_test(ncdump tst_nccopy4)
    SET_TESTS_PROPERTIES(ncdump_tst_nccopy4 PROPERTIES RUN_SERIAL TRUE)

    IF(USE_NETCDF4)
      add_sh_test(ncdump tst_ncgen4)
    ENDIF(USE_NETCDF4)

  add_sh_test(ncdump tst_inttags)
  IF(USE_NETCDF4)
    add_sh_test(ncdump tst_inttags4)
  ENDIF(USE_NETCDF4)

ENDIF()

ENDIF()

IF(MSVC)
  SET_TARGET_PROPERTIES(ncdump
    PROPERTIES LINK_FLAGS_DEBUG " /NODEFAULTLIB:MSVCRT"
    )
  SET_TARGET_PROPERTIES(nccopy
    PROPERTIES LINK_FLAGS_DEBUG " /NODEFAULTLIB:MSVCRT"
    )

ENDIF()


INSTALL(TARGETS ncdump RUNTIME DESTINATION bin COMPONENT utilities)
INSTALL(TARGETS nccopy RUNTIME DESTINATION bin COMPONENT utilities)
SET(MAN_FILES nccopy.1 ncdump.1)

# Note, te L512.bin file is file containing exactly 512 bytes each of value 0.
# It is used for creating hdf5 files with varying offsets for testing.

FILE(GLOB COPY_FILES ${CMAKE_BINARY_DIR}/ncgen/*.nc ${CMAKE_BINARY_DIR}/nc_test4/*.nc ${CMAKE_CURRENT_SOURCE_DIR}/*.ncml ${CMAKE_CURRENT_SOURCE_DIR}/*.nc ${CMAKE_CURRENT_SOURCE_DIR}/*.cdl ${CMAKE_CURRENT_SOURCE_DIR}/*.sh ${CMAKE_CURRENT_SOURCE_DIR}/*.1 ${CMAKE_CURRENT_SOURCE_DIR}/L512.bin)
FILE(COPY ${COPY_FILES} DESTINATION ${CMAKE_CURRENT_BINARY_DIR}/ FILE_PERMISSIONS OWNER_WRITE OWNER_READ OWNER_EXECUTE)

ADD_SUBDIRECTORY(cdl)
ADD_SUBDIRECTORY(expected)

SET_DIRECTORY_PROPERTIES(PROPERTIES ADDITIONAL_MAKE_CLEAN_FILES "${CLEANFILES}")

IF(NOT MSVC)
  INSTALL(FILES ${MAN_FILES} DESTINATION "share/man/man1" COMPONENT documentation)
ENDIF()<|MERGE_RESOLUTION|>--- conflicted
+++ resolved
@@ -178,18 +178,10 @@
 
     # Known failure on MSVC; the number of 0's padding
     # is different, but the result is actually correct.
-<<<<<<< HEAD
-    add_sh_test(ncdump tst_netcdf4)
-    build_bin_test_no_prefix(tst_h_rdc0)
-    #IF(MSVC)
-    #  SET_TESTS_PROPERTIES(ncdump_tst_netcdf4 PROPERTIES WILL_FAIL TRUE)
-    #ENDIF(MSVC)
-=======
     IF(HAVE_BASH)
       add_sh_test(ncdump tst_netcdf4)
       build_bin_test_no_prefix(tst_h_rdc0)
     ENDIF()
->>>>>>> d6fe9112
 
     build_bin_test_no_prefix(tst_unicode)
 
