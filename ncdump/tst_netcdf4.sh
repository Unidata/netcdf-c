--- conflicted
+++ resolved
@@ -5,20 +5,13 @@
 if test "x$srcdir" = x ; then srcdir=`pwd`; fi
 . ../test_common.sh
 
-<<<<<<< HEAD
+
 NCDUMPDIR="testdir_ncdump_netcdf4"
 . $srcdir/test_ncdump.sh
 
 # Move into test directory
 cd $NCDUMPPATH
-=======
-. $srcdir/test_ncdump.sh
 
-isolate "testdir_ncdump_netcdf4"
-
-# Move into isolation directory
-cd $ISOPATH
->>>>>>> 3d2c839b
 
 set -e
 
