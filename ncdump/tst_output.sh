--- conflicted
+++ resolved
@@ -1,13 +1,10 @@
-#!/bin/sh
+.#!/bin/sh
 
 if test "x$srcdir" = x ; then srcdir=`pwd`; fi
 . ../test_common.sh
 
 # This shell script tests the output from several previous tests.
-<<<<<<< HEAD
 
-=======
->>>>>>> 29717c88
 set -e
 
 echo ""
