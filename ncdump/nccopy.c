/*********************************************************************
 *   Copyright 2010, University Corporation for Atmospheric Research
 *   See netcdf/README file for copying and redistribution conditions.
 *   Thanks to Philippe Poilbarbe and Antonio S. Cofiño for
 *   compression additions.
 *   $Id: nccopy.c 400 2010-08-27 21:02:52Z russ $
 *********************************************************************/

#include "config.h"		/* for USE_NETCDF4 macro */
#include <stdlib.h>
#include <stdio.h>
#ifdef HAVE_GETOPT_H
#include <getopt.h>
#endif
#ifdef HAVE_UNISTD_H
#include <unistd.h>
#endif
#include <string.h>
#include "netcdf.h"
#include "nciter.h"
#include "utils.h"
#include "chunkspec.h"
#include "dimmap.h"
#include "nccomps.h"
#include "ncfilter.h"
#include "list.h"

#undef DEBUGFILTER

#ifdef _MSC_VER
#include "XGetopt.h"
#define snprintf _snprintf
int opterr;
int optind;
#endif

/* default bytes of memory we are willing to allocate for variable
 * values during copy */
#define COPY_BUFFER_SIZE (5000000)
#define COPY_CHUNKCACHE_PREEMPTION (1.0f) /* for copying, can eject fully read chunks */
#define SAME_AS_INPUT (-1)	/* default, if kind not specified */
#define CHUNK_THRESHOLD (8192)	/* non-record variables with fewer bytes don't get chunked */

#ifndef USE_NETCDF4
#define NC_CLASSIC_MODEL 0x0100 /* Enforce classic model if netCDF-4 not available. */
#endif

/* Ascii characters requiring escaping as lead*/
#define ESCAPESD "0123456789"
#define ESCAPES " !\"#$%&'()*,:;<=>?[]\\^`{|}~"

#define DFALTUNLIMSIZE (4* 1<<20) /*4 megabytes */

#ifdef USE_NETCDF4

/* The unique id for a variable requires also the enclosing group id */
typedef struct VarID {
    int grpid;
    int varid;
} VarID;

#define MAX_FILTER_SPECS 64
#define MAX_FILTER_PARAMS 256

struct FilterSpec {
    char* fqn;
    int nofilter; /* 1=> do not apply any filters to this variable */
    unsigned int filterid;
    size_t nparams;
    unsigned int* params;
};

static int nfilterspecs = 0; /* Number of defined filter specs */
static struct FilterSpec filterspecs[MAX_FILTER_SPECS];
static int suppressfilters = 0; /* 1 => do not apply any output filters unless specified */

#endif

/* table of formats for legal -k values */
static struct Kvalues {
	char* name;
	int kind;
} legalkinds[] = {
	/* NetCDF-3 classic format (32-bit offsets) */
	{"classic", NC_FORMAT_CLASSIC}, /* canonical format name */
	{"nc3", NC_FORMAT_CLASSIC},	/* short format name */
	{"1", NC_FORMAT_CLASSIC}, /* deprecated, use "-3" or "-k nc3" instead */

	/* NetCDF-3 64-bit offset format */
	{"64-bit offset", NC_FORMAT_64BIT_OFFSET}, /* canonical format name */
	{"nc6", NC_FORMAT_64BIT_OFFSET},	    /* short format name */
	{"2", NC_FORMAT_64BIT_OFFSET},	/* deprecated, use "-6" or "-k nc6" instead */
	{"64-bit-offset", NC_FORMAT_64BIT_OFFSET}, /* deprecated alias */

	/* NetCDF-4 HDF5-based format */
	{"netCDF-4", NC_FORMAT_NETCDF4}, /* canonical format name */
	{"nc4", NC_FORMAT_NETCDF4},	 /* short format name */
	{"3", NC_FORMAT_NETCDF4}, /* deprecated, use "-4" or "-k nc4" instead */
	{"netCDF4", NC_FORMAT_NETCDF4}, /* deprecated aliases */
	{"hdf5", NC_FORMAT_NETCDF4},
	{"enhanced", NC_FORMAT_NETCDF4},

	/* NetCDF-4 HDF5-based format, restricted to classic data model */
	{"netCDF-4 classic model", NC_FORMAT_NETCDF4_CLASSIC}, /* canonical format name */
	{"nc7", NC_FORMAT_NETCDF4_CLASSIC}, /* short format name */
	{"4", NC_FORMAT_NETCDF4_CLASSIC}, /* deprecated, use "-7" or -k nc7" */
	{"netCDF-4-classic", NC_FORMAT_NETCDF4_CLASSIC}, /* deprecated aliases */
	{"netCDF-4_classic", NC_FORMAT_NETCDF4_CLASSIC},
	{"netCDF4_classic", NC_FORMAT_NETCDF4_CLASSIC},
	{"hdf5-nc3", NC_FORMAT_NETCDF4_CLASSIC},
	{"enhanced-nc3", NC_FORMAT_NETCDF4_CLASSIC},

	/* The 64-bit data (CDF5) kind (5) */
	{"5", NC_FORMAT_CDF5},
	{"64-bit-data", NC_FORMAT_CDF5},
	{"64-bit data", NC_FORMAT_CDF5},
	{"nc5", NC_FORMAT_CDF5},
	{"cdf5", NC_FORMAT_CDF5},

	/* null terminate*/
	{NULL,0}
};

/* Global variables for command-line requests */
char *progname;	       /* for error messages */
static int option_kind = SAME_AS_INPUT;
static int option_deflate_level = -1;	/* default, compress output only if input compressed */
static int option_shuffle_vars = NC_NOSHUFFLE; /* default, no shuffling on compression */
static int option_fix_unlimdims = 0; /* default, preserve unlimited dimensions */
static List* option_chunkspecs = NULL;   /* default, no chunk specification */
static size_t option_copy_buffer_size = COPY_BUFFER_SIZE;
static size_t option_chunk_cache_size = CHUNK_CACHE_SIZE; /* default from config.h */
static size_t option_chunk_cache_nelems = CHUNK_CACHE_NELEMS; /* default from config.h */
static int option_read_diskless = 0; /* default, don't read input into memory on open */
static int option_write_diskless = 0; /* default, don't write output to diskless file */
#ifdef USE_NETCDF4
static size_t option_min_chunk_bytes = CHUNK_THRESHOLD; /* default, don't chunk variable if prod of
						      * chunksizes of its dimensions is smaller
						      * than this */
#endif
static int option_nlgrps = 0;		    /* Number of groups specified with -g
					     * option on command line */
static char** option_lgrps = 0;		    /* list of group names specified with -g
					     * option on command line */
static idnode_t* option_grpids = 0; /* list of grpids matching list specified with -g option */
static bool_t option_grpstruct = false; /* if -g set, copy structure for non-selected groups */
static int option_nlvars = 0; /* Number of variables specified with -v * option on command line */
static char** option_lvars = 0;		/* list of variable names specified with -v
					 * option on command line */
static bool_t option_varstruct = false;	  /* if -v set, copy structure for non-selected vars */
static int option_compute_chunkcaches = 0; /* default, don't try still flaky estimate of
					    * chunk cache for each variable */

/* get group id in output corresponding to group igrp in input,
 * given parent group id (or root group id) parid in output. */
static int
get_grpid(int igrp, int parid, int *ogrpp) {
    int stat = NC_NOERR;
    int ogid = parid;		/* like igrp but in output file */
#ifdef USE_NETCDF4
    int inparid;

    /* if not root group, get corresponding output groupid from group name */
    stat = nc_inq_grp_parent(igrp, &inparid);
    if(stat == NC_NOERR) {	/* not root group */
	char grpname[NC_MAX_NAME + 1];
	NC_CHECK(nc_inq_grpname(igrp, grpname));
	NC_CHECK(nc_inq_grp_ncid(parid, grpname, &ogid));
    } else if(stat == NC_ENOGRP) { /* root group */
	stat = NC_NOERR;
    } else {
	NC_CHECK(stat);
    }
#endif	/* USE_NETCDF4 */
    *ogrpp = ogid;
    return stat;
}

/* Return size in bytes of a variable value */
static size_t
val_size(int grpid, int varid) {
    nc_type vartype;
    size_t value_size;
    NC_CHECK(nc_inq_vartype(grpid, varid, &vartype));
    NC_CHECK(nc_inq_type(grpid, vartype, NULL, &value_size));
    return value_size;
}

#ifdef USE_NETCDF4
/* Get parent id needed to define a new group from its full name in an
 * open file identified by ncid.  Assumes all intermediate groups are
 * already defined.  */
static int
nc_inq_parid(int ncid, const char *fullname, int *locidp) {
    char *parent = strdup(fullname);
    char *slash = "/";		/* groupname separator */
    char *last_slash;
    if(parent == NULL) {
	return NC_ENOMEM;	/* exits */
    }
    last_slash = strrchr(parent, '/');
    if(last_slash == parent || last_slash == NULL) {	/* parent is root */
	free(parent);
	parent = strdup(slash);
    } else {
	*last_slash = '\0';	/* truncate to get parent name */
    }
    NC_CHECK(nc_inq_grp_full_ncid(ncid, parent, locidp));
       free(parent);
    return NC_NOERR;
}

/* Compute the fully qualified name of a  (grpid,varid) pair; caller must free */
static int
computeFQN(VarID vid, char** fqnp)
{
    int stat = NC_NOERR;
    size_t len;
    char* fqn = NULL;
    char vname[NC_MAX_NAME+1];
    char escname[(2*NC_MAX_NAME)+1];
    int first;
    char *p, *q;

    if((stat = nc_inq_grpname_full(vid.grpid,&len,NULL))) goto done;
    fqn = (char*)malloc(len+1+(2*NC_MAX_NAME)+1);
    if(fqn == NULL) {stat = NC_ENOMEM; goto done;}
    if((stat=nc_inq_grpname_full(vid.grpid,&len,fqn))) goto done;
    fqn[len] = '\0'; /* guarantee */
    if((stat=nc_inq_varname(vid.grpid,vid.varid,vname))) goto done;
    vname[NC_MAX_NAME] = '\0';
    if(strlen(fqn) > 1) strcat(fqn,"/");
    p = vname;
    q = escname;
    for(first=1;*p;first=0) {
	if((first && strchr(ESCAPESD,*p) != NULL)
	   || strchr(ESCAPES,*p) != NULL) *q++ = '\\';
	*q++ = *p++;
    }
    *q++ = '\0'; /* guarantee */
    strcat(fqn,escname);
done:
    if(stat == NC_NOERR && fqnp != NULL) *fqnp = fqn;
    return stat;
}

static int
parsefilterspec(const char* optarg0, struct FilterSpec* spec)
{
    int stat = NC_NOERR;
    char* optarg = NULL;
    unsigned int* params = NULL;
    size_t nparams;
    unsigned int id;
    char* p = NULL;
    char* remainder = NULL;

    if(optarg0 == NULL || strlen(optarg0) == 0 || spec == NULL) return 0;

    memset(spec,0,sizeof(struct FilterSpec));

    optarg = strdup(optarg0);

    /* Collect the fqn, taking escapes into account */
    p = optarg;
    remainder = NULL;
    for(;*p;p++) {
	if(*p == '\\') p++;
	else if(*p == ',') {*p = '\0'; remainder = p+1; break;}
	else if(*p == '\0') {remainder = p; break;}
	/* else continue */
    }
    if(strlen(optarg) == 0) {stat = NC_EINVAL; goto done;} /* fqn does not exist */

    /* Make sure leading '/' is in place */
    if(optarg[0]=='/')
	spec->fqn = strdup(optarg);
    else {
	spec->fqn = (char*)malloc(1+strlen(optarg)+1);
	strcpy(spec->fqn,"/");
	strcat(spec->fqn,optarg);
    }

    /* Check for special cases */
    if( (remainder == NULL) ||
       (strncmp(remainder,"none",4) == 0)) {
      spec->nofilter = 1;
      goto done;
    }

    /* Collect the id+parameters */
    if((stat = NC_parsefilterspec(remainder,&id,&nparams,&params)) == NC_NOERR) {
	if(spec != NULL) {
	    spec->filterid = id;
	    spec->nparams = nparams;
	    spec->params = params;
	}
    }

done:
    if(optarg) free(optarg);
    return stat;
}


/* Return size of chunk in bytes for a variable varid in a group igrp, or 0 if
 * layout is contiguous */
static int
inq_var_chunksize(int igrp, int varid, size_t* chunksizep) {
    int stat = NC_NOERR;
    int ndims;
    size_t *chunksizes;
    int dim;
    int contig = 1;
    nc_type vartype;
    size_t value_size;
    size_t prod;

    NC_CHECK(nc_inq_vartype(igrp, varid, &vartype));
    /* from type, get size in memory needed for each value */
    NC_CHECK(nc_inq_type(igrp, vartype, NULL, &value_size));
    prod = value_size;
    NC_CHECK(nc_inq_varndims(igrp, varid, &ndims));
    chunksizes = (size_t *) emalloc((ndims + 1) * sizeof(size_t));
    if(ndims > 0) {
	NC_CHECK(nc_inq_var_chunking(igrp, varid, &contig, NULL));
    }
    if(contig == 1) {
	*chunksizep = 0;
    } else {
	NC_CHECK(nc_inq_var_chunking(igrp, varid, &contig, chunksizes));
	for(dim = 0; dim < ndims; dim++) {
	    prod *= chunksizes[dim];
	}
	*chunksizep = prod;
    }
    free(chunksizes);
    return stat;
}

/* Return estimated number of elems required in chunk cache and
 * estimated size of chunk cache adequate to efficiently copy input
 * variable ivarid to output variable ovarid, which may have different
 * chunk size and shape */
static int
inq_var_chunking_params(int igrp, int ivarid, int ogrp, int ovarid,
			size_t* chunkcache_sizep,
			size_t *chunkcache_nelemsp,
			float * chunkcache_preemptionp)
{
    int stat = NC_NOERR;
    int ndims;
    size_t *ichunksizes, *ochunksizes;
    int dim;
    int icontig = 1, ocontig = 1;
    nc_type vartype;
    size_t value_size;
    size_t prod, iprod, oprod;
    size_t nelems;
    *chunkcache_nelemsp = CHUNK_CACHE_NELEMS;
    *chunkcache_sizep = CHUNK_CACHE_SIZE;
    *chunkcache_preemptionp = COPY_CHUNKCACHE_PREEMPTION;

    NC_CHECK(nc_inq_varndims(igrp, ivarid, &ndims));
    if(ndims > 0) {
	NC_CHECK(nc_inq_var_chunking(igrp, ivarid, &icontig, NULL));
	NC_CHECK(nc_inq_var_chunking(ogrp, ovarid, &ocontig, NULL));
    }
    if(icontig == 1 && ocontig == 1) { /* no chunking in input or output */
	*chunkcache_nelemsp = 0;
	*chunkcache_sizep = 0;
	*chunkcache_preemptionp = 0;
	return stat;
    }

    NC_CHECK(nc_inq_vartype(igrp, ivarid, &vartype));
    NC_CHECK(nc_inq_type(igrp, vartype, NULL, &value_size));
    iprod = value_size;

    if(icontig == 0 && ocontig == 1) { /* chunking only in input */
	*chunkcache_nelemsp = 1;       /* read one input chunk at a time */
	*chunkcache_sizep = iprod;
	*chunkcache_preemptionp = 1.0f;
	return stat;
    }

    ichunksizes = (size_t *) emalloc((ndims + 1) * sizeof(size_t));
    if(icontig == 1) { /* if input contiguous, treat as if chunked on
			* first dimension */
	ichunksizes[0] = 1;
	for(dim = 1; dim < ndims; dim++) {
	    ichunksizes[dim] = dim;
	}
    } else {
	NC_CHECK(nc_inq_var_chunking(igrp, ivarid, &icontig, ichunksizes));
    }

    /* now can assume chunking in both input and output */
    ochunksizes = (size_t *) emalloc((ndims + 1) * sizeof(size_t));
    NC_CHECK(nc_inq_var_chunking(ogrp, ovarid, &ocontig, ochunksizes));

    nelems = 1;
    oprod = value_size;
    for(dim = 0; dim < ndims; dim++) {
	nelems += 1 + (ichunksizes[dim] - 1) / ochunksizes[dim];
	iprod *= ichunksizes[dim];
	oprod *= ochunksizes[dim];
    }
    prod = iprod + oprod * (nelems - 1);
    *chunkcache_nelemsp = nelems;
    *chunkcache_sizep = prod;
    free(ichunksizes);
    free(ochunksizes);
    return stat;
}

/* Forward declaration, because copy_type, copy_vlen_type call each other */
static int copy_type(int igrp, nc_type typeid, int ogrp);

/*
 * copy a user-defined variable length type in the group igrp to the
 * group ogrp
 */
static int
copy_vlen_type(int igrp, nc_type itype, int ogrp)
{
    int stat = NC_NOERR;
    nc_type ibasetype;
    nc_type obasetype;		/* base type in target group */
    char name[NC_MAX_NAME];
    size_t size;
    char basename[NC_MAX_NAME];
    size_t basesize;
    nc_type vlen_type;

    NC_CHECK(nc_inq_vlen(igrp, itype, name, &size, &ibasetype));
    /* to get base type id in target group, use name of base type in
     * source group */
    NC_CHECK(nc_inq_type(igrp, ibasetype, basename, &basesize));
    stat = nc_inq_typeid(ogrp, basename, &obasetype);
    /* if no such type, create it now */
    if(stat == NC_EBADTYPE) {
	NC_CHECK(copy_type(igrp, ibasetype, ogrp));
	stat = nc_inq_typeid(ogrp, basename, &obasetype);
    }
    NC_CHECK(stat);

    /* Now we know base type exists in output and we know its type id */
    NC_CHECK(nc_def_vlen(ogrp, name, obasetype, &vlen_type));

    return stat;
}

/*
 * copy a user-defined opaque type in the group igrp to the group ogrp
 */
static int
copy_opaque_type(int igrp, nc_type itype, int ogrp)
{
    int stat = NC_NOERR;
    nc_type otype;
    char name[NC_MAX_NAME];
    size_t size;

    NC_CHECK(nc_inq_opaque(igrp, itype, name, &size));
    NC_CHECK(nc_def_opaque(ogrp, size, name, &otype));

    return stat;
}

/*
 * copy a user-defined enum type in the group igrp to the group ogrp
 */
static int
copy_enum_type(int igrp, nc_type itype, int ogrp)
{
    int stat = NC_NOERR;
    nc_type otype;
    nc_type basetype;
    size_t basesize;
    size_t nmembers;
    char name[NC_MAX_NAME];
    int i;

    NC_CHECK(nc_inq_enum(igrp, itype, name, &basetype, &basesize, &nmembers));
    NC_CHECK(nc_def_enum(ogrp, basetype, name, &otype));
    for(i = 0; i < nmembers; i++) { /* insert enum members */
	char ename[NC_MAX_NAME];
	long long val;		/* large enough to hold any integer type */
	NC_CHECK(nc_inq_enum_member(igrp, itype, i, ename, &val));
	NC_CHECK(nc_insert_enum(ogrp, otype, ename, &val));
    }
    return stat;
}

/*
 * copy a user-defined compound type in the group igrp to the group ogrp
 */
static int
copy_compound_type(int igrp, nc_type itype, int ogrp)
{
    int stat = NC_NOERR;
    char name[NC_MAX_NAME];
    size_t size;
    size_t nfields;
    nc_type otype;
    int fid;

    NC_CHECK(nc_inq_compound(igrp, itype, name, &size, &nfields));
    NC_CHECK(nc_def_compound(ogrp, size, name, &otype));

    for (fid = 0; fid < nfields; fid++) {
	char fname[NC_MAX_NAME];
	char ftypename[NC_MAX_NAME];
	size_t foff;
	nc_type iftype, oftype;
	int fndims;

	NC_CHECK(nc_inq_compound_field(igrp, itype, fid, fname, &foff, &iftype, &fndims, NULL));
	/* type ids in source don't necessarily correspond to same
	 * typeids in destination, so look up destination typeid by using
	 * field type name */
	NC_CHECK(nc_inq_type(igrp, iftype, ftypename, NULL));
	NC_CHECK(nc_inq_typeid(ogrp, ftypename, &oftype));
	if(fndims == 0) {
	    NC_CHECK(nc_insert_compound(ogrp, otype, fname, foff, oftype));
	} else {		/* field is array type */
	    int *fdimsizes;
	    fdimsizes = (int *) emalloc((fndims + 1) * sizeof(int));
	    stat = nc_inq_compound_field(igrp, itype, fid, NULL, NULL, NULL,
					 NULL, fdimsizes);
	    NC_CHECK(nc_insert_array_compound(ogrp, otype, fname, foff, oftype, fndims, fdimsizes));
	    free(fdimsizes);
	}
    }
    return stat;
}


/*
 * copy a user-defined type in the group igrp to the group ogrp
 */
static int
copy_type(int igrp, nc_type typeid, int ogrp)
{
    int stat = NC_NOERR;
    nc_type type_class;

    NC_CHECK(nc_inq_user_type(igrp, typeid, NULL, NULL, NULL, NULL, &type_class));

    switch(type_class) {
    case NC_VLEN:
	NC_CHECK(copy_vlen_type(igrp, typeid, ogrp));
	break;
    case NC_OPAQUE:
	NC_CHECK(copy_opaque_type(igrp, typeid, ogrp));
	break;
    case NC_ENUM:
	NC_CHECK(copy_enum_type(igrp, typeid, ogrp));
	break;
    case NC_COMPOUND:
	NC_CHECK(copy_compound_type(igrp, typeid, ogrp));
	break;
    default:
	NC_CHECK(NC_EBADTYPE);
    }
    return stat;
}

/* Copy a group and all its subgroups, recursively, from iroot to
 * oroot, the ncids of input file and output file.  This just creates
 * all the groups in the destination, but doesn't copy anything that's
 * in the groups yet. */
static int
copy_groups(int iroot, int oroot)
{
    int stat = NC_NOERR;
    int numgrps;
    int *grpids;
    int i;

    /* get total number of groups and their ids, including all descendants */
    NC_CHECK(nc_inq_grps_full(iroot, &numgrps, NULL));
    if(numgrps > 1) {		/* there's always 1 root group */
	grpids = emalloc(numgrps * sizeof(int));
	NC_CHECK(nc_inq_grps_full(iroot, NULL, grpids));
	/* create corresponding new groups in ogrp, except for root group */
	for(i = 1; i < numgrps; i++) {
	    char *grpname_full;
	    char grpname[NC_MAX_NAME];
	    size_t len_name;
	    int ogid = 0, oparid = 0, iparid = 0;
	    /* get full group name of input group */
	    NC_CHECK(nc_inq_grpname(grpids[i], grpname));
	    if (option_grpstruct || group_wanted(grpids[i], option_nlgrps, option_grpids)) {
		NC_CHECK(nc_inq_grpname_full(grpids[i], &len_name, NULL));
		grpname_full = emalloc(len_name + 1);
		NC_CHECK(nc_inq_grpname_full(grpids[i], &len_name, grpname_full));
		/* Make sure, the parent group is also wanted (root group is always wanted) */
		NC_CHECK(nc_inq_parid(iroot, grpname_full, &iparid));
		if (!option_grpstruct && !group_wanted(iparid, option_nlgrps, option_grpids)
		    && iparid != iroot) {
		    error("ERROR: trying to copy a group but not the parent: %s", grpname_full);
		}
		/* get id of parent group of corresponding group in output.
		 * Note that this exists, because nc_inq_groups returned
		 * grpids in preorder, so parents are always copied before
		 * their subgroups */
		NC_CHECK(nc_inq_parid(oroot, grpname_full, &oparid));
		NC_CHECK(nc_inq_grpname(grpids[i], grpname));
		/* define corresponding group in output */
		NC_CHECK(nc_def_grp(oparid, grpname, &ogid));
		free(grpname_full);
	    }
	}
	free(grpids);
    }
    return stat;
}

/*
 * Copy the user-defined types in this group (igrp) and all its
 * subgroups, recursively, to corresponding group in output (ogrp)
 */
static int
copy_types(int igrp, int ogrp)
{
    int stat = NC_NOERR;
    int ntypes;
    nc_type *types = NULL;
    int numgrps;
    int *grpids = NULL;
    int i;

    NC_CHECK(nc_inq_typeids(igrp, &ntypes, NULL));

    if(ntypes > 0) {
	types = (nc_type *) emalloc(ntypes * sizeof(nc_type));
	NC_CHECK(nc_inq_typeids(igrp, &ntypes, types));
	for (i = 0; i < ntypes; i++) {
	    NC_CHECK(copy_type(igrp, types[i], ogrp));
	}
	free(types);
    }

    /* Copy types from subgroups */
    NC_CHECK(nc_inq_grps(igrp, &numgrps, NULL));
    if(numgrps > 0) {
	grpids = (int *)emalloc(sizeof(int) * numgrps);
	NC_CHECK(nc_inq_grps(igrp, &numgrps, grpids));
	for(i = 0; i < numgrps; i++) {
	    if (option_grpstruct || group_wanted(grpids[i], option_nlgrps, option_grpids)) {
		int ogid;
		/* get groupid in output corresponding to grpids[i] in
		 * input, given parent group (or root group) ogrp in
		 * output */
		NC_CHECK(get_grpid(grpids[i], ogrp, &ogid));
		NC_CHECK(copy_types(grpids[i], ogid));
	    }
	}
	free(grpids);
    }
    return stat;
}

/* Copy netCDF-4 specific variable filter properties */
/* Watch out if input is netcdf-3 */
static int
copy_var_filter(int igrp, int varid, int ogrp, int o_varid, int inkind, int outkind)
{
    int stat = NC_NOERR;
    VarID vid = {igrp,varid};
    VarID ovid = {ogrp,o_varid};
    /* handle filter parameters, copying from input, overriding with command-line options */
    struct FilterSpec inspec = {NULL,0,0,0,NULL},
      ospec = {NULL,0,0,0,NULL},
      actualspec = {NULL,0,0,0,NULL};
    int i;
    char* ofqn = NULL;
    int inputdefined, outputdefined, unfiltered;
    int innc4 = (inkind == NC_FORMAT_NETCDF4 || inkind == NC_FORMAT_NETCDF4_CLASSIC);
    int outnc4 = (outkind == NC_FORMAT_NETCDF4 || outkind == NC_FORMAT_NETCDF4_CLASSIC);

    if(!outnc4)
	goto done; /* Can only use filter when output is some netcdf4 variant */

    /* Compute the output vid's FQN */
    if((stat = computeFQN(ovid,&ofqn))) goto done;

    /* Clear the in and out specs */
    memset(&inspec,0,sizeof(inspec));
    memset(&ospec,0,sizeof(ospec));
    memset(&actualspec,0,sizeof(actualspec));

    /* Is there a filter on the output variable */
    outputdefined = 0; /* default is no filter defined */
    /* Only bother to look if output is netcdf-4 variant */
    if(outnc4) {
        /* See if any output filter spec is defined for this output variable */
        for(i=0;i<nfilterspecs;i++) {
	    if(strcmp(filterspecs[i].fqn,ofqn)==0) {
	        ospec = filterspecs[i];
	        outputdefined = 1;
	        break;
	    }
        }
    }

    /* Is there a filter on the input variable */
    inputdefined = 0; /* default is no filter defined */
    /* Only bother to look if input is netcdf-4 variant */
    if(innc4) {
	stat=nc_inq_var_filter(vid.grpid,vid.varid,&inspec.filterid,&inspec.nparams,NULL);
	if(stat && stat != NC_EFILTER)
	    goto done; /* true error */
	if(stat == NC_NOERR) {/* input has a filter */
  	    inspec.params = (unsigned int*)malloc(sizeof(unsigned int)*inspec.nparams);
	    if((stat=nc_inq_var_filter(vid.grpid,vid.varid,&inspec.filterid,&inspec.nparams,inspec.params)))
	        goto done;
	    inputdefined = 1;
	}
    }

    /* Rules for choosing output filter are as follows:

	global		output		input	Actual Output
	suppress	filter		filter	filter
	-----------------------------------------------
	true		undefined	NA	unfiltered
	true		'none'		NA	unfiltered
	true		defined		NA	use output filter
	false		undefined	defined	use input filter
	false		'none'		NA	unfiltered
	false		defined		NA	use output filter
    */

    unfiltered = 0;

    if(suppressfilters && !outputdefined) /* row 1 */
	unfiltered = 1;
    else if(suppressfilters && outputdefined && ospec.nofilter) /* row 2 */
	unfiltered = 1;
    else if(suppressfilters && outputdefined) /* row 3 */
	actualspec = ospec;
    else if(!suppressfilters && !outputdefined && inputdefined) /* row 4 */
	actualspec = inspec;
    else if(!suppressfilters && outputdefined && ospec.nofilter) /* row 5 */
	unfiltered = 1;
    else if(!suppressfilters && outputdefined) /* row 6 */
	actualspec = ospec;

    /* Apply actual filter spec if any */
    if(!unfiltered) {
	if((stat=nc_def_var_filter(ovid.grpid,ovid.varid,
				   actualspec.filterid,
				   actualspec.nparams,
				   actualspec.params)))
	        goto done;
    }
done:
    /* Cleanup */
    if(ofqn != NULL) free(ofqn);
    if(inspec.fqn) free(inspec.fqn);
    if(inspec.params) free(inspec.params);
    /* Note we do not clean actualspec because it is a copy of in|out spec */
    return stat;
}

/* Propagate chunking from input to output taking -c flags into account. */
/* Subsumes old set_var_chunked */
static int
copy_chunking(int igrp, int i_varid, int ogrp, int o_varid, int ndims, int inkind, int outkind)
{
    int stat = NC_NOERR;
    int innc4 = (inkind == NC_FORMAT_NETCDF4 || inkind == NC_FORMAT_NETCDF4_CLASSIC);
    int outnc4 = (outkind == NC_FORMAT_NETCDF4 || outkind == NC_FORMAT_NETCDF4_CLASSIC);

    /* First, check the file kinds */
    if(!outnc4)
	return stat; /* no chunking */

    /* See if a scalar */
    if(ndims == 0)
	return stat; /* scalars cannot be chunked */

    /* If var specific chunking was specified for this output variable
       then it overrides all else.
    */
    /* Note, using goto done instead of nested if-then-else */

    if(varchunkspec_exists(igrp,i_varid)) {
	if(varchunkspec_omit(igrp,i_varid)) {
	   NC_CHECK(nc_def_var_chunking(ogrp, o_varid, NC_CONTIGUOUS, NULL));
	} else {
	    size_t* ochunkp = varchunkspec_chunksizes(igrp,i_varid);
	    NC_CHECK(nc_def_var_chunking(ogrp, o_varid, NC_CHUNKED, ochunkp));
	}
	goto done;
    }

    { /* Try dim-specific chunking */
	int idim;
	/* size of a chunk: product of dimension chunksizes and size of value */
	size_t csprod;
	int is_unlimited = 0;
	size_t typesize;
	size_t ichunkp[NC_MAX_VAR_DIMS];
	size_t ochunkp[NC_MAX_VAR_DIMS];
	int dimids[NC_MAX_VAR_DIMS];
	int icontig = 1;
	int ocontig = 1; /* until proven otherwise */

	/* See if chunking was suppressed */
	if(dimchunkspec_omit())
	    goto done; /* do nothing */

	/* Setup for chunking */
	typesize = val_size(ogrp, o_varid);
	csprod = typesize;
	memset(&dimids,0,sizeof(dimids));
	memset(&ichunkp,0,sizeof(ichunkp));
	memset(&ochunkp,0,sizeof(ochunkp));

	/* Get the chunking, if any, on the current input variable */
	NC_CHECK(nc_inq_var_chunking(igrp, i_varid, &icontig, ichunkp));
	if(!icontig)
	    ocontig = 0; /* If input is chunked, then so is output */

	/* Prepare to iterate over the dimids of this input variable */
	NC_CHECK(nc_inq_vardimid(igrp, i_varid, dimids));

        /* Assign chunk sizes for all dimensions of variable;
	   even if we decide to not chunk */
        for(idim = 0; idim < ndims; idim++) {
            int idimid = dimids[idim];
            int odimid = dimmap_odimid(idimid);
            size_t chunksize;
            size_t dimlen;
    
            /* Get input dimension length */
            NC_CHECK(nc_inq_dimlen(igrp, idimid, &dimlen));

            /* Check for unlimited */
            if(dimmap_ounlim(odimid)) {
                is_unlimited = 1;
                ocontig = 0; /* force chunking */
            }

            /* If the -c set a chunk size for this dimension, use it */
            chunksize = dimchunkspec_size(idimid);
            if(chunksize > 0) { /* found in chunkspec */
                ochunkp[idim] = chunksize;
                ocontig = 0; /* cannot use contiguous */
                goto next;
            }
    
            /* Not specified in -c; Apply defaulting rules as defined in nccopy.1 */

	    /* If input is chunked, then use that chunk size */
	    if(!icontig) {
		ochunkp[idim] = ichunkp[idim];
		ocontig = 0;
		goto next;
	    }

            /* If input is netcdf-4 then use the input size as the chunk size;
		but do not force chunking.
             */
            if(!innc4) {
                ochunkp[idim] = dimlen;
                goto next;
            }

            /* Default for unlimited is max(4 megabytes, current dim size) */
            if(is_unlimited) {
                size_t mb4dimsize = DFALTUNLIMSIZE / typesize;
                ochunkp[idim] = (dimlen > mb4dimsize ? mb4dimsize : dimlen);
            } else {
                /* final default is the current dimension size */
                ochunkp[idim] = dimlen;
            }

next:
            /* compute on-going dimension product */
            csprod *= ochunkp[idim];
	}

        /* Finally, if total chunksize is too small (and dim is not unlimited) => do not chunk */
        if(csprod < option_min_chunk_bytes && !is_unlimited) {
	    ocontig = 1; /* Force contiguous */
        }

	/* Apply the chunking, if any */

	if(ocontig) { /* We can use contiguous output */
	    NC_CHECK(nc_def_var_chunking(ogrp, o_varid, NC_CONTIGUOUS, NULL));
	} else {
	    NC_CHECK(nc_def_var_chunking(ogrp, o_varid, NC_CHUNKED, ochunkp));
	}
    }
done:
    return stat;
}

/* Copy all netCDF-4 specific variable properties such as chunking,
 * endianness, deflation, checksumming, fill, etc. */
static int
copy_var_specials(int igrp, int varid, int ogrp, int o_varid, int inkind, int outkind)
{
    int stat = NC_NOERR;
    int innc4 = (inkind == NC_FORMAT_NETCDF4 || inkind == NC_FORMAT_NETCDF4_CLASSIC);
    int outnc4 = (outkind == NC_FORMAT_NETCDF4 || outkind == NC_FORMAT_NETCDF4_CLASSIC);

    if(!outnc4)
	return stat; /* Ignore non-netcdf4 files */

    {				/* handle chunking parameters */
	int ndims;
	NC_CHECK(nc_inq_varndims(igrp, varid, &ndims));
	if (ndims > 0) {		/* no chunking for scalar variables */
	    NC_CHECK(copy_chunking(igrp, varid, ogrp, o_varid, ndims, inkind, outkind));
	}
    }

    { /* handle compression parameters, copying from input, overriding
       * with command-line options */
	int shuffle_in=0, deflate_in=0, deflate_level_in=0;
	int shuffle_out=0, deflate_out=0, deflate_level_out=0;
        if(innc4) { /* See if the input variable has deflation applied */
	    NC_CHECK(nc_inq_var_deflate(igrp, varid, &shuffle_in, &deflate_in, &deflate_level_in));
	}
	if(option_deflate_level == -1) {
	    /* not specified by -d flag, copy input compression and shuffling */
  	    shuffle_out = shuffle_in;
	    deflate_out = deflate_in;
	    deflate_level_out = deflate_level_in;
	} else if(option_deflate_level > 0) { /* change to specified compression, shuffling */
	    shuffle_out = option_shuffle_vars;
	    deflate_out=1;
	    deflate_level_out = option_deflate_level;
	} else if(option_deflate_level == 0) { /* special case; force off */
	    shuffle_out = 0;
	    deflate_out = 0;
	    deflate_level_out = 0;
	}
	/* Apply output deflation */
	if(outnc4) {
	    /* Note that if we invoke this function and even if shuffle and deflate flags are 0,
               then default chunking will be turned on; so do a special check for that. */
	    if(shuffle_out != 0 || deflate_out != 0)
	        NC_CHECK(nc_def_var_deflate(ogrp, o_varid, shuffle_out, deflate_out, deflate_level_out));
	}
    }

    if(innc4 && outnc4)
    {				/* handle checksum parameters */
	int fletcher32 = 0;
	NC_CHECK(nc_inq_var_fletcher32(igrp, varid, &fletcher32));
	if(fletcher32 != 0) {
	    NC_CHECK(nc_def_var_fletcher32(ogrp, o_varid, fletcher32));
	}
    }

    if(innc4 && outnc4)
    {				/* handle endianness */
	int endianness = 0;
	NC_CHECK(nc_inq_var_endian(igrp, varid, &endianness));
	if(endianness != NC_ENDIAN_NATIVE) { /* native is the default */
	    NC_CHECK(nc_def_var_endian(ogrp, o_varid, endianness));
	}
    }

    /* handle other general filters */
    NC_CHECK(copy_var_filter(igrp, varid, ogrp, o_varid, inkind, outkind));

    return stat;
}

#if 0
Subsumed into copy_chunking.
/* Set output variable o_varid (in group ogrp) to use chunking
 * specified on command line, only called for classic format input and
 * netCDF-4 format output, so no existing chunk lengths to override. */
static int
set_var_chunked(int ogrp, int o_varid)
{
    int stat = NC_NOERR;
    int ndims;
    int odim;
    size_t chunk_threshold = CHUNK_THRESHOLD;

    if(dimchunkspec_ndims() == 0) 	/* no chunking specified on command line */
	return stat;
    NC_CHECK(nc_inq_varndims(ogrp, o_varid, &ndims));

    if (ndims > 0) {		/* no chunking for scalar variables */
	int chunked = 0;
	int *dimids = (int *) emalloc(ndims * sizeof(int));
	size_t varsize;
	nc_type vartype;
	size_t value_size;
	int is_unlimited = 0;

	NC_CHECK(nc_inq_vardimid (ogrp, o_varid, dimids));
	NC_CHECK(nc_inq_vartype(ogrp, o_varid, &vartype));
	/* from type, get size in memory needed for each value */
	NC_CHECK(nc_inq_type(ogrp, vartype, NULL, &value_size));
	varsize = value_size;

	/* Determine if this variable should be chunked.  A variable
	 * should be chunked if any of its dims are in command-line
	 * chunk spec. It will also be chunked if any of its
	 * dims are unlimited. */
	for(odim = 0; odim < ndims; odim++) {
	    int odimid = dimids[odim];
	    int idimid = dimmap_idimid(odimid); /* corresponding dimid in input file */
	    if(dimmap_ounlim(odimid))
		is_unlimited = 1; /* whether vriable is unlimited */
	    if(idimid != -1) {
		size_t chunksize = dimchunkspec_size(idimid); /* from chunkspec */
		size_t dimlen;
		NC_CHECK(nc_inq_dimlen(ogrp, odimid, &dimlen));
		if( (chunksize > 0) || dimmap_ounlim(odimid)) {
		    chunked = 1;
		}
		if(dimlen > 0) { /* dimlen for unlimited dims is still 0 before copying data */
		    varsize *= dimlen;
		}
	    }
	}
	/* Don't chunk small variables that don't use an unlimited
	 * dimension. */
	if(varsize < chunk_threshold && !is_unlimited)
	    chunked = 0;

	if(chunked) {
	    /* Allocate chunksizes and set defaults to dimsize for any
	     * dimensions not mentioned in chunkspec, except use 1 for unlimited dims. */
	    size_t *chunkp = (size_t *) emalloc(ndims * sizeof(size_t));
	    for(odim = 0; odim < ndims; odim++) {
		int odimid = dimids[odim];
		int idimid = dimmap_idimid(odimid);
		size_t chunksize = dimchunkspec_size(idimid);
		if(chunksize > 0) {
		    chunkp[odim] = chunksize;
		} else {
		    if(dimmap_ounlim(odimid)){
			chunkp[odim] = 1;
		    } else {
			NC_CHECK(nc_inq_dimlen(ogrp, odimid, &chunkp[odim]));
		    }
		}
	    }
	    NC_CHECK(nc_def_var_chunking(ogrp, o_varid, NC_CHUNKED, chunkp));
	    free(chunkp);
	}
	free(dimids);
    }
    return stat;
}
#endif

#if 0
/* Set variable to compression specified on command line */
static int
set_var_compressed(int ogrp, int o_varid)
{
    int stat = NC_NOERR;
    if (option_deflate_level > 0) {
	int deflate = 1;
	NC_CHECK(nc_def_var_deflate(ogrp, o_varid, option_shuffle_vars, deflate, option_deflate_level));
    }
    return stat;
}
#endif

/* Release the variable chunk cache allocated for variable varid in
 * group grp.  This is not necessary, but will save some memory when
 * processing one variable at a time.  */
#ifdef UNUSED
static int
free_var_chunk_cache(int grp, int varid)
{
    int stat = NC_NOERR;
    size_t chunk_cache_size = 1;
    size_t cache_nelems = 1;
    float cache_preemp = 0;
    int kind;
    NC_CHECK(nc_inq_format(grp, &kind));
    if(kind == NC_FORMAT_NETCDF4 || kind == NC_FORMAT_NETCDF4_CLASSIC) {
	int contig = 1;
	NC_CHECK(nc_inq_var_chunking(grp, varid, &contig, NULL));
	if(contig == 0) {	/* chunked */
	    NC_CHECK(nc_set_var_chunk_cache(grp, varid, chunk_cache_size, cache_nelems, cache_preemp));
	}
    }
    return stat;
}
#endif

#endif /* USE_NETCDF4 */

/* Copy dimensions from group igrp to group ogrp, also associate input
 * dimids with output dimids (they need not match, because the input
 * dimensions may have been defined in a different order than we define
 * the output dimensions here. */
static int
copy_dims(int igrp, int ogrp)
{
    int stat = NC_NOERR;
    int ndims;
    int dgrp;
#ifdef USE_NETCDF4
    int nunlims;
    int *dimids;
    int *unlimids;
#else
    int unlimid;
#endif /* USE_NETCDF4 */

    NC_CHECK(nc_inq_ndims(igrp, &ndims));

#ifdef USE_NETCDF4
   /* In netCDF-4 files, dimids may not be sequential because they
    * may be defined in various groups, and we are only looking at one
    * group at a time. */
    /* Find the dimension ids in this group, don't include parents. */
    dimids = (int *) emalloc((ndims + 1) * sizeof(int));
    NC_CHECK(nc_inq_dimids(igrp, NULL, dimids, 0));
    /* Find the number of unlimited dimensions and get their IDs */
    NC_CHECK(nc_inq_unlimdims(igrp, &nunlims, NULL));
    unlimids = (int *) emalloc((nunlims + 1) * sizeof(int));
    NC_CHECK(nc_inq_unlimdims(igrp, NULL, unlimids));
#else
    NC_CHECK(nc_inq_unlimdim(igrp, &unlimid));
#endif /* USE_NETCDF4 */

    /* Copy each dimension to output, including unlimited dimension(s) */
    for (dgrp = 0; dgrp < ndims; dgrp++) {
	char name[NC_MAX_NAME];
	size_t length;
	int i_is_unlim;
	int o_is_unlim;
	int idimid, odimid;
#ifdef USE_NETCDF4
	int uld;
#endif

	i_is_unlim = 0;
#ifdef USE_NETCDF4
	idimid = dimids[dgrp];
	for (uld = 0; uld < nunlims; uld++) {
	    if(idimid == unlimids[uld]) {
		i_is_unlim = 1;
		break;
	    }
	}
#else
	idimid = dgrp;
	if(unlimid != -1 && (idimid == unlimid)) {
	    i_is_unlim = 1;
	}
#endif /* USE_NETCDF4 */

	stat = nc_inq_dim(igrp, idimid, name, &length);
	if (stat == NC_EDIMSIZE && sizeof(size_t) < 8) {
	    error("dimension \"%s\" requires 64-bit platform", name);
	}
	NC_CHECK(stat);
	o_is_unlim = i_is_unlim;
	if(i_is_unlim && !option_fix_unlimdims) {
	    NC_CHECK(nc_def_dim(ogrp, name, NC_UNLIMITED, &odimid));
	} else {
	    NC_CHECK(nc_def_dim(ogrp, name, length, &odimid));
	    o_is_unlim = 0;
	}
	/* Store (idimid, odimid) mapping for later use, also whether unlimited */
	dimmap_store(idimid, odimid, i_is_unlim, o_is_unlim);
    }
#ifdef USE_NETCDF4
    free(dimids);
    free(unlimids);
#endif /* USE_NETCDF4 */
    return stat;
}

/* Copy the attributes for variable ivar in group igrp to variable
 * ovar in group ogrp.  Global (group) attributes are specified by
 * using the varid NC_GLOBAL */
static int
copy_atts(int igrp, int ivar, int ogrp, int ovar)
{
    int natts;
    int iatt;
    int stat = NC_NOERR;

    NC_CHECK(nc_inq_varnatts(igrp, ivar, &natts));

    for(iatt = 0; iatt < natts; iatt++) {
	char name[NC_MAX_NAME];
	NC_CHECK(nc_inq_attname(igrp, ivar, iatt, name));
	NC_CHECK(nc_copy_att(igrp, ivar, name, ogrp, ovar));
    }
    return stat;
}

/* copy the schema for a single variable in group igrp to group ogrp */
static int
copy_var(int igrp, int varid, int ogrp)
{
    int stat = NC_NOERR;
    int ndims;
    int *idimids;		/* ids of dims for input variable */
    int *odimids;		/* ids of dims for output variable */
    char name[NC_MAX_NAME];
    nc_type typeid, o_typeid;
    int natts;
    int i;
    int o_varid;

    NC_CHECK(nc_inq_varndims(igrp, varid, &ndims));
    idimids = (int *) emalloc((ndims + 1) * sizeof(int));
    NC_CHECK(nc_inq_var(igrp, varid, name, &typeid, NULL, idimids, &natts));
    o_typeid = typeid;
#ifdef USE_NETCDF4
    if (typeid > NC_STRING) {	/* user-defined type */
	/* type ids in source don't necessarily correspond to same
	 * typeids in destination, so look up destination typeid by
	 * using type name */
	char type_name[NC_MAX_NAME];
	NC_CHECK(nc_inq_type(igrp, typeid, type_name, NULL));
	NC_CHECK(nc_inq_typeid(ogrp, type_name, &o_typeid));
    }
#endif	/* USE_NETCDF4 */

    /* get the corresponding dimids in the output file */
    odimids = (int *) emalloc((ndims + 1) * sizeof(int));
    for(i = 0; i < ndims; i++) {
	odimids[i] = dimmap_odimid(idimids[i]);
	if(odimids[i] == -1) {
	    error("Oops, no dimension in output associated with input dimid %d", idimids[i]);
	}
    }

    /* define the output variable */
    NC_CHECK(nc_def_var(ogrp, name, o_typeid, ndims, odimids, &o_varid));
    /* attach the variable attributes to the output variable */
    NC_CHECK(copy_atts(igrp, varid, ogrp, o_varid));
#ifdef USE_NETCDF4
    {
	int inkind;
	int outkind;
	NC_CHECK(nc_inq_format(igrp, &inkind));
	NC_CHECK(nc_inq_format(ogrp, &outkind));
        /* Copy all variable properties such as
	 * chunking, endianness, deflation, checksumming, fill, etc.
	 * Ok to call if outkind is netcdf-3
         */
	NC_CHECK(copy_var_specials(igrp, varid, ogrp, o_varid, inkind, outkind));
    }
#endif	/* USE_NETCDF4 */
    free(idimids);
    free(odimids);
    return stat;
}

/* copy the schema for all the variables in group igrp to group ogrp */
static int
copy_vars(int igrp, int ogrp)
{
    int stat = NC_NOERR;
    int nvars;
    int varid;

    int iv;			/* variable number */
    idnode_t* vlist = 0;		/* list for vars specified with -v option */

    /*
     * If any vars were specified with -v option, get list of
     * associated variable ids relative to this group.  Assume vars
     * specified with syntax like "grp1/grp2/varname" or
     * "/grp1/grp2/varname" if they are in groups.
     */
    vlist = newidlist();	/* list for vars specified with -v option */
    for (iv=0; iv < option_nlvars; iv++) {
        if(nc_inq_gvarid(igrp, option_lvars[iv], &varid) == NC_NOERR)
            idadd(vlist, varid);
    }

    NC_CHECK(nc_inq_nvars(igrp, &nvars));
    for (varid = 0; varid < nvars; varid++) {
	if (!option_varstruct && option_nlvars > 0 && ! idmember(vlist, varid))
            continue;
	NC_CHECK(copy_var(igrp, varid, ogrp));
    }
    freeidlist(vlist);
    return stat;
}

/* Copy the schema in a group and all its subgroups, recursively, from
 * group igrp in input to parent group ogrp in destination.  Use
 * dimmap array to map input dimids to output dimids. */
static int
copy_schema(int igrp, int ogrp)
{
    int stat = NC_NOERR;
    int ogid;			/* like igrp but in output file */

    /* get groupid in output corresponding to group igrp in input,
     * given parent group (or root group) ogrp in output */
    NC_CHECK(get_grpid(igrp, ogrp, &ogid));

    NC_CHECK(copy_dims(igrp, ogid));
    NC_CHECK(copy_atts(igrp, NC_GLOBAL, ogid, NC_GLOBAL));
    NC_CHECK(copy_vars(igrp, ogid));
#ifdef USE_NETCDF4
    {
	int numgrps;
	int *grpids;
	int i;
	/* Copy schema from subgroups */
	stat = nc_inq_grps(igrp, &numgrps, NULL);
	grpids = (int *)emalloc((numgrps + 1) * sizeof(int));
	NC_CHECK(nc_inq_grps(igrp, &numgrps, grpids));

	for(i = 0; i < numgrps; i++) {
	    if (option_grpstruct || group_wanted(grpids[i], option_nlgrps, option_grpids)) {
	        NC_CHECK(copy_schema(grpids[i], ogid));
	    }
	}
	free(grpids);
    }
#endif	/* USE_NETCDF4 */
    return stat;
}

/* Return number of values for a variable varid in a group igrp */
static int
inq_nvals(int igrp, int varid, long long *nvalsp) {
    int stat = NC_NOERR;
    int ndims;
    int *dimids;
    int dim;
    long long nvals = 1;

    NC_CHECK(nc_inq_varndims(igrp, varid, &ndims));
    dimids = (int *) emalloc((ndims + 1) * sizeof(int));
    NC_CHECK(nc_inq_vardimid (igrp, varid, dimids));
    for(dim = 0; dim < ndims; dim++) {
	size_t len;
	NC_CHECK(nc_inq_dimlen(igrp, dimids[dim], &len));
	nvals *= len;
    }
    if(nvalsp)
	*nvalsp = nvals;
    free(dimids);
    return stat;
}

/* Copy data from variable varid in group igrp to corresponding group
 * ogrp. */
static int
copy_var_data(int igrp, int varid, int ogrp) {
    int stat = NC_NOERR;
    nc_type vartype;
    long long nvalues;		/* number of values for this variable */
    size_t ntoget;		/* number of values to access this iteration */
    size_t value_size;		/* size of a single value of this variable */
    static void *buf = 0;	/* buffer for the variable values */
    char varname[NC_MAX_NAME];
    int ovarid;
    size_t *start;
    size_t *count;
    nciter_t *iterp;		/* opaque structure for iteration status */
    int do_realloc = 0;
#ifdef USE_NETCDF4
    int okind;
    size_t chunksize;
#endif

    NC_CHECK(inq_nvals(igrp, varid, &nvalues));
    if(nvalues == 0)
	return stat;
    /* get corresponding output variable */
    NC_CHECK(nc_inq_varname(igrp, varid, varname));
    NC_CHECK(nc_inq_varid(ogrp, varname, &ovarid));
    NC_CHECK(nc_inq_vartype(igrp, varid, &vartype));
    value_size = val_size(igrp, varid);
    if(value_size > option_copy_buffer_size) {
	option_copy_buffer_size = value_size;
	do_realloc = 1;
    }
#ifdef USE_NETCDF4
    NC_CHECK(nc_inq_format(ogrp, &okind));
    if(okind == NC_FORMAT_NETCDF4 || okind == NC_FORMAT_NETCDF4_CLASSIC) {
	/* if this variable chunked, set variable chunk cache size */
	int contig = 1;
	NC_CHECK(nc_inq_var_chunking(ogrp, ovarid, &contig, NULL));
	if(contig == 0) {	/* chunked */
	    if(option_compute_chunkcaches) {
		/* Try to estimate variable-specific chunk cache,
		 * depending on specific size and shape of this
		 * variable's chunks.  This doesn't work yet. */
		size_t chunkcache_size, chunkcache_nelems;
		float chunkcache_preemption;
		NC_CHECK(inq_var_chunking_params(igrp, varid, ogrp, ovarid,
						 &chunkcache_size,
						 &chunkcache_nelems,
						 &chunkcache_preemption));
		NC_CHECK(nc_set_var_chunk_cache(ogrp, ovarid,
						chunkcache_size,
						chunkcache_nelems,
						chunkcache_preemption));
	    } else {
		/* by default, use same chunk cache for all chunked variables */
		NC_CHECK(nc_set_var_chunk_cache(ogrp, ovarid,
						option_chunk_cache_size,
						option_chunk_cache_nelems,
						COPY_CHUNKCACHE_PREEMPTION));
	    }
	}
    }
    /* For chunked variables, option_copy_buffer_size must also be at least as large as
     * size of a chunk in input, otherwise resize it. */
    {
	NC_CHECK(inq_var_chunksize(igrp, varid, &chunksize));
	if(chunksize > option_copy_buffer_size) {
	    option_copy_buffer_size = chunksize;
	    do_realloc = 1;
	}
    }
#endif	/* USE_NETCDF4 */
    if(buf && do_realloc) {
	free(buf);
	buf = 0;
    }
    if(buf == 0) {		/* first time or needs to grow */
	buf = emalloc(option_copy_buffer_size);
	memset((void*)buf,0,option_copy_buffer_size);
    }

    /* initialize variable iteration */
    NC_CHECK(nc_get_iter(igrp, varid, option_copy_buffer_size, &iterp));

    start = (size_t *) emalloc((iterp->rank + 1) * sizeof(size_t));
    count = (size_t *) emalloc((iterp->rank + 1) * sizeof(size_t));
    /* nc_next_iter() initializes start and count on first call,
     * changes start and count to iterate through whole variable on
     * subsequent calls. */
    while((ntoget = nc_next_iter(iterp, start, count)) > 0) {
	NC_CHECK(nc_get_vara(igrp, varid, start, count, buf));
	NC_CHECK(nc_put_vara(ogrp, ovarid, start, count, buf));
#ifdef USE_NETCDF4
	/* we have to explicitly free values for strings and vlens */
	if(vartype == NC_STRING) {
	    NC_CHECK(nc_free_string(ntoget, (char **)buf));
	} else if(vartype > NC_STRING) { /* user-defined type */
	    nc_type vclass;
	    NC_CHECK(nc_inq_user_type(igrp, vartype, NULL, NULL, NULL, NULL, &vclass));
	    if(vclass == NC_VLEN) {
		NC_CHECK(nc_free_vlens(ntoget, (nc_vlen_t *)buf));
	    }
	}
#endif	/* USE_NETCDF4 */
    } /* end main iteration loop */
#ifdef USE_NETCDF4
    /* We're all done with this input and output variable, so if
     * either variable is chunked, free up its variable chunk cache */
    /* NC_CHECK(free_var_chunk_cache(igrp, varid)); */
    /* NC_CHECK(free_var_chunk_cache(ogrp, ovarid)); */
#endif	/* USE_NETCDF4 */
    free(start);
    free(count);
    NC_CHECK(nc_free_iter(iterp));
    return stat;
}

/* Copy data from variables in group igrp to variables in
 * corresponding group with parent ogrp, and all subgroups
 * recursively  */
static int
copy_data(int igrp, int ogrp)
{
    int stat = NC_NOERR;
    int ogid;
    int nvars;
    int varid;
#ifdef USE_NETCDF4
    int numgrps;
    int *grpids;
    int i;
#endif

    int iv;			/* variable number */
    idnode_t* vlist = NULL;	/* list for vars specified with -v option */

    /*
     * If any vars were specified with -v option, get list of
     * associated variable ids relative to this group.  Assume vars
     * specified with syntax like "grp1/grp2/varname" or
     * "/grp1/grp2/varname" if they are in groups.
     */
    vlist = newidlist();	/* list for vars specified with -v option */
    for (iv=0; iv < option_nlvars; iv++) {
        if(nc_inq_gvarid(igrp, option_lvars[iv], &varid) == NC_NOERR)
            idadd(vlist, varid);
    }

    /* get groupid in output corresponding to group igrp in input,
     * given parent group (or root group) ogrp in output */
    NC_CHECK(get_grpid(igrp, ogrp, &ogid));

    /* Copy data from this group */
    NC_CHECK(nc_inq_nvars(igrp, &nvars));

    for (varid = 0; varid < nvars; varid++) {
	if (option_nlvars > 0 && ! idmember(vlist, varid))
            continue;
        if (!group_wanted(igrp, option_nlgrps, option_grpids))
            continue;
	NC_CHECK(copy_var_data(igrp, varid, ogid));
    }
#ifdef USE_NETCDF4
    /* Copy data from subgroups */
    stat = nc_inq_grps(igrp, &numgrps, NULL);
    grpids = (int *)emalloc((numgrps + 1) * sizeof(int));
    NC_CHECK(nc_inq_grps(igrp, &numgrps, grpids));

    for(i = 0; i < numgrps; i++) {
        if (!option_grpstruct && !group_wanted(grpids[i], option_nlgrps, option_grpids))
            continue;
	NC_CHECK(copy_data(grpids[i], ogid));
    }
    free(grpids);
#endif	/* USE_NETCDF4 */
    freeidlist(vlist);
    return stat;
}

/* Count total number of dimensions in ncid and all its descendant subgroups */
int
count_dims(int ncid) {

#ifdef USE_NETCDF4
    int numgrps;
#endif

    int ndims;
    NC_CHECK(nc_inq_ndims(ncid, &ndims));

#ifdef USE_NETCDF4
    NC_CHECK(nc_inq_grps(ncid, &numgrps, NULL));
    if(numgrps > 0) {
	int igrp;
	int *grpids = emalloc(numgrps * sizeof(int));
	NC_CHECK(nc_inq_grps(ncid, &numgrps, grpids));
	for(igrp = 0; igrp < numgrps; igrp++) {
	    ndims += count_dims(grpids[igrp]);
	}
	free(grpids);
    }
#endif	/* USE_NETCDF4 */
    return ndims;
}

/* Test if special case: netCDF-3 file with more than one record
 * variable.  Performance can be very slow for this case when the disk
 * block size is large, there are many record variables, and a
 * record's worth of data for some variables is smaller than the disk
 * block size.  In this case, copying the record variables a variable
 * at a time causes much rereading of record data, so instead we want
 * to copy data a record at a time. */
static int
nc3_special_case(int ncid, int kind) {
    if (kind == NC_FORMAT_CLASSIC ||  kind == NC_FORMAT_64BIT_OFFSET
        || kind == NC_FORMAT_CDF5) {
	int recdimid = 0;
	NC_CHECK(nc_inq_unlimdim(ncid, &recdimid));
	if (recdimid != -1) {	/* we have a record dimension */
	    int nvars;
	    int varid;
	    NC_CHECK(nc_inq_nvars(ncid, &nvars));
	    for (varid = 0; varid < nvars; varid++) {
		int *dimids = 0;
		int ndims;
		NC_CHECK( nc_inq_varndims(ncid, varid, &ndims) );
		if (ndims > 0) {
		    int dimids0;
		    dimids = (int *) emalloc((ndims + 1) * sizeof(int));
		    NC_CHECK( nc_inq_vardimid(ncid, varid, dimids) );
		    dimids0 = dimids[0];
		    free(dimids);
		    if(dimids0 == recdimid) {
			return 1; /* found a record variable */
		    }
		}
	    }
	}
    }
    return 0;
}

/* Classify variables in ncid as either fixed-size variables (with no
 * unlimited dimension) or as record variables (with an unlimited
 * dimension) */
static int
classify_vars(
    int ncid,	/* netCDF ID */
    size_t *nf,	/* for returning number of fixed-size variables */
    int **fvars,	/* the array of fixed_size variable IDS, caller should free */
    size_t *nr,	/* for returning number of record variables */
    int **rvars)	/* the array of record variable IDs, caller should free */
{
    int varid;
    int varindex = 0;
    int nvars;
    NC_CHECK(nc_inq_nvars(ncid, &nvars));
    *nf = 0;
    *fvars = (int *) emalloc(nvars * sizeof(int));
    *nr = 0;
    *rvars = (int *) emalloc(nvars * sizeof(int));

    if(option_nlvars > 0) {
      for (varindex = 0; varindex < option_nlvars; varindex++) {
        nc_inq_varid(ncid,option_lvars[varindex],&varid);

        if (isrecvar(ncid, varid)) {
          (*rvars)[*nr] = varid;
          (*nr)++;
        } else {
          (*fvars)[*nf] = varid;
          (*nf)++;
        }
      }
    } else {
      for (varid = 0; varid < nvars; varid++) {
        if (isrecvar(ncid, varid)) {
          (*rvars)[*nr] = varid;
          (*nr)++;
        } else {
          (*fvars)[*nf] = varid;
          (*nf)++;
        }
      }
    }
    return NC_NOERR;
}

/* Only called for classic format or 64-bit offset format files, to speed up special case */
static int
copy_fixed_size_data(int igrp, int ogrp, size_t nfixed_vars, int *fixed_varids) {
    size_t ivar;
    /* for each fixed-size variable, copy data */
    for (ivar = 0; ivar < nfixed_vars; ivar++) {
	int varid = fixed_varids[ivar];
	NC_CHECK(copy_var_data(igrp, varid, ogrp));
    }
    if (fixed_varids)
	free(fixed_varids);
    return NC_NOERR;
}

/* copy a record's worth of data for a variable from input to output */
static int
copy_rec_var_data(int ncid, 	/* input */
		  int ogrp, 	/* output */
		  int irec, 	/* record number */
		  int varid, 	/* input variable id */
		  int ovarid, 	/* output variable id */
		  size_t *start,   /* start indices for record data */
		  size_t *count,   /* edge lengths for record data */
		  void *buf	   /* buffer large enough to hold data */
    )
{
    NC_CHECK(nc_get_vara(ncid, varid, start, count, buf));
    NC_CHECK(nc_put_vara(ogrp, ovarid, start, count, buf));
    return NC_NOERR;
}

/* Only called for classic format or 64-bit offset format files, to speed up special case */
static int
copy_record_data(int ncid, int ogrp, size_t nrec_vars, int *rec_varids) {
    int unlimid;
    size_t nrecs = 0;		/* how many records? */
    size_t irec;
    size_t ivar;
    void **buf;			/* space for reading in data for each variable */
    int *rec_ovarids;		/* corresponding varids in output */
    size_t **start;
    size_t **count;
    NC_CHECK(nc_inq_unlimdim(ncid, &unlimid));
    NC_CHECK(nc_inq_dimlen(ncid, unlimid, &nrecs));
    buf = (void **) emalloc(nrec_vars * sizeof(void *));
    rec_ovarids = (int *) emalloc(nrec_vars * sizeof(int));
    start = (size_t **) emalloc(nrec_vars * sizeof(size_t*));
    count = (size_t **) emalloc(nrec_vars * sizeof(size_t*));
    /* get space to hold one record's worth of data for each record variable */
    for (ivar = 0; ivar < nrec_vars; ivar++) {
	int varid;
	int ndims;
	int *dimids;
	size_t value_size;
	int dimid;
	int ii;
	size_t nvals;
	char varname[NC_MAX_NAME];
	varid = rec_varids[ivar];
	NC_CHECK(nc_inq_varndims(ncid, varid, &ndims));
	dimids = (int *) emalloc((1 + ndims) * sizeof(int));
	start[ivar] = (size_t *) emalloc(ndims * sizeof(size_t));
	count[ivar] = (size_t *) emalloc(ndims * sizeof(size_t));
	NC_CHECK(nc_inq_vardimid (ncid, varid, dimids));
	value_size = val_size(ncid, varid);
	nvals = 1;
	for(ii = 1; ii < ndims; ii++) { /* for rec size, don't include first record dimension */
	    size_t dimlen;
	    dimid = dimids[ii];
	    NC_CHECK(nc_inq_dimlen(ncid, dimid, &dimlen));
	    nvals *= dimlen;
	    start[ivar][ii] = 0;
	    count[ivar][ii] = dimlen;
	}
	start[ivar][0] = 0;
	count[ivar][0] = 1;	/* 1 record */
	buf[ivar] = (void *) emalloc(nvals * value_size);
	NC_CHECK(nc_inq_varname(ncid, varid, varname));
	NC_CHECK(nc_inq_varid(ogrp, varname, &rec_ovarids[ivar]));
	if(dimids)
	    free(dimids);
    }

    /* for each record, copy all variable data */
    for(irec = 0; irec < nrecs; irec++) {
	for (ivar = 0; ivar < nrec_vars; ivar++) {
	    int varid, ovarid;
	    varid = rec_varids[ivar];
	    ovarid = rec_ovarids[ivar];
	    start[ivar][0] = irec;
	    NC_CHECK(copy_rec_var_data(ncid, ogrp, irec, varid, ovarid,
				       start[ivar], count[ivar], buf[ivar]));
	}
    }
    for (ivar = 0; ivar < nrec_vars; ivar++) {
	if(start[ivar])
	    free(start[ivar]);
	if(count[ivar])
	    free(count[ivar]);
    }
    if(start)
	free(start);
    if(count)
	free(count);
    for (ivar = 0; ivar < nrec_vars; ivar++) {
	if(buf[ivar]) {
	    free(buf[ivar]);
	}
    }
    if (rec_varids)
	free(rec_varids);
    if(buf)
	free(buf);
    if(rec_ovarids)
	free(rec_ovarids);
    return NC_NOERR;
}

/* copy infile to outfile using netCDF API
 */
static int
copy(char* infile, char* outfile)
{
    int stat = NC_NOERR;
    int igrp, ogrp;
    int inkind, outkind;
    int open_mode = NC_NOWRITE;
    int create_mode = NC_CLOBBER;
    size_t ndims;

    if(option_read_diskless) {
	open_mode |= NC_DISKLESS;
    }

    NC_CHECK(nc_open(infile, open_mode, &igrp));

    NC_CHECK(nc_inq_format(igrp, &inkind));

/* option_kind specifies which netCDF format for output, one of
 *
 *     SAME_AS_INPUT, NC_FORMAT_CLASSIC, NC_FORMAT_64BIT,
 *     NC_FORMAT_NETCDF4, NC_FORMAT_NETCDF4_CLASSIC
 *
 * However, if compression or shuffling was specified and kind was SAME_AS_INPUT,
 * option_kind is changed to NC_FORMAT_NETCDF4_CLASSIC, if input format is
 * NC_FORMAT_CLASSIC or NC_FORMAT_64BIT .
 */
    outkind = option_kind;
    if (option_kind == SAME_AS_INPUT) {	/* default, kind not specified */
	outkind = inkind;
	/* Deduce output kind if netCDF-4 features requested */
	if (inkind == NC_FORMAT_CLASSIC || inkind == NC_FORMAT_64BIT_OFFSET
	    || inkind == NC_FORMAT_CDF5) {
	    if (option_deflate_level > 0 ||
		option_shuffle_vars == NC_SHUFFLE ||
		listlength(option_chunkspecs) > 0)
	    {
		outkind = NC_FORMAT_NETCDF4_CLASSIC;
	    }
	}
    }

#ifdef USE_NETCDF4
    if(listlength(option_chunkspecs) > 0) {
	int i;
	/* Now that input is open, can parse option_chunkspecs into binary
	 * structure. */
	for(i=0;i<listlength(option_chunkspecs);i++) {
	    char* spec = (char*)listget(option_chunkspecs,i);
	    NC_CHECK(chunkspec_parse(igrp, spec));
	}
    }
#endif	/* USE_NETCDF4 */

	/* Check if any vars in -v don't exist */
    if(missing_vars(igrp, option_nlvars, option_lvars))
	exit(EXIT_FAILURE);

    if(option_nlgrps > 0) {
	if(inkind != NC_FORMAT_NETCDF4) {
	    error("Group list (-g ...) only permitted for netCDF-4 file");
	    exit(EXIT_FAILURE);
	}
	/* Check if any grps in -g don't exist */
	if(grp_matches(igrp, option_nlgrps, option_lgrps, option_grpids) == 0)
	    exit(EXIT_FAILURE);
    }

    if(option_write_diskless)
	create_mode |= NC_WRITE | NC_DISKLESS; /* NC_WRITE persists diskless file on close */
    switch(outkind) {
    case NC_FORMAT_CLASSIC:
	/* nothing to do */
	break;
    case NC_FORMAT_64BIT_OFFSET:
	create_mode |= NC_64BIT_OFFSET;
	break;
    case NC_FORMAT_CDF5:
#ifdef ENABLE_CDF5
      create_mode |= NC_64BIT_DATA;
      break;
#else
      error("netCDF library built without CDF5 support, can't create CDF5 files");
      break;
#endif
#ifdef USE_NETCDF4
    case NC_FORMAT_NETCDF4:
	create_mode |= NC_NETCDF4;
	break;
    case NC_FORMAT_NETCDF4_CLASSIC:
	create_mode |= NC_NETCDF4 | NC_CLASSIC_MODEL;
	break;
#else
    case NC_FORMAT_NETCDF4:
    case NC_FORMAT_NETCDF4_CLASSIC:
	error("netCDF library built with --disable-netcdf4, can't create netCDF-4 files");
	break;
#endif	/* USE_NETCDF4 */
    default:
	error("bad value for option specifying desired output format, see usage\n");
	break;
    }
    NC_CHECK(nc_create(outfile, create_mode, &ogrp));
    NC_CHECK(nc_set_fill(ogrp, NC_NOFILL, NULL));

#ifdef USE_NETCDF4
    /* Because types in one group may depend on types in a different
     * group, need to create all groups before defining types */
    if(inkind == NC_FORMAT_NETCDF4) {
	NC_CHECK(copy_groups(igrp, ogrp));
	NC_CHECK(copy_types(igrp, ogrp));
    }
#endif	/* USE_NETCDF4 */

    ndims = count_dims(igrp);
    NC_CHECK(dimmap_init(ndims));
    NC_CHECK(copy_schema(igrp, ogrp));
    NC_CHECK(nc_enddef(ogrp));

    /* For performance, special case netCDF-3 input or output file with record
     * variables, to copy a record-at-a-time instead of a
     * variable-at-a-time. */
    /* TODO: check that these special cases work with -v option */
    if(nc3_special_case(igrp, inkind)) {
	size_t nfixed_vars, nrec_vars;
	int *fixed_varids;
	int *rec_varids;
	NC_CHECK(classify_vars(igrp, &nfixed_vars, &fixed_varids, &nrec_vars, &rec_varids));
	NC_CHECK(copy_fixed_size_data(igrp, ogrp, nfixed_vars, fixed_varids));
	NC_CHECK(copy_record_data(igrp, ogrp, nrec_vars, rec_varids));
    } else if (nc3_special_case(ogrp, outkind)) {
	size_t nfixed_vars, nrec_vars;
	int *fixed_varids;
	int *rec_varids;
	/* classifies output vars, but returns input varids */
	NC_CHECK(classify_vars(ogrp, &nfixed_vars, &fixed_varids, &nrec_vars, &rec_varids));
	NC_CHECK(copy_fixed_size_data(igrp, ogrp, nfixed_vars, fixed_varids));
	NC_CHECK(copy_record_data(igrp, ogrp, nrec_vars, rec_varids));
    } else {
	NC_CHECK(copy_data(igrp, ogrp)); /* recursive, to handle nested groups */
    }

    NC_CHECK(nc_close(igrp));
    NC_CHECK(nc_close(ogrp));
    return stat;
}

/*
 * For non-negative numeric string with multiplier suffix K, M, G, T,
 * or P (or lower-case equivalent), return corresponding value
 * incorporating multiplier 1000, 1000000, 1.0d9, ... 1.0d15, or -1.0
 * for error.
 */
static double
double_with_suffix(char *str) {
    double dval;
    char *suffix = 0;
    errno = 0;
    dval = strtod(str, &suffix);
    if(dval < 0 || errno != 0)
	return -1.0;
    if(*suffix) {
	switch (*suffix) {
	case 'k': case 'K':
	    dval *= 1000;
	    break;
	case 'm': case 'M':
	    dval *= 1000000;
	    break;
	case 'g': case 'G':
	    dval *= 1000000000;
	    break;
	case 't': case 'T':
	    dval *= 1.0e12;
	    break;
	case 'p': case 'P':
	    dval *= 1.0e15;
	    break;
	default:
	    dval = -1.0;	/* error, suffix multiplier must be K, M, G, or T */
	}
    }
    return dval;
}

static void
usage(void)
{
#define USAGE   "\
  [-k kind] specify kind of netCDF format for output file, default same as input\n\
	    kind strings: 'classic', '64-bit offset', 'cdf5',\n\
                          'netCDF-4', 'netCDF-4 classic model'\n\
  [-3]      netCDF classic output (same as -k 'classic')\n\
  [-6]      64-bit-offset output (same as -k '64-bit offset')\n\
  [-4]      netCDF-4 output (same as -k 'netCDF-4')\n\
  [-7]      netCDF-4-classic output (same as -k 'netCDF-4 classic model')\n\
  [-5]      CDF5 output (same as -k 'cdf5)\n\
  [-d n]    set output deflation compression level, default same as input (0=none 9=max)\n\
  [-s]      add shuffle option to deflation compression\n\
  [-c chunkspec] specify chunking for dimensions, e.g. \"dim1/N1,dim2/N2,...\"\n\
  [-u]      convert unlimited dimensions to fixed-size dimensions in output copy\n\
  [-w]      write whole output file from diskless netCDF on close\n\
  [-v var1,...] include data for only listed variables, but definitions for all variables\n\
  [-V var1,...] include definitions and data for only listed variables\n\
  [-g grp1,...] include data for only variables in listed groups, but all definitions\n\
  [-G grp1,...] include definitions and data only for variables in listed groups\n\
  [-m n]    set size in bytes of copy buffer, default is 5000000 bytes\n\
  [-h n]    set size in bytes of chunk_cache for chunked variables\n\
  [-e n]    set number of elements that chunk_cache can hold\n\
  [-r]      read whole input file into diskless file on open (classic or 64-bit offset or cdf5 formats only)\n\
  [-F filterspec] specify the compression algorithm to apply to an output variable.\n\
  [-Ln]     set log level to n (>= 0); ignored if logging isn't enabled.\n\
  [-Mn]     set minimum chunk size to n bytes (n >= 0)\n\
  infile    name of netCDF input file\n\
  outfile   name for netCDF output file\n"

    /* Don't document this flaky option until it works better */
    /* [-x]      use experimental computed estimates for variable-specific chunk caches\n\ */

<<<<<<< HEAD
    error("%s [-k kind] [-[3|4|6|7]] [-d n] [-s] [-c chunkspec] [-u] [-w] [-[v|V] varlist] [-[g|G] grplist] [-m n] [-h n] [-e n] [-r] [-F filterspec] [-Ln] [-Mn] infile outfile\n%s\nnetCDF library version %s",
	  progname, USAGE, nc_inq_libvers());
=======
    error("[-k kind] [-[3|4|6|7]] [-d n] [-s] [-c chunkspec] [-u] [-w] [-[v|V] varlist] [-[g|G] grplist] [-m n] [-h n] [-e n] [-r] infile outfile\n%s\nnetCDF library version %s",
	  USAGE, nc_inq_libvers());
>>>>>>> 01b211dd
}

int
main(int argc, char**argv)
{
    int exitcode = EXIT_SUCCESS;
    char* inputfile = NULL;
    char* outputfile = NULL;
    int c;
#ifdef USE_NETCDF4
    int i;
    struct FilterSpec filterspec;
#endif

    chunkspecinit();
    option_chunkspecs = listnew();

    opterr = 1;
    progname = argv[0];

    if (argc <= 1)
    {
       usage();
    }

    while ((c = getopt(argc, argv, "k:3467d:sum:c:h:e:rwxg:G:v:V:F:L:M:")) != -1) {
	switch(c) {
        case 'k': /* for specifying variant of netCDF format to be generated
                     Format names:
                       "classic" or "nc3"
                       "64-bit offset" or "nc6"
		       "netCDF-4" or "nc4"
		       "netCDF-4 classic model" or "nc7"
                       "64-bit-data" | "64-bit data" | "cdf5" | "nc5"
                     Format version numbers (deprecated):
                       1 (=> classic)
                       2 (=> 64-bit offset)
                       3 (=> netCDF-4)
                       4 (=> netCDF-4 classic model)
                       5 (=> classic 64 bit data, CDF-5)
		   */
	    {
		struct Kvalues* kvalue;
		char *kind_name = (char *) emalloc(strlen(optarg)+1);
		(void)strcpy(kind_name, optarg);
	        for(kvalue=legalkinds;kvalue->name;kvalue++) {
		    if(strcmp(kind_name,kvalue->name) == 0) {
		        option_kind = kvalue->kind;
			break;
		    }
		}
		if(kvalue->name == NULL) {
		    error("invalid output format: %s", kind_name);
		}
	    }
	    break;
	case '3':		/* output format is classic (netCDF-3) */
	    option_kind = NC_FORMAT_CLASSIC;
	    break;
	case '5':		/* output format is cdf5 */
	    option_kind = NC_FORMAT_CDF5;
	    break;
	case '6':		/* output format is 64-bit-offset (netCDF-3 version 2) */
	    option_kind = NC_FORMAT_64BIT_OFFSET;
	    break;
	case '4':		/* output format is netCDF-4 (variant of HDF5) */
	    option_kind = NC_FORMAT_NETCDF4;
	    break;
	case '7':		/* output format is netCDF-4 (restricted to classic model)*/
	    option_kind = NC_FORMAT_NETCDF4_CLASSIC;
	    break;
	case 'd':		/* non-default compression level specified */
	    option_deflate_level = strtol(optarg, NULL, 10);
	    if(option_deflate_level < 0 || option_deflate_level > 9) {
		error("invalid deflation level: %d", option_deflate_level);
	    }
	    break;
	case 's':		/* shuffling, may improve compression */
	    option_shuffle_vars = NC_SHUFFLE;
	    break;
	case 'u':		/* convert unlimited dimensions to fixed size */
	    option_fix_unlimdims = 1;
	    break;
	case 'm':		/* non-default size of data copy buffer */
	{
	    double dval = double_with_suffix(optarg);	/* "K" for kilobytes. "M" for megabytes, ... */
	    if(dval < 0)
		error("Suffix used for '-m' option value must be K, M, G, T, or P");
	    option_copy_buffer_size = dval;
	    break;
	}
	case 'h':		/* non-default size of chunk cache */
	{
	    double dval = double_with_suffix(optarg);	/* "K" for kilobytes. "M" for megabytes, ... */
	    if(dval < 0)
		error("Suffix used for '-h' option value must be K, M, G, T, or P");
	    option_chunk_cache_size = dval;
	    break;
	}
	case 'e':		/* number of elements chunk cache can hold */
	{
	    double dval = double_with_suffix(optarg);	/* "K" for kilobytes. "M" for megabytes, ... */
	    if(dval < 0 )
		error("Suffix used for '-e' option value must be K, M, G, T, or P");
	    option_chunk_cache_nelems = (long)dval;
	    break;
	}
	case 'r':
	    option_read_diskless = 1; /* read into memory on open */
	    break;
	case 'w':
	    option_write_diskless = 1; /* write to memory, persist on close */
	    break;
	case 'x':		/* use experimental variable-specific chunk caches */
	    option_compute_chunkcaches = 1;
	    break;
	case 'c':               /* optional chunking spec for each dimension in list */
	    /* save chunkspec string for parsing later, once we know input ncid */
	    listpush(option_chunkspecs,strdup(optarg));
	    break;
	case 'g':		/* group names */
	    /* make list of names of groups specified */
	    make_lgrps (optarg, &option_nlgrps, &option_lgrps, &option_grpids);
	    option_grpstruct = true;
	    break;
	case 'G':		/* group names */
	    /* make list of names of groups specified */
	    make_lgrps (optarg, &option_nlgrps, &option_lgrps, &option_grpids);
	    option_grpstruct = false;
	    break;
	case 'v':		/* variable names */
	    /* make list of names of variables specified */
	    make_lvars (optarg, &option_nlvars, &option_lvars);
	    option_varstruct = true;
	    break;
	case 'V':		/* variable names */
	    /* make list of names of variables specified */
	    make_lvars (optarg, &option_nlvars, &option_lvars);
	    option_varstruct = false;
	    break;
        case 'L': /* Set logging, if logging support was compiled in. */
#ifdef LOGGING
            {
            int level = atoi(optarg);
            if(level >= 0)
              nc_set_log_level(level);
            }
#else
	    error("-L specified, but logging support not enabled");
#endif
            break;
	case 'F': /* optional filter spec for a specified variable */
#ifdef USE_NETCDF4
	    /* If the arg is "none" then suppress all filters
               on output unless explicit */
	    if(strcmp(optarg,"none")==0) {
		suppressfilters = 1;
	    } else {
		if(parsefilterspec(optarg,&filterspec) != NC_NOERR)
		    usage();
		if(nfilterspecs >= (MAX_FILTER_SPECS-1))
		    error("too many -F filterspecs\n");
		filterspecs[nfilterspecs] = filterspec;
		nfilterspecs++;
		// Force output to be netcdf-4
		option_kind = NC_FORMAT_NETCDF4;
	    }
#else
	    error("-F requires netcdf-4");
#endif
	    break;
	case 'M': /* set min chunk size */
#ifdef USE_NETCDF4
	    if(optarg == NULL)
		option_min_chunk_bytes = 0;
	    else
	        option_min_chunk_bytes = atol(optarg);
	    if(option_min_chunk_bytes < 0)
		error("-M value must be non-negative integer");
	    break;
#else
	    error("-M requires netcdf-4");
#endif

	default:
	    usage();
        }
    }
    argc -= optind;
    argv += optind;

    if (argc != 2) {
	error("one input file and one output file required");
    }
    inputfile = argv[0];
    outputfile = argv[1];

    if(strcmp(inputfile, outputfile) == 0) {
	error("output would overwrite input");
    }

#ifdef USE_NETCDF4
#ifdef DEBUGFILTER
    { int j;
        for(i=0;i<nfilterspecs;i++) {
	    struct FilterSpec *spec = &filterspecs[i];
	    fprintf(stderr,"filterspecs[%d]={fqn=|%s| filterid=%u nparams=%ld params=",
		i,spec->fqn,spec->filterid,(unsigned long)spec->nparams);
	    for(j=0;j<spec->nparams;j++) {
		if(j>0) fprintf(stderr,",");
		fprintf(stderr,"%u",spec->params[j]);
	    }
	    fprintf(stderr,"}\n");
	    fflush(stderr);
	}
    }
#endif /*DEBUGFILTER*/
#endif /*USE_NETCDF4*/

    if(copy(inputfile, outputfile) != NC_NOERR)
        exitcode = EXIT_FAILURE;

#ifdef USE_NETCDF4
    /* Clean up */
    for(i=0;i<nfilterspecs;i++) {
	struct FilterSpec* spec = &filterspecs[i];
	if(spec->fqn) free(spec->fqn);
        if(spec->params) free(spec->params);
    }
#endif /*USE_NETCDF4*/

    exit(exitcode);
}<|MERGE_RESOLUTION|>--- conflicted
+++ resolved
@@ -1985,13 +1985,10 @@
     /* Don't document this flaky option until it works better */
     /* [-x]      use experimental computed estimates for variable-specific chunk caches\n\ */
 
-<<<<<<< HEAD
+
     error("%s [-k kind] [-[3|4|6|7]] [-d n] [-s] [-c chunkspec] [-u] [-w] [-[v|V] varlist] [-[g|G] grplist] [-m n] [-h n] [-e n] [-r] [-F filterspec] [-Ln] [-Mn] infile outfile\n%s\nnetCDF library version %s",
 	  progname, USAGE, nc_inq_libvers());
-=======
-    error("[-k kind] [-[3|4|6|7]] [-d n] [-s] [-c chunkspec] [-u] [-w] [-[v|V] varlist] [-[g|G] grplist] [-m n] [-h n] [-e n] [-r] infile outfile\n%s\nnetCDF library version %s",
-	  USAGE, nc_inq_libvers());
->>>>>>> 01b211dd
+
 }
 
 int
