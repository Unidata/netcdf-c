--- conflicted
+++ resolved
@@ -3,10 +3,6 @@
 if test "x$srcdir" = x ; then srcdir=`pwd`; fi
 . ../test_common.sh
 
-<<<<<<< HEAD
-NCDUMPDIR="testdir_ncdump_nccopy4"
-=======
->>>>>>> 8b5f1e23
 . $srcdir/test_ncdump.sh
 
 isolate "testdir_nccopy4"
