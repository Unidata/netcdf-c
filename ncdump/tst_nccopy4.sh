#!/bin/sh

if test "x$srcdir" = x ; then srcdir=`pwd`; fi
. ../test_common.sh


<<<<<<< HEAD
NCDUMPDIR="testdir_ncdump_nccopy4"
. $srcdir/test_ncdump.sh

# Move into test directory
cd $NCDUMPPATH
=======
. $srcdir/test_ncdump.sh

isolate "testdir_ncdump_nccopy4"

# Move into test directory
cd $ISOPATH
>>>>>>> 3d2c839b

set -e

# For a netCDF-4 build, test nccopy on netCDF files in this directory

echo ""

# Create common test inputs
createtestinputs

TESTFILES0='tst_comp tst_comp2 tst_enum_data tst_fillbug
 tst_group_data tst_nans tst_opaque_data tst_solar_1 tst_solar_2
 tst_solar_cmp tst_special_atts'

TESTFILES="$TESTFILES0 tst_string_data"

# Causes memory leak; source unknown
MEMLEAK="tst_vlen_data"

echo "*** Testing netCDF-4 features of nccopy on ncdump/*.nc files"
for i in $TESTFILES ; do
    echo "*** Test nccopy $i.nc copy_of_$i.nc ..."
#    if test "x$i" = xtst_vlen_data ; then
#	ls -l tst_vlen_data*
#	ls -l *.nc
#    fi
    ${NCCOPY} $i.nc copy_of_$i.nc
    ${NCDUMP} -n copy_of_$i $i.nc > tmp_$i.cdl
    ${NCDUMP} copy_of_$i.nc > copy_of_$i.cdl
    echo "*** compare " with copy_of_$i.cdl
    diff copy_of_$i.cdl tmp_$i.cdl
    rm copy_of_$i.nc copy_of_$i.cdl tmp_$i.cdl
done

# echo "*** Testing compression of deflatable files ..."
${execdir}/tst_compress
echo "*** Test nccopy -d1 can compress a classic format file ..."
${NCCOPY} -d1 tst_inflated.nc tst_deflated.nc
if test `wc -c < tst_deflated.nc` -ge  `wc -c < tst_inflated.nc`; then
    exit 1
fi
echo "*** Test nccopy -d1 can compress a netCDF-4 format file ..."
${NCCOPY} -d1 tst_inflated4.nc tst_deflated.nc
if test `wc -c < tst_deflated.nc` -ge  `wc -c < tst_inflated4.nc`; then
    exit 1
fi
echo "*** Test nccopy -d1 -s can compress a classic model netCDF-4 file even more ..."
${NCCOPY} -d1 -s tst_inflated.nc tmp_ncc4.nc
if test `wc -c < tmp_ncc4.nc` -ge  `wc -c < tst_inflated.nc`; then
    exit 1
fi
echo "*** Test nccopy -d1 -s can compress a netCDF-4 file even more ..."
${NCCOPY} -d1 -s tst_inflated4.nc tmp_ncc4.nc
if test `wc -c < tmp_ncc4.nc` -ge  `wc -c < tst_inflated4.nc`; then
    exit 1
fi
echo "*** Test nccopy -d0 turns off compression, shuffling of compressed, shuffled file ..."
${NCCOPY} -d0 tst_inflated4.nc tmp_ncc4.nc
${NCDUMP} -sh tmp_ncc4.nc > tmp_ncc4.cdl
if fgrep '_DeflateLevel' < tmp_ncc4.cdl ; then
    exit 1
fi
if fgrep '_Shuffle' < tmp_ncc4.cdl ; then
    exit 1
fi
rm tst_deflated.nc tst_inflated.nc tst_inflated4.nc tmp_ncc4.nc tmp_ncc4.cdl

echo "*** Testing nccopy -d1 -s on ncdump/*.nc files"
for i in $TESTFILES0 ; do
    echo "*** Test nccopy -d1 -s $i.nc copy_of_$i.nc ..."
    ${NCCOPY} -d1 -s $i.nc copy_of_$i.nc
    ${NCDUMP} -n copy_of_$i $i.nc > tmp_ncc4.cdl
    ${NCDUMP} copy_of_$i.nc > copy_of_$i.cdl
    #    echo "*** compare " with copy_of_$i.cdl
    diff copy_of_$i.cdl tmp_ncc4.cdl
    rm copy_of_$i.nc copy_of_$i.cdl tmp_ncc4.cdl
done
${execdir}/tst_chunking
echo "*** Test that nccopy -c can chunk and unchunk files"
${NCCOPY} -M0 tst_chunking.nc tmp_ncc4.nc
${NCDUMP} tmp_ncc4.nc > tmp_ncc4.cdl
${NCCOPY} -c dim0/,dim1/1,dim2/,dim3/1,dim4/,dim5/1,dim6/ tst_chunking.nc tmp-chunked.nc
${NCDUMP} -n tmp_ncc4 tmp-chunked.nc > tmp-chunked.cdl
diff tmp_ncc4.cdl tmp-chunked.cdl
${NCCOPY} -c dim0/,dim1/,dim2/,dim3/,dim4/,dim5/,dim6/ tmp-chunked.nc tmp-unchunked.nc
${NCDUMP} -n tmp_ncc4 tmp-unchunked.nc > tmp-unchunked.cdl
diff tmp_ncc4.cdl tmp-unchunked.cdl
${NCCOPY} -c // tmp-chunked.nc tmp-unchunked2.nc
${NCDUMP} -n tmp_ncc4 tmp-unchunked.nc > tmp-unchunked2.cdl
diff tmp_ncc4.cdl tmp-unchunked2.cdl
echo "*** Test that nccopy -c works as intended for record dimension default (1)"
${NCGEN} -b -o tst_bug321.nc $srcdir/tst_bug321.cdl
${NCCOPY} -k nc7 -c"lat/2,lon/2" tst_bug321.nc tmp_ncc4.nc
${NCDUMP} -n tst_bug321 tmp_ncc4.nc > tmp_ncc4.cdl
diff -b $srcdir/tst_bug321.cdl tmp_ncc4.cdl

rm tst_chunking.nc tmp_ncc4.nc tmp_ncc4.cdl tmp-chunked.nc tmp-chunked.cdl tmp-unchunked.nc tmp-unchunked.cdl

echo "*** Test that nccopy -c dim/n works as intended "
${NCGEN} -4 -b -o tst_perdimspecs.nc $srcdir/ref_tst_perdimspecs.cdl
${NCCOPY} -M0 -4 -c "time/10,lat/15,lon/20" tst_perdimspecs.nc tmppds.nc
${NCDUMP} -hs tmppds.nc > tmppds.cdl
STORAGE=`cat tmppds.cdl | sed -e '/tas:_Storage/p' -ed | tr -d '\t \r'`
test "x$STORAGE" = 'xtas:_Storage="chunked";'
CHUNKSIZES=`cat tmppds.cdl | sed -e '/tas:_ChunkSizes/p' -ed | tr -d '\t \r'`
test "x$CHUNKSIZES" = 'xtas:_ChunkSizes=10,15,20;'

echo "*** Test that nccopy -F var1,none works as intended "
${NCGEN} -4 -b -o tst_nofilters.nc $srcdir/ref_tst_nofilters.cdl
${NCCOPY} -M0 -4 -F var1,none -c // tst_nofilters.nc tmp_nofilters.nc
${NCDUMP} -hs tmp_nofilters.nc > tmp_nofilters.cdl
STORAGE=`cat tmp_nofilters.cdl | sed -e '/var1:_Storage/p' -ed | tr -d '\t \r'`
test "x$STORAGE" = 'xvar1:_Storage="contiguous";'
FILTERS=`cat tmp_nofilters.cdl | sed -e '/var1:_Filters/p' -ed | tr -d '\t \r'`
test "x$FILTERS" = 'x'

echo "*** All nccopy tests passed!"

exit 0<|MERGE_RESOLUTION|>--- conflicted
+++ resolved
@@ -4,20 +4,13 @@
 . ../test_common.sh
 
 
-<<<<<<< HEAD
+
 NCDUMPDIR="testdir_ncdump_nccopy4"
 . $srcdir/test_ncdump.sh
 
 # Move into test directory
 cd $NCDUMPPATH
-=======
-. $srcdir/test_ncdump.sh
 
-isolate "testdir_ncdump_nccopy4"
-
-# Move into test directory
-cd $ISOPATH
->>>>>>> 3d2c839b
 
 set -e
 
