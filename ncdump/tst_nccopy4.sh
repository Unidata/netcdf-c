--- conflicted
+++ resolved
@@ -4,20 +4,13 @@
 . ../test_common.sh
 
 
-<<<<<<< HEAD
+
 NCDUMPDIR="testdir_ncdump_nccopy4"
 . $srcdir/test_ncdump.sh
 
 # Move into test directory
 cd $NCDUMPPATH
-=======
-. $srcdir/test_ncdump.sh
 
-isolate "testdir_ncdump_nccopy4"
-
-# Move into test directory
-cd $ISOPATH
->>>>>>> bfb8a31a
 
 set -e
 
