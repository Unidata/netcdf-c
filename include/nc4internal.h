/* Copyright 2018-2018 University Corporation for Atmospheric
   Research/Unidata. */
/**
 * @file
 * @internal This header file contains macros, types and prototypes
 * used to build and manipulate the netCDF metadata model.
 *
 * @author Ed Hartnett, Dennis Heimbigner, Ward Fisher
 */

#ifndef _NC4INTERNAL_
#define _NC4INTERNAL_
#include "netcdf.h"

#include "config.h"
#include <stdlib.h>
#include <ctype.h>
#include <string.h>

#include "nc_logging.h"
#include "ncindex.h"
#include "nc_provenance.h"
#include "nchashmap.h"

#include "netcdf_f.h"
#include "netcdf_mem.h"
#include "netcdf_filter.h"
#ifdef USE_PARALLEL
#include "netcdf_par.h"
#endif /* USE_PARALLEL */

/* Always needed */
#include "nc.h"
#include "ncglobal.h"

/** The file ID is stored in the first two bytes of ncid. */
#define FILE_ID_MASK (0xffff0000)

/** The group ID is stored in the last two bytes of ncid. */
#define GRP_ID_MASK (0x0000ffff)

/** File and group IDs are each 16 bits of the ncid. */
#define ID_SHIFT (16)

/* typedef enum {GET, PUT} NC_PG_T; */
/** These are the different objects that can be in our hash-lists. */
typedef enum {NCNAT, NCVAR, NCDIM, NCATT, NCTYP, NCFLD, NCGRP, NCFIL} NC_SORT;

/** The netCDF V2 error code. */
#define NC_V2_ERR (-1)

/** The name of the root group. */
#define NC_GROUP_NAME "/"

/** One mega-byte. */
#define MEGABYTE 1048576

#define X_SCHAR_MIN     (-128)          /**< Minimum signed char value. */
#define X_SCHAR_MAX     127             /**< Maximum signed char value. */
#define X_UCHAR_MAX     255U            /**< Maximum unsigned char value. */
#define X_SHORT_MIN     (-32768)        /**< Minimum short value. */
#define X_SHRT_MIN      X_SHORT_MIN     /**< This alias is compatible with limits.h. */
#define X_SHORT_MAX     32767           /**< Maximum short value. */
#define X_SHRT_MAX      X_SHORT_MAX     /**< This alias is compatible with limits.h. */
#define X_USHORT_MAX    65535U          /**< Maximum unsigned short value. */
#define X_USHRT_MAX     X_USHORT_MAX    /**< This alias is compatible with limits.h. */
#define X_INT_MIN       (-2147483647-1) /**< Minimum int value. */
#define X_INT_MAX       2147483647      /**< Maximum int value. */
#define X_LONG_MIN      X_INT_MIN       /**< Minimum long value. */
#define X_LONG_MAX      X_INT_MAX       /**< Maximum long value. */
#define X_UINT_MAX      4294967295U     /**< Maximum unsigned int value. */
#define X_INT64_MIN     (-9223372036854775807LL-1LL)  /**< Minimum int64 value. */
#define X_INT64_MAX     9223372036854775807LL /**< Maximum int64 value. */
#define X_UINT64_MAX    18446744073709551615ULL /**< Maximum unsigned int64 value. */
#ifdef _WIN32 /* Windows, of course, has to be a *little* different. */
#define X_FLOAT_MAX     3.402823466e+38f
#else
#define X_FLOAT_MAX     3.40282347e+38f /**< Maximum float value. */
#endif /* _WIN32 */
#define X_FLOAT_MIN     (-X_FLOAT_MAX)  /**< Minimum float value. */
#define X_DOUBLE_MAX    1.7976931348623157e+308 /**< Maximum double value. */
#define X_DOUBLE_MIN    (-X_DOUBLE_MAX)         /**< Minimum double value. */

/** Number of parameters needed for ZLIB filter. */
#define CD_NELEMS_ZLIB 1

/** Get a pointer to the NC_FILE_INFO_T from dispatchdata field. */
#define NC4_DATA(nc) ((NC_FILE_INFO_T *)(nc)->dispatchdata)

/** Set a pointer to the NC_FILE_INFO_T in the dispatchdata field. */
#define NC4_DATA_SET(nc,data) ((nc)->dispatchdata = (void *)(data))

/* Reserved attribute flags: must be powers of 2. */
    /** Hidden attributes; immutable and unreadable thru API. */
#   define HIDDENATTRFLAG 1
    /** Readonly attributes; readable, but immutable thru the API. */
#   define READONLYFLAG 2
    /** Subset of readonly flags; readable by name only thru the API. */
#   define NAMEONLYFLAG 4
    /** Mark reserved attributes that are constructed on the fly when accessed */
#   define VIRTUALFLAG 8
    /** Per-variable attribute, as opposed to global */
#   define VARFLAG 16

/** Boolean type, to make the code easier to read. */
typedef enum {NC_FALSE = 0, NC_TRUE = 1} nc_bool_t;

/* Forward declarations. */
struct NC_GRP_INFO;
struct NC_TYPE_INFO;
struct NCRCinfo;

/**
 * This struct provides indexed Access to Meta-data objects. See the
 * document docs/indexing.dox for detailed information.
 *
 * Basically it provides a common header and use NCindex instances
 * instead of linked lists.
 *
 * WARNING: ALL OBJECTS THAT CAN BE INSERTED INTO AN NCindex MUST HAVE
 * AN INSTANCE of NC_OBJ AS THE FIRST FIELD.
*/
typedef struct NC_OBJ
{
    NC_SORT sort; /**< Type of object. */
    char* name;   /**< Name, assumed to be null terminated. */
    int id;    /**< This objects ID. */
} NC_OBJ;

/**
 * This struct holds information about reserved attributes. These
 * attributes cannot be created or read by the user (through the
 * netCDF API).  */
typedef struct NC_reservedatt
{
    const char *name; /**< Name of the reserved attribute. */
    int flags;        /**< Flags that control handling of reserved attribute. */
} NC_reservedatt;

/** This is a struct to handle the dimension metadata. */
typedef struct NC_DIM_INFO
{
    NC_OBJ hdr;             /**< The hdr contains the name and ID. */
    struct NC_GRP_INFO *container;  /**< Pointer to containing group. */
    size_t len;             /**< Length of this dimension. */
    nc_bool_t unlimited;    /**< True if the dimension is unlimited */
    nc_bool_t extended;     /**< True if the dimension needs to be extended. */
    nc_bool_t too_long;     /**< True if len is too big to fit in local size_t. */
    void *format_dim_info;  /**< Pointer to format-specific dim info. */
    struct NC_VAR_INFO *coord_var; /**< The coord var, if it exists. */
} NC_DIM_INFO_T;

/** This is a struct to handle the attribute metadata. */
typedef struct NC_ATT_INFO
{
    NC_OBJ hdr;             /**< The hdr contains the name and ID. */
    struct NC_OBJ *container;    /**< Pointer to containing group|var. */
    size_t len;             /**< Length of attribute data. */
    nc_bool_t dirty;        /**< True if attribute modified. */
    nc_bool_t created;      /**< True if attribute already created. */
    nc_type nc_typeid;      /**< NetCDF type of attribute's data. */
    void *format_att_info;  /**< Pointer to format-specific att info. */
    void *data;             /**< The attribute data. */
} NC_ATT_INFO_T;

/** This is a struct to handle the var metadata. */
typedef struct NC_VAR_INFO
{
    NC_OBJ hdr;                  /**< The hdr contains the name and ID. */
    char *alt_name;              /**< Used if name in dispatcher must be different from hdr.name. */
    struct NC_GRP_INFO *container; /**< Pointer to containing group. */
    size_t ndims;                /**< Number of dims. */
    int *dimids;                 /**< Dim IDs. */
    NC_DIM_INFO_T **dim;         /**< Pointer to array of NC_DIM_INFO_T. */
    nc_bool_t is_new_var;        /**< True if variable is newly created. */
    nc_bool_t was_coord_var;     /**< True if variable was a coordinate var, but either the dim or var has been renamed. */
    nc_bool_t became_coord_var;  /**< True if variable _became_ a coordinate var, because either the dim or var has been renamed. */
    nc_bool_t fill_val_changed;  /**< True if variable's fill value changes after it has been created. */
    nc_bool_t attr_dirty;        /**< True if variable's attributes are dirty and should be rewritten. */
    nc_bool_t created;           /**< Variable has already been created (_not_ that it was just created). */
    nc_bool_t written_to;        /**< True if variable has data written to it. */
    struct NC_TYPE_INFO *type_info; /**< Contains info about the variable type. */
    int atts_read;               /**< If true, the atts have been read. */
    nc_bool_t meta_read;         /**< True if this vars metadata has been completely read. */
    nc_bool_t coords_read;       /**< True if this var has hidden coordinates att, and it has been read. */
    NCindex *att;                /**< List of NC_ATT_INFO_T. */
    nc_bool_t no_fill;           /**< True if no fill value is defined for var. */
    void *fill_value;            /**< Pointer to fill value, or NULL. */
    size_t *chunksizes;          /**< For chunked storage, an array (size ndims) of chunksizes. */
    int storage;                 /**< Storage of this var, compact, contiguous, or chunked. */
    int endianness;              /**< What endianness for the var? */
    int parallel_access;         /**< Type of parallel access for I/O on variable (collective or independent). */
<<<<<<< HEAD
    struct ChunkCache chunkcache;
=======
    struct ChunkCache chunkcache; /* ChunkCache now defined in ncglobal.h */
>>>>>>> 72b17399
    int quantize_mode;           /**< Quantize mode. NC_NOQUANTIZE is 0, and means no quantization. */
    int nsd;                     /**< Number of significant digits if quantization is used, 0 if not. */
    void *format_var_info;       /**< Pointer to any binary format info. */
    void* filters;             /**< Record of the list of filters to be applied to var data; format dependent */
} NC_VAR_INFO_T;

/** This is a struct to handle the field metadata from a user-defined
 * type. */
typedef struct NC_FIELD_INFO
{
    NC_OBJ hdr; /**< The hdr contains the name and ID. */
    nc_type nc_typeid; /**< The type of this field. */
    size_t offset;     /**< Offset in bytes of field. */
    int ndims;         /**< Number of dims. */
    int *dim_size;     /**< Dim sizes. */
    void *format_field_info;  /**< Pointer to any binary format info for field. */
} NC_FIELD_INFO_T;

/** This is a struct to handle metadata for a user-defined enum
 * type. */
typedef struct NC_ENUM_MEMBER_INFO
{
    char *name;  /**< Name of member. */
    void *value; /**< Value of member. */
} NC_ENUM_MEMBER_INFO_T;

/** This is a struct to handle metadata for a user-defined type. */
typedef struct NC_TYPE_INFO
{
    NC_OBJ hdr;            /**< The hdr contains the name and ID. */
    struct NC_GRP_INFO *container; /**< Containing group */
    unsigned rc;                 /**< Ref. count of objects using this type */
    int endianness;              /**< What endianness for the type? */
    size_t size;                 /**< Size of the type in memory, in bytes */
    nc_bool_t committed;         /**< True when datatype is committed in the file */
    nc_type nc_type_class;       /**< NC_VLEN, NC_COMPOUND, NC_OPAQUE, NC_ENUM, NC_INT, NC_FLOAT, or NC_STRING. */
    void *format_type_info;      /**< dispatcher-specific type info. */
    int varsized; 	         /**< <! 1 if this type is (recursively) variable sized; 0 if fixed size */

    /** Information for each type or class */
    union {
        struct {
            NClist* enum_member;    /**< <! NClist<NC_ENUM_MEMBER_INFO_T*> */
            nc_type base_nc_typeid; /**< Typeid of the base type. */
        } e;                        /**< Enum */
        struct Fields {
            NClist* field;        /**< <! NClist<NC_FIELD_INFO_T*> */
        } c;                      /**< Compound */
        struct {
            nc_type base_nc_typeid; /**< Typeid of the base type. */
        } v;                     /**< Variable-length. */
    } u;                         /**< Union of structs, for each type/class. */
} NC_TYPE_INFO_T;

/** This holds information for one group. Groups reproduce with
 * parthenogenesis. */
typedef struct NC_GRP_INFO
{
    NC_OBJ hdr;                   /**< The hdr contains the name and ID. */
    void *format_grp_info;        /**< Pointer to binary format info for group. */
    struct NC_FILE_INFO *nc4_info; /**< Pointer containing NC_FILE_INFO_T. */
    struct NC_GRP_INFO *parent;  /**< Pointer tp parent group. */
    int atts_read;               /**< True if atts have been read for this group. */
    NCindex* children;           /**< NCindex<struct NC_GRP_INFO*> */
    NCindex* dim;                /**< NCindex<NC_DIM_INFO_T> * */
    NCindex* att;                /**< NCindex<NC_ATT_INFO_T> * */
    NCindex* type;               /**< NCindex<NC_TYPE_INFO_T> * */
    /* Note that this is the list of vars with position == varid */
    NCindex* vars;               /**< NCindex<NC_VAR_INFO_T> * */
} NC_GRP_INFO_T;

/* These constants apply to the flags field in the
 * NC_FILE_INFO_T defined below. */
#define NC_INDEF  0x01  /**< in define mode, cleared by ncendef */

/** This is the metadata we need to keep track of for each
  * netcdf-4/ file; used by libhdf5, libnczarr, and libdap4 */

typedef struct NC_FILE_INFO
{
    NC_OBJ hdr;
    NC *controller; /**< Pointer to containing NC. */
#ifdef USE_PARALLEL
    MPI_Comm comm;  /**< Copy of MPI Communicator used to open the file. */
    MPI_Info info;  /**< Copy of MPI Information Object used to open the file. */
#endif
    int cmode;      /**< Create/Open mode for the file. */
    int flags;      /**< State transition flags . */
    nc_bool_t parallel;   /**< True if file is open for parallel access */
    nc_bool_t redef;      /**< True if redefining an existing file */
    nc_bool_t no_attr_create_order; /**< True if the creation order tracking of attributes is disabled (netcdf-4 only) */
    nc_bool_t no_dimscale_attach; /**< True if attaching dimscales to variables is disabled (netcdf-4 only) */
    int fill_mode;        /**< Fill mode for vars - Unused internally currently */
    nc_bool_t no_write;   /**< true if nc_open has mode NC_NOWRITE. */
    NC_GRP_INFO_T *root_grp; /**< Pointer to root group. */
    short next_nc_grpid;  /**< Next available group ID. */
    int next_typeid;      /**< Next available type ID. */
    int next_dimid;       /**< Next available dim ID. */
    /* Provide convenience vectors indexed by the object id.  This
       allows for direct conversion of e.g. an nc_type to the
       corresponding NC_TYPE_INFO_T object. */
    NClist *alldims;   /**< List of all dims. */
    NClist *alltypes;  /**< List of all types. */
    NClist *allgroups; /**< List of all groups, including root group. */
    void *format_file_info; /**< Pointer to binary format info for file. */
    NC4_Provenance provenance; /**< File provenence info. */
    struct NC4_Memio
    {
        NC_memio memio; /**< What we sent to image_init and what comes back. */
        int locked;     /**< Do not copy and do not free. */
        int persist;    /**< Should file be persisted out on close? */
        int inmemory;   /**< NC_INMEMORY flag was set. */
        int diskless;   /**< NC_DISKLESS flag was set => inmemory. */
        int created;    /**< 1 => create, 0 => open. */
        unsigned int imageflags; /**< for H5LTopen_file_image. */
        size_t initialsize;      /**< Initial size. */
        void *udata;    /**< Extra memory allocated in NC4_image_init. */
    } mem;
} NC_FILE_INFO_T;

/** Variable Length Datatype struct in memory. Must be identical to
 * HDF5 hvl_t. (This is only used for VL sequences, not VL strings,
 * which are stored in char *'s) */
typedef struct
{
    size_t len; /**< Length of VL data (in base type units) */
    void *p;    /**< Pointer to VL data */
} nc_hvl_t;

/* These functions convert between different netcdf types. */
extern int nc4_get_typelen_mem(NC_FILE_INFO_T *h5, nc_type xtype, size_t *len);
extern int nc4_convert_type(const void *src, void *dest, const nc_type src_type,
			    const nc_type dest_type, const size_t len, int *range_error,
			    const void *fill_value, int strict_nc3, int quantize_mode,
			    int nsd);

/* These functions do netcdf-4 things. */
extern int nc4_reopen_dataset(NC_GRP_INFO_T *grp, NC_VAR_INFO_T *var);
extern int nc4_read_atts(NC_GRP_INFO_T *grp, NC_VAR_INFO_T *var);

/* Find items in the in-memory lists of metadata. */
extern int nc4_find_nc_grp_h5(int ncid, NC **nc, NC_GRP_INFO_T **grp,
                       NC_FILE_INFO_T **h5);
extern int nc4_find_grp_h5(int ncid, NC_GRP_INFO_T **grp, NC_FILE_INFO_T **h5);
extern int nc4_find_nc4_grp(int ncid, NC_GRP_INFO_T **grp);
extern int nc4_find_dim(NC_GRP_INFO_T *grp, int dimid, NC_DIM_INFO_T **dim,
                 NC_GRP_INFO_T **dim_grp);
extern int nc4_find_var(NC_GRP_INFO_T *grp, const char *name, NC_VAR_INFO_T **var);
extern int nc4_find_dim_len(NC_GRP_INFO_T *grp, int dimid, size_t **len);
extern int nc4_find_type(const NC_FILE_INFO_T *h5, int typeid1, NC_TYPE_INFO_T **type);
extern NC_TYPE_INFO_T *nc4_rec_find_named_type(NC_GRP_INFO_T *start_grp, char *name);
extern NC_TYPE_INFO_T *nc4_rec_find_equal_type(NC_GRP_INFO_T *start_grp, int ncid1,
                                        NC_TYPE_INFO_T *type);
extern int nc4_find_nc_att(int ncid, int varid, const char *name, int attnum,
                    NC_ATT_INFO_T **att);
extern int nc4_find_grp_h5_var(int ncid, int varid, NC_FILE_INFO_T **h5,
                        NC_GRP_INFO_T **grp, NC_VAR_INFO_T **var);
extern int nc4_find_grp_att(NC_GRP_INFO_T *grp, int varid, const char *name,
                     int attnum, NC_ATT_INFO_T **att);
extern int nc4_get_typeclass(const NC_FILE_INFO_T *h5, nc_type xtype,
                      int *type_class);

/* Free various types */
extern int nc4_type_free(NC_TYPE_INFO_T *type);

/* These list functions add and delete vars, atts. */
extern int nc4_nc4f_list_add(NC *nc, const char *path, int mode);
extern int nc4_nc4f_list_del(NC_FILE_INFO_T *h5);
extern int nc4_file_list_add(int ncid, const char *path, int mode,
                      void **dispatchdata);
extern int nc4_file_list_get(int ncid, char **path, int *mode,
                      void **dispatchdata);
extern int nc4_file_list_del(int ncid);
extern int nc4_file_change_ncid(int ncid, unsigned short new_ncid_index);
extern int nc4_var_list_add(NC_GRP_INFO_T* grp, const char* name, int ndims,
                     NC_VAR_INFO_T **var);
extern int nc4_var_list_add2(NC_GRP_INFO_T* grp, const char* name,
                      NC_VAR_INFO_T **var);
extern int nc4_var_set_ndims(NC_VAR_INFO_T *var, int ndims);
extern int nc4_var_list_del(NC_GRP_INFO_T *grp, NC_VAR_INFO_T *var);
extern int nc4_dim_list_add(NC_GRP_INFO_T *grp, const char *name, size_t len,
                     int assignedid, NC_DIM_INFO_T **dim);
extern int nc4_dim_list_del(NC_GRP_INFO_T *grp, NC_DIM_INFO_T *dim);
extern int nc4_type_new(size_t size, const char *name, int assignedid,
                 NC_TYPE_INFO_T **type);
extern int nc4_type_list_add(NC_GRP_INFO_T *grp, size_t size, const char *name,
                      NC_TYPE_INFO_T **type);
extern int nc4_type_list_del(NC_GRP_INFO_T *grp, NC_TYPE_INFO_T *type);
extern int nc4_type_free(NC_TYPE_INFO_T *type);
extern int nc4_field_list_add(NC_TYPE_INFO_T* parent, const char *name,
                       size_t offset, nc_type xtype, int ndims,
                       const int *dim_sizesp);
extern int nc4_att_list_add(NCindex *list, const char *name, NC_ATT_INFO_T **att);
extern int nc4_att_list_del(NCindex *list, NC_ATT_INFO_T *att);
extern int nc4_grp_list_add(NC_FILE_INFO_T *h5, NC_GRP_INFO_T *parent, char *name,
                     NC_GRP_INFO_T **grp);
extern int nc4_build_root_grp(NC_FILE_INFO_T *h5);
extern int nc4_rec_grp_del(NC_GRP_INFO_T *grp);
extern int nc4_enum_member_add(NC_TYPE_INFO_T *type, size_t size, const char *name,
                        const void *value);
extern int nc4_att_free(NC_ATT_INFO_T *att);

/* Check and normalize names. */
extern int NC_check_name(const char *name);
extern int nc4_check_name(const char *name, char *norm_name);
extern int nc4_normalize_name(const char *name, char *norm_name);
extern int nc4_check_dup_name(NC_GRP_INFO_T *grp, char *norm_name);

/* Get the fill value for a var. */
extern int nc4_get_fill_value(NC_FILE_INFO_T *h5, NC_VAR_INFO_T *var, void **fillp);

/* Find default fill value for atomic type. */
extern int nc4_get_default_atomic_fill_value(nc_type, void *fill_value);

/* Find default fill value for any type */
extern int nc4_get_default_fill_value(NC_TYPE_INFO_T*, void *fill_value);

/* Get an att given pointers to file, group, and perhaps ver info. */
extern int nc4_get_att_ptrs(NC_FILE_INFO_T *h5, NC_GRP_INFO_T *grp, NC_VAR_INFO_T *var,
                     const char *name, nc_type *xtype, nc_type mem_type,
                     size_t *lenp, int *attnum, void *data);

/* Get variable/fixed size flag for type (ncid API level)*/
extern int NC4_inq_type_fixed_size(int ncid, nc_type xtype, int* isfixedsizep);
/* Manage the fixed/var sized'ness of a type */
extern int NC4_recheck_varsize(NC_TYPE_INFO_T* parenttype, nc_type addedtype);
extern int NC4_set_varsize(NC_TYPE_INFO_T* parenttype);
extern int NC4_var_varsized(NC_VAR_INFO_T* var);

/* Close the file. */
extern int nc4_close_netcdf4_file(NC_FILE_INFO_T *h5, int abort, NC_memio *memio);

/* Compute default chunksizes */
extern int nc4_find_default_chunksizes2(NC_GRP_INFO_T *grp, NC_VAR_INFO_T *var);
extern int nc4_check_chunksizes(NC_GRP_INFO_T* grp, NC_VAR_INFO_T* var, const size_t* chunksizes);

/* This is only included if --enable-logging is used for configure; it
   prints info about the metadata to stderr. */
#ifdef LOGGING
extern int log_metadata_nc(NC_FILE_INFO_T *h5);
#endif

/**************************************************/
/* Atomic types constants and functions */

/** This is the number of netCDF atomic types (as opposed to max) . */
#define NUM_ATOMIC_TYPES (NC_MAX_ATOMIC_TYPE + 1)

/** @internal Names of atomic types. */
extern const char* nc4_atomic_name[NUM_ATOMIC_TYPES];

/* Misc functions */
extern int NC4_inq_atomic_type(nc_type typeid1, char *name, size_t *size);
extern int NC4_lookup_atomic_type(const char *name, nc_type* idp, size_t *sizep);
extern int NC4_inq_atomic_typeid(int ncid, const char *name, nc_type *typeidp);
extern int NC4_get_atomic_typeclass(nc_type xtype, int *type_class);

/**************************************************/
/* Type alignment related functions */

extern int nc_set_alignment(int threshold, int alignment);
extern int nc_get_alignment(int* thresholdp, int* alignmentp);

/**************************************************/
/* Binary searcher for reserved attributes */
extern const NC_reservedatt* NC_findreserved(const char* name);
/* reserved attribute initializer */
extern void NC_initialize_reserved(void);

/* Generic reserved Attributes */
#define NC_ATT_REFERENCE_LIST "REFERENCE_LIST"
#define NC_ATT_CLASS "CLASS"
#define NC_ATT_DIMENSION_LIST "DIMENSION_LIST"
#define NC_ATT_NAME "NAME"
#define NC_ATT_COORDINATES "_Netcdf4Coordinates" /*see hdf5internal.h:COORDINATES*/
#define NC_ATT_FORMAT "_Format"
#define NC_ATT_DIMID_NAME "_Netcdf4Dimid"
#define NC_ATT_FILLVALUE "_FillValue"
#define NC_ATT_NC3_STRICT_NAME "_nc3_strict"
#define NC_XARRAY_DIMS "_ARRAY_DIMENSIONS"
#define NC_ATT_CODECS "_Codecs"

/* Must match values in libnczarr/zinternal.h */
#define NC_NCZARR_SUPERBLOCK "_nczarr_superblock"
#define NC_NCZARR_GROUP "_nczarr_group"
#define NC_NCZARR_ARRAY "_nczarr_array"
#define NC_NCZARR_ATTR "_nczarr_attr"

#endif /* _NC4INTERNAL_ */<|MERGE_RESOLUTION|>--- conflicted
+++ resolved
@@ -190,11 +190,7 @@
     int storage;                 /**< Storage of this var, compact, contiguous, or chunked. */
     int endianness;              /**< What endianness for the var? */
     int parallel_access;         /**< Type of parallel access for I/O on variable (collective or independent). */
-<<<<<<< HEAD
-    struct ChunkCache chunkcache;
-=======
     struct ChunkCache chunkcache; /* ChunkCache now defined in ncglobal.h */
->>>>>>> 72b17399
     int quantize_mode;           /**< Quantize mode. NC_NOQUANTIZE is 0, and means no quantization. */
     int nsd;                     /**< Number of significant digits if quantization is used, 0 if not. */
     void *format_var_info;       /**< Pointer to any binary format info. */
