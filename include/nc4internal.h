--- conflicted
+++ resolved
@@ -3,11 +3,8 @@
 /**
  * @file This header file contains the definitions of structs used to
  * hold netCDF file metadata in memory.
-<<<<<<< HEAD
-=======
  *
  * @author Ed Hartnett
->>>>>>> 72bf2173
 */
 
 #ifndef _NC4INTERNAL_
@@ -193,13 +190,7 @@
    nc_bool_t fletcher32;        /* True if var has fletcher32 filter applied */
    size_t chunk_cache_size, chunk_cache_nelems;
    float chunk_cache_preemption;
-<<<<<<< HEAD
-#ifdef USE_HDF4
    void *format_var_info;       /* Pointer to any binary format info. */
-#endif /* USE_HDF4 */
-=======
-   void *format_var_info;       /* Pointer to any binary format info. */
->>>>>>> 72bf2173
    /* Stuff for arbitrary filters */
    unsigned int filterid;
    size_t nparams;
@@ -322,13 +313,7 @@
    NClist* alldims;
    NClist* alltypes;
    NClist* allgroups; /* including root group */
-<<<<<<< HEAD
-#ifdef USE_HDF4
    void *format_file_info;
-#endif /* USE_HDF4 */
-=======
-   void *format_file_info;
->>>>>>> 72bf2173
    struct NCFILEINFO* fileinfo;
 } NC_HDF5_FILE_INFO_T;
 
