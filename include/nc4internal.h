--- conflicted
+++ resolved
@@ -17,10 +17,7 @@
 #include <stdarg.h>
 #include <string.h>
 #include <hdf5.h>
-<<<<<<< HEAD
-
-=======
->>>>>>> 37c02fee
+
 #include "ncdimscale.h"
 #include "nc_logging.h"
 #include "ncindex.h"
