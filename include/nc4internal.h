--- conflicted
+++ resolved
@@ -314,35 +314,6 @@
     } mem;
 } NC_FILE_INFO_T;
 
-<<<<<<< HEAD
-/* Collect global state info in one place */
-typedef struct NCglobalstate {
-    int initialized;
-    char* tempdir; /* track a usable temp dir */
-    char* home; /* track $HOME */
-    char* cwd; /* track getcwd */
-    struct NCRCinfo* rcinfo; /* Currently only one rc file per session */
-    struct GlobalZarr { /* Zarr specific parameters */
-	char dimension_separator;
-    } zarr;
-    struct GlobalAWS { /* AWS S3 specific parameters/defaults */
-	char* default_region;
-	char* config_file;
-	char* profile;
-	char* access_key_id;
-	char* secret_access_key;
-    char* session_token;
-    } aws;
-    struct Alignment { /* H5Pset_alignment parameters */
-        int defined; /* 1 => threshold and alignment explicitly set */
-	int threshold;
-	int alignment;
-    } alignment;
-    struct ChunkCache chunkcache;
-} NCglobalstate;
-
-=======
->>>>>>> 09a5fa33
 /** Variable Length Datatype struct in memory. Must be identical to
  * HDF5 hvl_t. (This is only used for VL sequences, not VL strings,
  * which are stored in char *'s) */
