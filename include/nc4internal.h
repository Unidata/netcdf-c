/* Copyright 2018-2018 University Corporation for Atmospheric
   Research/Unidata. */
/**
 * @file
 * @internal This header file contains macros, types and prototypes
 * used to build and manipulate the netCDF metadata model.
 *
 * @author Ed Hartnett, Dennis Heimbigner, Ward Fisher
 */

#ifndef _NC4INTERNAL_
#define _NC4INTERNAL_
#include "netcdf.h"

#include "config.h"
#include <stdio.h>
#include <stdlib.h>
#include <ctype.h>
#include <string.h>

#include "nc_logging.h"
#include "ncindex.h"
#include "nc_provenance.h"
#include "nchashmap.h"

#include "netcdf_f.h"
#include "netcdf_mem.h"
#include "netcdf_filter.h"
#ifdef USE_PARALLEL
#include "netcdf_par.h"
#endif /* USE_PARALLEL */

/* Always needed */
#include "nc.h"

/** The file ID is stored in the first two bytes of ncid. */
#define FILE_ID_MASK (0xffff0000)

/** The group ID is stored in the last two bytes of ncid. */
#define GRP_ID_MASK (0x0000ffff)

/** File and group IDs are each 16 bits of the ncid. */
#define ID_SHIFT (16)

/* typedef enum {GET, PUT} NC_PG_T; */
/** These are the different objects that can be in our hash-lists. */
typedef enum {NCNAT, NCVAR, NCDIM, NCATT, NCTYP, NCFLD, NCGRP, NCFIL} NC_SORT;

/** The netCDF V2 error code. */
#define NC_V2_ERR (-1)

/** The name of the root group. */
#define NC_GROUP_NAME "/"

/** One mega-byte. */
#define MEGABYTE 1048576

/** The HDF5 ID for the szip filter. */
#define HDF5_FILTER_SZIP 4

#define X_SCHAR_MIN     (-128)          /**< Minimum signed char value. */
#define X_SCHAR_MAX     127             /**< Maximum signed char value. */
#define X_UCHAR_MAX     255U            /**< Maximum unsigned char value. */
#define X_SHORT_MIN     (-32768)        /**< Minimum short value. */
#define X_SHRT_MIN      X_SHORT_MIN     /**< This alias is compatible with limits.h. */
#define X_SHORT_MAX     32767           /**< Maximum short value. */
#define X_SHRT_MAX      X_SHORT_MAX     /**< This alias is compatible with limits.h. */
#define X_USHORT_MAX    65535U          /**< Maximum unsigned short value. */
#define X_USHRT_MAX     X_USHORT_MAX    /**< This alias is compatible with limits.h. */
#define X_INT_MIN       (-2147483647-1) /**< Minimum int value. */
#define X_INT_MAX       2147483647      /**< Maximum int value. */
#define X_LONG_MIN      X_INT_MIN       /**< Minimum long value. */
#define X_LONG_MAX      X_INT_MAX       /**< Maximum long value. */
#define X_UINT_MAX      4294967295U     /**< Maximum unsigned int value. */
#define X_INT64_MIN     (-9223372036854775807LL-1LL)  /**< Minimum int64 value. */
#define X_INT64_MAX     9223372036854775807LL /**< Maximum int64 value. */
#define X_UINT64_MAX    18446744073709551615ULL /**< Maximum unsigned int64 value. */
#ifdef _WIN32 /* Windows, of course, has to be a *little* different. */
#define X_FLOAT_MAX     3.402823466e+38f
#else
#define X_FLOAT_MAX     3.40282347e+38f /**< Maximum float value. */
#endif /* _WIN32 */
#define X_FLOAT_MIN     (-X_FLOAT_MAX)  /**< Minimum float value. */
#define X_DOUBLE_MAX    1.7976931348623157e+308 /**< Maximum double value. */
#define X_DOUBLE_MIN    (-X_DOUBLE_MAX)         /**< Minimum double value. */

/** This is the number of netCDF atomic types. */
#define NUM_ATOMIC_TYPES (NC_MAX_ATOMIC_TYPE + 1)

/** Number of parameters needed for ZLIB filter. */
#define CD_NELEMS_ZLIB 1

/** Get a pointer to the NC_FILE_INFO_T from dispatchdata field. */
#define NC4_DATA(nc) ((NC_FILE_INFO_T *)(nc)->dispatchdata)

/** Set a pointer to the NC_FILE_INFO_T in the dispatchdata field. */
#define NC4_DATA_SET(nc,data) ((nc)->dispatchdata = (void *)(data))

/* Reserved attribute flags: must be powers of 2. */
/** Hidden attributes; immutable and unreadable thru API. */
#define HIDDENATTRFLAG 1

/** Readonly attributes; readable, but immutable thru the API. */
#define READONLYFLAG 2

/** Subset of readonly flags; readable by name only thru the API. */
#define NAMEONLYFLAG 4

/** Per-variable attribute, as opposed to global */
#define VARFLAG 16

/** Boolean type, to make the code easier to read. */
typedef enum {NC_FALSE = 0, NC_TRUE = 1} nc_bool_t;

/* Forward declarations. */
struct NC_GRP_INFO;
struct NC_TYPE_INFO;
struct NCRCinfo;

/**
 * This struct provides indexed Access to Meta-data objects. See the
 * document docs/indexing.dox for detailed information.
 *
 * Basically it provides a common header and use NCindex instances
 * instead of linked lists.
 *
 * WARNING: ALL OBJECTS THAT CAN BE INSERTED INTO AN NCindex MUST HAVE
 * AN INSTANCE of NC_OBJ AS THE FIRST FIELD.
*/
typedef struct NC_OBJ
{
    NC_SORT sort; /**< Type of object. */
    char* name;   /**< Name, assumed to be null terminated. */
    int id;    /**< This objects ID. */
} NC_OBJ;

/**
 * This struct holds information about reserved attributes. These
 * attributes cannot be created or read by the user (through the
 * netCDF API).  */
typedef struct NC_reservedatt
{
    const char *name; /**< Name of the reserved attribute. */
    int flags;        /**< Flags that control handling of reserved attribute. */
} NC_reservedatt;

/** This is a struct to handle the dimension metadata. */
typedef struct NC_DIM_INFO
{
    NC_OBJ hdr;             /**< The hdr contains the name and ID. */
    struct NC_GRP_INFO *container;  /**< Pointer to containing group. */
    size_t len;             /**< Length of this dimension. */
    nc_bool_t unlimited;    /**< True if the dimension is unlimited */
    nc_bool_t extended;     /**< True if the dimension needs to be extended. */
    nc_bool_t too_long;     /**< True if len is too big to fit in local size_t. */
    void *format_dim_info;  /**< Pointer to format-specific dim info. */
    struct NC_VAR_INFO *coord_var; /**< The coord var, if it exists. */
} NC_DIM_INFO_T;

/** This is a struct to handle the attribute metadata. */
typedef struct NC_ATT_INFO
{
    NC_OBJ hdr;             /**< The hdr contains the name and ID. */
    struct NC_OBJ *container;    /**< Pointer to containing group|var. */
<<<<<<< HEAD
    size_t len;                /**< Length of attribute data. */
=======
    size_t len;             /**< Length of attribute data. */
>>>>>>> e5b83cd7
    nc_bool_t dirty;        /**< True if attribute modified. */
    nc_bool_t created;      /**< True if attribute already created. */
    nc_type nc_typeid;      /**< NetCDF type of attribute's data. */
    void *format_att_info;  /**< Pointer to format-specific att info. */
    void *data;             /**< The attribute data. */
} NC_ATT_INFO_T;

/** This is a struct to handle the var metadata. */
typedef struct NC_VAR_INFO
{
    NC_OBJ hdr;                  /**< The hdr contains the name and ID. */
    char *alt_name;              /**< Used if name in dispatcher must be different from hdr.name. */
    struct NC_GRP_INFO *container; /**< Pointer to containing group. */
    size_t ndims;                /**< Number of dims. */
    int *dimids;                 /**< Dim IDs. */
    NC_DIM_INFO_T **dim;         /**< Pointer to array of NC_DIM_INFO_T. */
    nc_bool_t is_new_var;        /**< True if variable is newly created. */
    nc_bool_t was_coord_var;     /**< True if variable was a coordinate var, but either the dim or var has been renamed. */
    nc_bool_t became_coord_var;  /**< True if variable _became_ a coordinate var, because either the dim or var has been renamed. */
    nc_bool_t fill_val_changed;  /**< True if variable's fill value changes after it has been created. */
    nc_bool_t attr_dirty;        /**< True if variable's attributes are dirty and should be rewritten. */
    nc_bool_t created;           /**< Variable has already been created (_not_ that it was just created). */
    nc_bool_t written_to;        /**< True if variable has data written to it. */
    struct NC_TYPE_INFO *type_info; /**< Contains info about the variable type. */
    int atts_read;               /**< If true, the atts have been read. */
    nc_bool_t meta_read;         /**< True if this vars metadata has been completely read. */
    nc_bool_t coords_read;       /**< True if this var has hidden coordinates att, and it has been read. */
    NCindex *att;                /**< List of NC_ATT_INFO_T. */
    nc_bool_t no_fill;           /**< True if no fill value is defined for var. */
    void *fill_value;            /**< Pointer to fill value, or NULL. */
    size_t *chunksizes;          /**< For chunked storage, an array (size ndims) of chunksizes. */
    int storage;                 /**< Storage of this var, compact, contiguous, or chunked. */
    int endianness;              /**< What endianness for the var? */
    int parallel_access;         /**< Type of parallel access for I/O on variable (collective or independent). */
    struct ChunkCache {
        size_t size;     /**< Size in bytes of the var chunk cache. */
        size_t nelems;   /**< Number of slots in var chunk cache. */
        float preemption; /**< Chunk cache preemtion policy. */
    } chunkcache;
    int quantize_mode;           /**< Quantize mode. NC_NOQUANTIZE is 0, and means no quantization. */
    int nsd;                     /**< Number of significant digits if quantization is used, 0 if not. */
    void *format_var_info;       /**< Pointer to any binary format info. */
    void* filters;             /**< Record of the list of filters to be applied to var data; format dependent */
} NC_VAR_INFO_T;

/** This is a struct to handle the field metadata from a user-defined
 * type. */
typedef struct NC_FIELD_INFO
{
    NC_OBJ hdr; /**< The hdr contains the name and ID. */
    nc_type nc_typeid; /**< The type of this field. */
    size_t offset;     /**< Offset in bytes of field. */
    int ndims;         /**< Number of dims. */
    int *dim_size;     /**< Dim sizes. */
    void *format_field_info;  /**< Pointer to any binary format info for field. */
} NC_FIELD_INFO_T;

/** This is a struct to handle metadata for a user-defined enum
 * type. */
typedef struct NC_ENUM_MEMBER_INFO
{
    char *name;  /**< Name of member. */
    void *value; /**< Value of member. */
} NC_ENUM_MEMBER_INFO_T;

/** This is a struct to handle metadata for a user-defined type. */
typedef struct NC_TYPE_INFO
{
    NC_OBJ hdr;            /**< The hdr contains the name and ID. */
    struct NC_GRP_INFO *container; /**< Containing group */
    unsigned rc;                 /**< Ref. count of objects using this type */
    int endianness;              /**< What endianness for the type? */
    size_t size;                 /**< Size of the type in memory, in bytes */
    nc_bool_t committed;         /**< True when datatype is committed in the file */
    nc_type nc_type_class;       /**< NC_VLEN, NC_COMPOUND, NC_OPAQUE, NC_ENUM, NC_INT, NC_FLOAT, or NC_STRING. */
    void *format_type_info;      /**< HDF5-specific type info. */
    int varsized; 	         /**< <! 1 if this type is (recursively) variable sized; 0 if fixed size */

    /** Information for each type or class */
    union {
        struct {
            NClist* enum_member;    /**< <! NClist<NC_ENUM_MEMBER_INFO_T*> */
            nc_type base_nc_typeid; /**< Typeid of the base type. */
        } e;                        /**< Enum */
        struct Fields {
            NClist* field;        /**< <! NClist<NC_FIELD_INFO_T*> */
        } c;                      /**< Compound */
        struct {
            nc_type base_nc_typeid; /**< Typeid of the base type. */
        } v;                     /**< Variable-length. */
    } u;                         /**< Union of structs, for each type/class. */
} NC_TYPE_INFO_T;

/** This holds information for one group. Groups reproduce with
 * parthenogenesis. */
typedef struct NC_GRP_INFO
{
    NC_OBJ hdr;                   /**< The hdr contains the name and ID. */
    void *format_grp_info;        /**< Pointer to binary format info for group. */
    struct NC_FILE_INFO *nc4_info; /**< Pointer containing NC_FILE_INFO_T. */
    struct NC_GRP_INFO *parent;  /**< Pointer tp parent group. */
    int atts_read;               /**< True if atts have been read for this group. */
    NCindex* children;           /**< NCindex<struct NC_GRP_INFO*> */
    NCindex* dim;                /**< NCindex<NC_DIM_INFO_T> * */
    NCindex* att;                /**< NCindex<NC_ATT_INFO_T> * */
    NCindex* type;               /**< NCindex<NC_TYPE_INFO_T> * */
    /* Note that this is the list of vars with position == varid */
    NCindex* vars;               /**< NCindex<NC_VAR_INFO_T> * */
} NC_GRP_INFO_T;

/* These constants apply to the flags field in the
 * HDF5_FILE_INFO_T defined below. */
#define NC_INDEF  0x01  /**< in define mode, cleared by ncendef */

/** This is the metadata we need to keep track of for each
  * netcdf-4/ file; used by libhdf5, libnczarr, and libdap4 */

typedef struct NC_FILE_INFO
{
    NC_OBJ hdr;
    NC *controller; /**< Pointer to containing NC. */
#ifdef USE_PARALLEL
    MPI_Comm comm;  /**< Copy of MPI Communicator used to open the file. */
    MPI_Info info;  /**< Copy of MPI Information Object used to open the file. */
#endif
    int cmode;      /**< Create/Open mode for the file. */
    int flags;      /**< State transition flags . */
    nc_bool_t parallel;   /**< True if file is open for parallel access */
    nc_bool_t redef;      /**< True if redefining an existing file */
    nc_bool_t no_attr_create_order; /**< True if the creation order tracking of attributes is disabled (netcdf-4 only) */
    nc_bool_t no_dimscale_attach; /**< True if attaching dimscales to variables is disabled (netcdf-4 only) */
    int fill_mode;        /**< Fill mode for vars - Unused internally currently */
    nc_bool_t no_write;   /**< true if nc_open has mode NC_NOWRITE. */
    NC_GRP_INFO_T *root_grp; /**< Pointer to root group. */
    short next_nc_grpid;  /**< Next available group ID. */
    int next_typeid;      /**< Next available type ID. */
    int next_dimid;       /**< Next available dim ID. */
    /* Provide convenience vectors indexed by the object id.  This
       allows for direct conversion of e.g. an nc_type to the
       corresponding NC_TYPE_INFO_T object. */
    NClist *alldims;   /**< List of all dims. */
    NClist *alltypes;  /**< List of all types. */
    NClist *allgroups; /**< List of all groups, including root group. */
    void *format_file_info; /**< Pointer to binary format info for file. */
    NC4_Provenance provenance; /**< File provenence info. */
    struct NC4_Memio
    {
        NC_memio memio; /**< What we sent to image_init and what comes back. */
        int locked;     /**< Do not copy and do not free. */
        int persist;    /**< Should file be persisted out on close? */
        int inmemory;   /**< NC_INMEMORY flag was set. */
        int diskless;   /**< NC_DISKLESS flag was set => inmemory. */
        int created;    /**< 1 => create, 0 => open. */
        unsigned int imageflags; /**< for H5LTopen_file_image. */
        size_t initialsize;      /**< Initial size. */
        void *udata;    /**< Extra memory allocated in NC4_image_init. */
    } mem;
} NC_FILE_INFO_T;

/* Collect global state info in one place */
typedef struct NCglobalstate {
    int initialized;
    char* tempdir; /* track a usable temp dir */
    char* home; /* track $HOME */
    char* cwd; /* track getcwd */
    struct NCRCinfo* rcinfo; /* Currently only one rc file per session */
    struct GlobalZarr { /* Zarr specific parameters */
	char dimension_separator;
    } zarr;
    struct GlobalAWS { /* AWS S3 specific parameters/defaults */
	char* default_region;
	char* config_file;
	char* profile;
	char* access_key_id;
	char* secret_access_key;
    } aws;
    struct Alignment { /* H5Pset_alignment parameters */
        int defined; /* 1 => threshold and alignment explicitly set */
	int threshold;
	int alignment;
    } alignment;
    struct ChunkCache chunkcache;
} NCglobalstate;

/** Variable Length Datatype struct in memory. Must be identical to
 * HDF5 hvl_t. (This is only used for VL sequences, not VL strings,
 * which are stored in char *'s) */
typedef struct
{
    size_t len; /**< Length of VL data (in base type units) */
    void *p;    /**< Pointer to VL data */
} nc_hvl_t;

/* Misc functions */
extern int NC4_inq_atomic_type(nc_type typeid1, char *name, size_t *size);
extern int NC4_lookup_atomic_type(const char *name, nc_type* idp, size_t *sizep);

/* These functions convert between netcdf and HDF5 types. */
extern int nc4_get_typelen_mem(NC_FILE_INFO_T *h5, nc_type xtype, size_t *len);
extern int nc4_convert_type(const void *src, void *dest, const nc_type src_type,
			    const nc_type dest_type, const size_t len, int *range_error,
			    const void *fill_value, int strict_nc3, int quantize_mode,
			    int nsd);

/* These functions do HDF5 things. */
extern int nc4_reopen_dataset(NC_GRP_INFO_T *grp, NC_VAR_INFO_T *var);
extern int nc4_read_atts(NC_GRP_INFO_T *grp, NC_VAR_INFO_T *var);

/* Find items in the in-memory lists of metadata. */
extern int nc4_find_nc_grp_h5(int ncid, NC **nc, NC_GRP_INFO_T **grp,
                       NC_FILE_INFO_T **h5);
extern int nc4_find_grp_h5(int ncid, NC_GRP_INFO_T **grp, NC_FILE_INFO_T **h5);
extern int nc4_find_nc4_grp(int ncid, NC_GRP_INFO_T **grp);
extern int nc4_find_dim(NC_GRP_INFO_T *grp, int dimid, NC_DIM_INFO_T **dim,
                 NC_GRP_INFO_T **dim_grp);
extern int nc4_find_var(NC_GRP_INFO_T *grp, const char *name, NC_VAR_INFO_T **var);
extern int nc4_find_dim_len(NC_GRP_INFO_T *grp, int dimid, size_t **len);
extern int nc4_find_type(const NC_FILE_INFO_T *h5, int typeid1, NC_TYPE_INFO_T **type);
extern NC_TYPE_INFO_T *nc4_rec_find_named_type(NC_GRP_INFO_T *start_grp, char *name);
extern NC_TYPE_INFO_T *nc4_rec_find_equal_type(NC_GRP_INFO_T *start_grp, int ncid1,
                                        NC_TYPE_INFO_T *type);
extern int nc4_find_nc_att(int ncid, int varid, const char *name, int attnum,
                    NC_ATT_INFO_T **att);
extern int nc4_find_grp_h5_var(int ncid, int varid, NC_FILE_INFO_T **h5,
                        NC_GRP_INFO_T **grp, NC_VAR_INFO_T **var);
extern int nc4_find_grp_att(NC_GRP_INFO_T *grp, int varid, const char *name,
                     int attnum, NC_ATT_INFO_T **att);
extern int nc4_get_typeclass(const NC_FILE_INFO_T *h5, nc_type xtype,
                      int *type_class);

/* Free various types */
extern int nc4_type_free(NC_TYPE_INFO_T *type);

/* These list functions add and delete vars, atts. */
extern int nc4_nc4f_list_add(NC *nc, const char *path, int mode);
extern int nc4_nc4f_list_del(NC_FILE_INFO_T *h5);
extern int nc4_file_list_add(int ncid, const char *path, int mode,
                      void **dispatchdata);
extern int nc4_file_list_get(int ncid, char **path, int *mode,
                      void **dispatchdata);
extern int nc4_file_list_del(int ncid);
extern int nc4_file_change_ncid(int ncid, unsigned short new_ncid_index);
extern int nc4_var_list_add(NC_GRP_INFO_T* grp, const char* name, int ndims,
                     NC_VAR_INFO_T **var);
extern int nc4_var_list_add2(NC_GRP_INFO_T* grp, const char* name,
                      NC_VAR_INFO_T **var);
extern int nc4_var_set_ndims(NC_VAR_INFO_T *var, int ndims);
extern int nc4_var_list_del(NC_GRP_INFO_T *grp, NC_VAR_INFO_T *var);
extern int nc4_dim_list_add(NC_GRP_INFO_T *grp, const char *name, size_t len,
                     int assignedid, NC_DIM_INFO_T **dim);
extern int nc4_dim_list_del(NC_GRP_INFO_T *grp, NC_DIM_INFO_T *dim);
extern int nc4_type_new(size_t size, const char *name, int assignedid,
                 NC_TYPE_INFO_T **type);
extern int nc4_type_list_add(NC_GRP_INFO_T *grp, size_t size, const char *name,
                      NC_TYPE_INFO_T **type);
extern int nc4_type_list_del(NC_GRP_INFO_T *grp, NC_TYPE_INFO_T *type);
extern int nc4_type_free(NC_TYPE_INFO_T *type);
extern int nc4_field_list_add(NC_TYPE_INFO_T* parent, const char *name,
                       size_t offset, nc_type xtype, int ndims,
                       const int *dim_sizesp);
extern int nc4_att_list_add(NCindex *list, const char *name, NC_ATT_INFO_T **att);
extern int nc4_att_list_del(NCindex *list, NC_ATT_INFO_T *att);
extern int nc4_grp_list_add(NC_FILE_INFO_T *h5, NC_GRP_INFO_T *parent, char *name,
                     NC_GRP_INFO_T **grp);
extern int nc4_build_root_grp(NC_FILE_INFO_T *h5);
extern int nc4_rec_grp_del(NC_GRP_INFO_T *grp);
extern int nc4_enum_member_add(NC_TYPE_INFO_T *type, size_t size, const char *name,
                        const void *value);
extern int nc4_att_free(NC_ATT_INFO_T *att);

/* Check and normalize names. */
extern int NC_check_name(const char *name);
extern int nc4_check_name(const char *name, char *norm_name);
extern int nc4_normalize_name(const char *name, char *norm_name);
extern int nc4_check_dup_name(NC_GRP_INFO_T *grp, char *norm_name);

/* Get the fill value for a var. */
extern int nc4_get_fill_value(NC_FILE_INFO_T *h5, NC_VAR_INFO_T *var, void **fillp);

/* Find default fill value for atomic type. */
extern int nc4_get_default_atomic_fill_value(nc_type, void *fill_value);

/* Find default fill value for any type */
extern int nc4_get_default_fill_value(NC_TYPE_INFO_T*, void *fill_value);

/* Get an att given pointers to file, group, and perhaps ver info. */
extern int nc4_get_att_ptrs(NC_FILE_INFO_T *h5, NC_GRP_INFO_T *grp, NC_VAR_INFO_T *var,
                     const char *name, nc_type *xtype, nc_type mem_type,
                     size_t *lenp, int *attnum, void *data);

/* Get variable/fixed size flag for type (ncid API level)*/
extern int NC4_inq_type_fixed_size(int ncid, nc_type xtype, int* isfixedsizep);
/* Manage the fixed/var sized'ness of a type */
extern int NC4_recheck_varsize(NC_TYPE_INFO_T* parenttype, nc_type addedtype);
extern int NC4_set_varsize(NC_TYPE_INFO_T* parenttype);
extern int NC4_var_varsized(NC_VAR_INFO_T* var);

/* Close the file. */
extern int nc4_close_netcdf4_file(NC_FILE_INFO_T *h5, int abort, NC_memio *memio);

/* Compute default chunksizes */
extern int nc4_find_default_chunksizes2(NC_GRP_INFO_T *grp, NC_VAR_INFO_T *var);
extern int nc4_check_chunksizes(NC_GRP_INFO_T* grp, NC_VAR_INFO_T* var, const size_t* chunksizes);

/* HDF5 initialization/finalization */
extern int nc4_hdf5_initialized;
extern void nc4_hdf5_initialize(void);
extern void nc4_hdf5_finalize(void);

/* This is only included if --enable-logging is used for configure; it
   prints info about the metadata to stderr. */
#ifdef LOGGING
extern int log_metadata_nc(NC_FILE_INFO_T *h5);
#endif

/** @internal Names of atomic types. */
extern const char* nc4_atomic_name[NUM_ATOMIC_TYPES];

/* Binary searcher for reserved attributes */
extern const NC_reservedatt* NC_findreserved(const char* name);

/* Global State Management */
extern NCglobalstate* NC_getglobalstate(void);
extern void NC_freeglobalstate(void);

/* Generic reserved Attributes */
#define NC_ATT_REFERENCE_LIST "REFERENCE_LIST"
#define NC_ATT_CLASS "CLASS"
#define NC_ATT_DIMENSION_LIST "DIMENSION_LIST"
#define NC_ATT_NAME "NAME"
#define NC_ATT_COORDINATES "_Netcdf4Coordinates" /*see hdf5internal.h:COORDINATES*/
#define NC_ATT_FORMAT "_Format"
#define NC_ATT_DIMID_NAME "_Netcdf4Dimid"
#define NC_ATT_FILLVALUE "_FillValue"
#define NC_ATT_NC3_STRICT_NAME "_nc3_strict"
#define NC_XARRAY_DIMS "_ARRAY_DIMENSIONS"
#define NC_ATT_CODECS "_Codecs"
#define NC_NCZARR_ATTR "_nczarr_attr"
#define NC_NCZARR_ATTR_UC "_NCZARR_ATTR"
#define NC_NCZARR_MAXSTRLEN_ATTR "_nczarr_maxstrlen"
#define NC_NCZARR_DEFAULT_MAXSTRLEN_ATTR "_nczarr_default_maxstrlen"

#endif /* _NC4INTERNAL_ */<|MERGE_RESOLUTION|>--- conflicted
+++ resolved
@@ -162,11 +162,7 @@
 {
     NC_OBJ hdr;             /**< The hdr contains the name and ID. */
     struct NC_OBJ *container;    /**< Pointer to containing group|var. */
-<<<<<<< HEAD
-    size_t len;                /**< Length of attribute data. */
-=======
     size_t len;             /**< Length of attribute data. */
->>>>>>> e5b83cd7
     nc_bool_t dirty;        /**< True if attribute modified. */
     nc_bool_t created;      /**< True if attribute already created. */
     nc_type nc_typeid;      /**< NetCDF type of attribute's data. */
