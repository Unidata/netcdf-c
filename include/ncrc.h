/*
Copyright (c) 1998-2018 University Corporation for Atmospheric Research/Unidata
See COPYRIGHT for license information.
*/

/*
Common functionality for reading
and accessing rc files (e.g. .daprc).
*/

#ifndef NCRC_H
#define NCRC_H

/* Need these support includes */
#include <stdio.h>
#include "ncuri.h"
#include "nclist.h"
#include "ncbytes.h"

/* getenv() keys */
#define NCRCENVIGNORE "NCRCENV_IGNORE"
#define NCRCENVRC "NCRCENV_RC"
#define NCRCENVHOME "NCRCENV_HOME"

/* Known .aws profile keys */
#define AWS_ACCESS_KEY_ID "aws_access_key_id"
#define AWS_SECRET_ACCESS_KEY "aws_secret_access_key"
#define AWS_REGION "aws_region"

typedef struct NCRCentry {
	char* host; /* combined host:port */
	char* urlpath; /* prefix to match or NULL */
        char* key;
        char* value;
} NCRCentry;

/* collect all the relevant info around the rc file and AWS */
typedef struct NCRCinfo {
	int ignore; /* if 1, then do not use any rc file */
	int loaded; /* 1 => already loaded */
        NClist* entries; /* the rc file entry store fields*/
        char* rcfile; /* specified rcfile; overrides anything else */
        char* rchome; /* Overrides $HOME when looking for .rc files */
	NClist* s3profiles; /* NClist<struct AWSprofile*> */
} NCRCinfo;

/* Opaque structures */
struct NCS3INFO;
<<<<<<< HEAD
typedef struct NCMATCHER NCMATCHER;

/**************************************************/

=======
enum NCS3SVC;
>>>>>>> f97a0cbc

#if defined(__cplusplus)
extern "C" {
#endif

/* From drc.c */
EXTERNL void ncrc_initialize(void);
EXTERNL int NC_rcfile_insert(const char* key, const char* hostport, const char* path, const char* value);
EXTERNL char* NC_rclookup(const char* key, const char* hostport, const char* path);
EXTERNL char* NC_rclookupx(NCURI* uri, const char* key);

/* From dglob.c */
EXTERNL int NC_rcnewglobmatcher(const char* patstr, int sep, NCMATCHER** matcherp);
EXTERNL void NC_rcfreematcher(NCMATCHER* matcher);
EXTERNL int NC_rcglobmatch(NCMATCHER* pattern, const char* s);
EXTERNL NCList* NC_rcglobmatches(NCMATCHER* pattern);

/* Following are primarily for debugging */
/* Obtain the count of number of entries */
EXTERNL size_t NC_rcfile_length(NCRCinfo*);
/* Obtain the ith entry; return NULL if out of range */
EXTERNL NCRCentry* NC_rcfile_ith(NCRCinfo*,size_t);

/* For internal use */
EXTERNL void NC_rcclear(NCRCinfo* info);
EXTERNL void NC_rcclear(NCRCinfo* info);

#if defined(__cplusplus)
}
#endif

#endif /*NCRC_H*/<|MERGE_RESOLUTION|>--- conflicted
+++ resolved
@@ -45,15 +45,6 @@
 } NCRCinfo;
 
 /* Opaque structures */
-struct NCS3INFO;
-<<<<<<< HEAD
-typedef struct NCMATCHER NCMATCHER;
-
-/**************************************************/
-
-=======
-enum NCS3SVC;
->>>>>>> f97a0cbc
 
 #if defined(__cplusplus)
 extern "C" {
