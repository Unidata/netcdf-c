--- conflicted
+++ resolved
@@ -94,17 +94,11 @@
 */
 extern const char* ncuriquerylookup(NCURI*, const char* param);
 
-<<<<<<< HEAD
-/*! Get the fragment list as an envv style list.
-*/
-extern const char** ncurifraglist(NCURI*);
-=======
 /* Obtain the complete list of fragment pairs in envv format */
 extern const char** ncurifragmentparams(NCURI*);
 
 /* Obtain the complete list of query pairs in envv format */
 extern const char** ncuriqueryparams(NCURI*);
->>>>>>> a25236ea
 
 /* URL Encode/Decode */
 extern char* ncuridecode(char* s);
