--- conflicted
+++ resolved
@@ -106,22 +106,14 @@
 	if(reportsearch)
 	    fprintf(stderr,"nc_findtestserver: candidate=%s/%s: found=",*svc,path);
 	/* Try http: first */
-<<<<<<< HEAD
-        snprintf(url,MAXSERVERURL,"http://%s/%s",*svc,path);
-=======
         snprintf(url,MAXSERVERURL,HTTP"://%s/%s",*svc,path);
->>>>>>> 5b42e382
 	if(ping(url) == NC_NOERR) {
 	    if(reportsearch) fprintf(stderr,"yes\n");
 	    match = strdup(url);
 	    goto done;
 	}
 	/* Try https: next */
-<<<<<<< HEAD
-        snprintf(url,MAXSERVERURL,"https://%s/%s",*svc,path);
-=======
         snprintf(url,MAXSERVERURL,HTTPS"://%s/%s",*svc,path);
->>>>>>> 5b42e382
 	if(ping(url) == NC_NOERR) {
 	    if(reportsearch) fprintf(stderr,"yes\n");
 	    match = strdup(url);
