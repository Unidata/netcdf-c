--- conflicted
+++ resolved
@@ -162,13 +162,9 @@
 #define NC_PERSIST       0x4000  /**< Save diskless contents to disk. Mode flag for nc_open() or nc_create() */
 #define NC_INMEMORY      0x8000  /**< Read from memory. Mode flag for nc_open() or nc_create() */
 
-<<<<<<< HEAD
-#define NC_NOATTCREORD   0x20000 /**< Disable the netcdf-4 (hdf5) attribute creation order tracking */
-#define NC_NODIMSCALE_ATTACH 0x40000 /**< Disable the netcdf-4 (hdf5) attaching of dimscales to variables (#2128) */
-=======
 /* Upper 16 bits */
 #define NC_NOATTCREORD  0x20000 /**< Disable the netcdf-4 (hdf5) attribute creation order tracking */
->>>>>>> 787c7ecb
+#define NC_NODIMSCALE_ATTACH 0x40000 /**< Disable the netcdf-4 (hdf5) attaching of dimscales to variables (#2128) */
 
 #define NC_MAX_MAGIC_NUMBER_LEN 8 /**< Max len of user-defined format magic number. */
 
@@ -333,14 +329,9 @@
 #define NC_MIN_DEFLATE_LEVEL 0 /**< Minimum deflate level. */
 #define NC_MAX_DEFLATE_LEVEL 9 /**< Maximum deflate level. */
 
-<<<<<<< HEAD
-#define NC_NOQUANTIZE 0 /**< No quantization in use. */
-#define NC_QUANTIZE_BITGROOM 1 /**< Use bitgroom quantization. */
-=======
 #define NC_NOQUANTIZE 0 /**< No quantization in use. */    
 #define NC_QUANTIZE_BITGROOM 1 /**< Use BitGroom quantization. */
 #define NC_QUANTIZE_GRANULARBR 2 /**< Use Granular BitRound quantization. */
->>>>>>> 787c7ecb
 
 /** When quantization is used for a variable, an attribute of the
  * appropriate name is added. */
