--- conflicted
+++ resolved
@@ -6,13 +6,9 @@
  * info and/or displaying provenance info.
  *
  * @author Dennis Heimbigner, Ward Fisher
-<<<<<<< HEAD
  */
-=======
-*/
-/**************************************************/
->>>>>>> 30d63bba
-/**
+
+/*
 
 It has come to pass that we can't guarantee that this information is
 contained only within netcdf4 files.  As a result, we need
