--- conflicted
+++ resolved
@@ -74,20 +74,16 @@
 #ifndef strcasecmp
 #define strcasecmp _stricmp
 #endif
-<<<<<<< HEAD
 #ifndef strncasecmp
 #define strncasecmp _strnicmp
-
 #endif
 #ifndef snprintf
 #if _MSC_VER<1900
 #define snprintf _snprintf
-=======
+#endif
+#endif
 #ifndef fileno
 #define fileno(f) _fileno(f)
-#endif
->>>>>>> 988e771a
-#endif
 #endif
 #endif /*__MINGW32__*/
 
