/*
 *	Copyright 2018, University Corporation for Atmospheric Research
 *      See netcdf/COPYRIGHT file for copying and redistribution conditions.
 */

#ifndef _NCTHREADED_H_
#define _NCTHREADED_H_

#define DEBUGAPI

#ifdef ENABLE_THREADSAFE
extern void NC_global_mutex_initialize(void);
extern void NC_global_mutex_finalize(void);
#ifdef DEBUGAPI
extern void NC_lock(const char* fcn);
extern void NC_unlock(const char* fcn);
#else
extern void NC_lock(void);
extern void NC_unlock(void);
#endif
#ifdef DEBUGAPI
#define NCLOCK NC_lock(__func__)
#define NCUNLOCK NC_unlock(__func__)
#else
#define NCLOCK NC_lock()
#define NCUNLOCK NC_unlock()
#endif
#else
#define NCLOCK
#define NCUNLOCK

<<<<<<< HEAD
=======
/* Define a single check for PTHREADS vs WIN32 */
#ifdef _WIN32
/* Win32 synchronization has priority */
#undef USEPTHREADS
#else
#ifdef HAVE_PTHREADS
#define USEPTHREADS
#endif
#endif

#ifdef USEPTHREADS
#include <pthread.h>
#else /*_WIN32*/
#include <windows.h>
#include <synchapi.h>
#endif

#endif /*ENABLE_THREADSAFE*/

>>>>>>> f8dfb493
#endif /*_NCTHREADED_H_*/<|MERGE_RESOLUTION|>--- conflicted
+++ resolved
@@ -29,26 +29,4 @@
 #define NCLOCK
 #define NCUNLOCK
 
-<<<<<<< HEAD
-=======
-/* Define a single check for PTHREADS vs WIN32 */
-#ifdef _WIN32
-/* Win32 synchronization has priority */
-#undef USEPTHREADS
-#else
-#ifdef HAVE_PTHREADS
-#define USEPTHREADS
-#endif
-#endif
-
-#ifdef USEPTHREADS
-#include <pthread.h>
-#else /*_WIN32*/
-#include <windows.h>
-#include <synchapi.h>
-#endif
-
-#endif /*ENABLE_THREADSAFE*/
-
->>>>>>> f8dfb493
 #endif /*_NCTHREADED_H_*/