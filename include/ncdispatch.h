--- conflicted
+++ resolved
@@ -26,13 +26,7 @@
 #ifdef USE_PARALLEL
 #include "netcdf_par.h"
 #endif
-<<<<<<< HEAD
-#ifdef ENABLE_THREADSAFE
-#include "ncmutex.h"
-#endif
-=======
 #include "ncthreaded.h" /* Always include */
->>>>>>> 3e9eebed
 #include "netcdf_dispatch.h"
 #include "nc.h"
 
