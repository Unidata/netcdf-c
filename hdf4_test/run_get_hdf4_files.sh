#!/bin/sh

#Q=-q

# This shell gets some sample HDF4 files from the netCDF ftp site for
# testing. Then it runs program tst_interops3 on the test file to
# check that HDF4 reading works.

# Ed Hartnett

if test "x$srcdir" = x ; then srcdir=`pwd`; fi
. ../test_common.sh

# Get a file from the ftp site; retry several times
getfile() {
   FTPFILE="ftp://ftp.unidata.ucar.edu/pub/netcdf/sample_data/hdf4/$1.gz"
   for try in 1 2 3 4 ; do # try 4 times
     # signal sucess/failure
     if wget -c $Q --passive-ftp $FTPFILE ; then
       return 0 # got it
     fi
     echo "wget failed: try $try"
     sleep 5 # seconds
   done
   return 1 # did not get it
}

set -e
echo ""
echo "Getting HDF4 sample files from Unidata FTP site..."

file_list="AMSR_E_L2_Rain_V10_200905312326_A.hdf AMSR_E_L3_DailyLand_V06_20020619.hdf \
    MYD29.A2009152.0000.005.2009153124331.hdf MYD29.A2002185.0000.005.2007160150627.hdf \
    MOD29.A2000055.0005.005.2006267200024.hdf"
echo "Getting HDF4 test files $file_list"

# Try to get files 3 times, with a random delay between attempts.
for f1 in $file_list
do
    if ! test -f $f1; then
<<<<<<< HEAD
        failed=1
        num_tries=0
        delay=3
        while [ $failed -eq 1 -a $num_tries -lt 3 ]
        do
	    if wget --passive-ftp "ftp://ftp.unidata.ucar.edu/pub/netcdf/sample_data/hdf4/$f1.gz"; then
                failed=0
                num_tries=0
                delay=3
	        gunzip -f $f1.gz
            else
                sleep $delay
                num_tries=`expr $num_tries + 1`
                delay=$(( RANDOM % (10 - 3 + 1 ) + 5 ))
            fi
        done
        # If we can't get a file, we can't proceed.
        if test $failed -eq 1; then
            echo "Could not get HDF4 files from Unidata FTP site!"
            exit 1
        fi
=======
	if getfile $f1 ; then
  	  gunzip $f1.gz
	else
          echo Could not ftp $f1.gz
          return 1
	fi
>>>>>>> 8b97f22e
    fi
done


echo ""
echo "Running test program to check HDF4 sample files..."
${execdir}/tst_interops3

echo "SUCCESS!!!"

exit 0<|MERGE_RESOLUTION|>--- conflicted
+++ resolved
@@ -37,38 +37,15 @@
 # Try to get files 3 times, with a random delay between attempts.
 for f1 in $file_list
 do
-    if ! test -f $f1; then
-<<<<<<< HEAD
-        failed=1
-        num_tries=0
-        delay=3
-        while [ $failed -eq 1 -a $num_tries -lt 3 ]
-        do
-	    if wget --passive-ftp "ftp://ftp.unidata.ucar.edu/pub/netcdf/sample_data/hdf4/$f1.gz"; then
-                failed=0
-                num_tries=0
-                delay=3
-	        gunzip -f $f1.gz
-            else
-                sleep $delay
-                num_tries=`expr $num_tries + 1`
-                delay=$(( RANDOM % (10 - 3 + 1 ) + 5 ))
-            fi
-        done
-        # If we can't get a file, we can't proceed.
-        if test $failed -eq 1; then
-            echo "Could not get HDF4 files from Unidata FTP site!"
-            exit 1
-        fi
-=======
+  if ! test -f $f1; then
+
 	if getfile $f1 ; then
   	  gunzip $f1.gz
 	else
-          echo Could not ftp $f1.gz
-          return 1
+      echo Could not ftp $f1.gz
+      return 1
 	fi
->>>>>>> 8b97f22e
-    fi
+  fi
 done
 
 
