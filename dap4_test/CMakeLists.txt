# Copyright 1993, 1994, 1995, 1996, 1997, 1998, 1999, 2000, 2001, 2002,
# 2003, 2004, 2005, 2006, 2007, 2008, 2009, 2010, 2011, 2012, 2013, 2014,
# 2015, 2016, 2017, 2018
# University Corporation for Atmospheric Research/Unidata.

# See netcdf-c/COPYRIGHT file for more info.

SET(abs_top_srcdir ${CMAKE_CURRENT_SOURCE_DIR})

remove_definitions(-DDLL_EXPORT)

ADD_SUBDIRECTORY(baseline)
ADD_SUBDIRECTORY(baselineraw)
ADD_SUBDIRECTORY(baselineremote)
ADD_SUBDIRECTORY(baselinehyrax)
ADD_SUBDIRECTORY(baselinethredds)
ADD_SUBDIRECTORY(cdltestfiles)
ADD_SUBDIRECTORY(rawtestfiles)

FILE(GLOB COPY_FILES ${CMAKE_CURRENT_SOURCE_DIR}/*.sh)

FILE(COPY ${COPY_FILES} DESTINATION ${CMAKE_CURRENT_BINARY_DIR}/ FILE_PERMISSIONS OWNER_WRITE OWNER_READ OWNER_EXECUTE)

IF(ENABLE_DAP_REMOTE_TESTS)
    # Change name (add '4') to avoid cmake
    # complaint about duplicate targets.
    BUILD_BIN_TEST(findtestserver4)
    BUILD_BIN_TEST(pingurl4)
ENDIF()

IF(ENABLE_TESTS)

  # Base tests
  # The tests are set up as a combination of shell scripts and executables that
  # must be run in a particular order. It is painful but will use macros to help
  # keep it from being too bad.

  IF(BUILD_UTILITIES)
      INCLUDE_DIRECTORIES(${CMAKE_SOURCE_DIR}/libdap4)
      build_bin_test(test_parse)
      build_bin_test(test_meta)
IF(USE_X_GETOPT)
      build_bin_test(test_data XGetopt.c)
ELSE()
      build_bin_test(test_data)
ENDIF()
      add_sh_test(dap4_test test_parse)
      add_sh_test(dap4_test test_raw)
      add_sh_test(dap4_test test_meta)
      add_sh_test(dap4_test test_data)
  ENDIF(BUILD_UTILITIES)

  IF(ENABLE_DAP_REMOTE_TESTS)
<<<<<<< HEAD
#      add_sh_test(dap4_test test_remote)
#      add_sh_test(dap4_test test_hyrax)
#      add_sh_test(dap4_test test_thredds)
=======
      add_sh_test(dap4_test test_remote)
      add_sh_test(dap4_test test_hyrax)
#      add_sh_test(dap4_test test_thredds)
      add_sh_test(dap4_test test_dap4url)
>>>>>>> 5b42e382
  ENDIF(ENABLE_DAP_REMOTE_TESTS)

ENDIF(ENABLE_TESTS)

#FILE(COPY ./baseline DESTINATION ${CMAKE_CURRENT_SOURCE_DIR})
#FILE(COPY ./baselineraw DESTINATION ${CMAKE_CURRENT_SOURCE_DIR})
#FILE(COPY ./baselineremote DESTINATION ${CMAKE_CURRENT_SOURCE_DIR})
#FILE(COPY ./baselinethredds DESTINATION ${CMAKE_CURRENT_SOURCE_DIR})
#FILE(COPY ./baselinehyrax DESTINATION ${CMAKE_CURRENT_SOURCE_DIR})
#FILE(COPY ./cdltestfiles DESTINATION ${CMAKE_CURRENT_SOURCE_DIR})
#FILE(COPY ./rawtestfiles DESTINATION ${CMAKE_CURRENT_SOURCE_DIR})

## Specify files to be distributed by 'make dist'
FILE(GLOB CUR_EXTRA_DIST RELATIVE ${CMAKE_CURRENT_SOURCE_DIR} ${CMAKE_CURRENT_SOURCE_DIR}/*.c ${CMAKE_CURRENT_SOURCE_DIR}/*.h ${CMAKE_CURRENT_SOURCE_DIR}/*.sh
${CMAKE_CURRENT_SOURCE_DIR}/cdltestfiles
${CMAKE_CURRENT_SOURCE_DIR}/rawtestfiles
${CMAKE_CURRENT_SOURCE_DIR}/baseline
${CMAKE_CURRENT_SOURCE_DIR}/baselineraw
${CMAKE_CURRENT_SOURCE_DIR}/baselineremote
#${CMAKE_CURRENT_SOURCE_DIR}/baselinerthredds
${CMAKE_CURRENT_SOURCE_DIR}/baselinehyrax
)
SET(CUR_EXTRA_DIST ${CUR_EXTRA_DIST} CMakeLists.txt Makefile.am)
ADD_EXTRA_DIST("${CUR_EXTRA_DIST}")<|MERGE_RESOLUTION|>--- conflicted
+++ resolved
@@ -51,16 +51,10 @@
   ENDIF(BUILD_UTILITIES)
 
   IF(ENABLE_DAP_REMOTE_TESTS)
-<<<<<<< HEAD
-#      add_sh_test(dap4_test test_remote)
-#      add_sh_test(dap4_test test_hyrax)
-#      add_sh_test(dap4_test test_thredds)
-=======
       add_sh_test(dap4_test test_remote)
       add_sh_test(dap4_test test_hyrax)
 #      add_sh_test(dap4_test test_thredds)
       add_sh_test(dap4_test test_dap4url)
->>>>>>> 5b42e382
   ENDIF(ENABLE_DAP_REMOTE_TESTS)
 
 ENDIF(ENABLE_TESTS)
