/* This is part of the netCDF package. Copyright 2005 University
   Corporation for Atmospheric Research/Unidata See COPYRIGHT file for
   conditions of use. See www.unidata.ucar.edu for more info.

   Test netcdf-4 dimensions.

   Ed Hartnett, Quincey Koziol, Russ Rew, Ward Fisher
*/
#include <config.h>
#include <nc_tests.h>
#include <nc4internal.h>
#include "err_macros.h"

#define FILE_NAME "tst_dims.nc"
#define LAT_NAME "lat"
#define LAT_NAME_2 "lat_2"
#define LON_NAME "lon"
#define LEVEL_NAME "level"
#define TIME_NAME "time"
#define DIM5_NAME "twilight_zone"
#define LAT_LEN 1
#define LON_LEN 2
#define LEVEL_LEN 3
#define TIME_LEN 4
#define DIM5_LEN 5
#define LAT_DIMID 0
#define LON_DIMID 1
#define LEVEL_DIMID 2
#define TIME_DIMID 3
#define LAT_VARID 0
#define LON_VARID 1
#define PRES_VARID 2
#define ELEV_VARID 3
#define HP_VARID 4
#define PRES_NAME "pressure"
#define ELEV_NAME "Elevation"
#define HP_NAME "Number_of_Harry_Potter_Books"
#define BUBBA "Bubba"
#define MAX_DIMS 5

int
main(int argc, char **argv)
{
   printf("\n*** Testing netcdf-4 dimensions.\n");
   printf("*** Testing that netcdf-4 dimids inq works on netcdf-3 file...");
   {
      int ncid, dimid;
      int ndims_in, dimids_in[MAX_DIMS];

      /* Create a netcdf-3 file with one dim. */
      if (nc_create(FILE_NAME, 0, &ncid)) ERR;
      if (nc_def_dim(ncid, LAT_NAME, LAT_LEN, &dimid)) ERR;
<<<<<<< HEAD
      if (nc_def_dim(ncid + TEST_VAL_42, LAT_NAME, LAT_LEN, &dimid) != NC_EBADID) ERR;
=======
      /* Next line will work when PR #804 gets merged. */
      /* if (nc_def_dim(ncid + TEST_VAL_42, LAT_NAME, LAT_LEN, &dimid) != NC_EBADID) ERR; */
>>>>>>> 5523b38a
      if (nc_close(ncid)) ERR;

      /* Open the file and make sure nc_inq_dimids yeilds correct
       * result. */
      if (nc_open(FILE_NAME, NC_NOWRITE, &ncid)) ERR;
      if (nc_inq_dimids(ncid, &ndims_in, dimids_in, 0)) ERR;
      if (ndims_in != 1 || dimids_in[0] != 0) ERR;
      if (nc_inq_unlimdims(ncid, &ndims_in, dimids_in)) ERR;
      if (ndims_in != 0) ERR;
      if (nc_close(ncid)) ERR;
   }

   SUMMARIZE_ERR;
   printf("*** Testing that netcdf-4 dimids inq works on more complex netcdf-3 file...");
   {
      int ncid, dimid;
      int lon_dimid;
      int ndims_in, dimids_in[MAX_DIMS];

      /* Create a netcdf-3 file with three dim. */
      if (nc_create(FILE_NAME, 0, &ncid)) ERR;
      if (nc_def_dim(ncid, LEVEL_NAME, NC_UNLIMITED, &dimid)) ERR;
      if (nc_def_dim(ncid, LAT_NAME, LAT_LEN, &dimid)) ERR;
      if (nc_def_dim(ncid, LON_NAME, LON_LEN, &lon_dimid)) ERR;
      if (nc_close(ncid)) ERR;

      /* Open the file and make sure nc_inq_dimids yeilds correct
       * result. */
      if (nc_open(FILE_NAME, NC_NOWRITE, &ncid)) ERR;
      if (nc_inq_dimids(ncid, &ndims_in, dimids_in, 0)) ERR;
      if (ndims_in != 3 || dimids_in[0] != 0 || dimids_in[1] != 1 ||
          dimids_in[2] != 2) ERR;
      if (nc_inq_unlimdims(ncid, &ndims_in, dimids_in)) ERR;
      if (ndims_in != 1 || dimids_in[0] != 0) ERR;
      if (nc_close(ncid)) ERR;
   }
   SUMMARIZE_ERR;
   printf("*** Testing file with just one dimension...");
   {
      int ncid, dimid, dimid2;
      int ndims_in, dimids_in[MAX_DIMS];
      size_t len_in;
      char name_in[NC_MAX_NAME + 1];
      int dimid_in;

      /* Create a file with one dim and nothing else. */
      if (nc_create(FILE_NAME, NC_NETCDF4, &ncid)) ERR;

      /* These will not work. */
      if (nc_def_dim(ncid + TEST_VAL_42, LAT_NAME, LAT_LEN, &dimid) != NC_EBADID) ERR;
      if (nc_def_dim(ncid, NULL, LAT_LEN, &dimid) != NC_EINVAL) ERR;
      if (nc_def_dim(ncid, BAD_NAME, LAT_LEN, &dimid) != NC_EBADNAME) ERR;
      
      /* Turn off define mode. It will be turned back on
       * automatically. */
      if (nc_enddef(ncid)) ERR;

      /* Create the dim. */
      if (nc_def_dim(ncid, LAT_NAME, LAT_LEN, &dimid)) ERR;

      /* This will not work. */
      if (nc_def_dim(ncid, LAT_NAME, LAT_LEN, &dimid2) != NC_ENAMEINUSE) ERR;

      /* These also won't work. */
      if (nc_inq_dim(ncid + TEST_VAL_42, dimid, name_in, &len_in) != NC_EBADID) ERR;
      if (nc_inq_dim(ncid, -1, name_in, &len_in) != NC_EBADDIM) ERR;

      /* Check out what we've got. */
      if (nc_inq_dim(ncid, dimid, name_in, &len_in)) ERR;
      if (len_in != LAT_LEN || strcmp(name_in, LAT_NAME)) ERR;
      if (nc_inq_dimids(ncid, &ndims_in, dimids_in, 0)) ERR;
      if (ndims_in != 1) ERR;

      /* These will also work. */
      if (nc_inq_dim(ncid, dimid, NULL, NULL)) ERR;
      if (nc_inq_dim(ncid, dimid, NULL, &len_in)) ERR;
      if (len_in != LAT_LEN) ERR;
      if (nc_inq_dim(ncid, dimid, name_in, NULL)) ERR;
      if (strcmp(name_in, LAT_NAME)) ERR;

      /* These will not work. */
      if (nc_inq_dimid(ncid + TEST_VAL_42, LAT_NAME, &dimid_in) != NC_EBADID) ERR;
      if (nc_inq_dimid(ncid, NULL, &dimid_in) != NC_EINVAL) ERR;
      if (nc_inq_dimid(ncid, LAT_NAME_2, &dimid_in) != NC_EBADDIM) ERR;

      /* This will work. */
      if (nc_inq_dimid(ncid, LAT_NAME, NULL)) ERR;
      if (nc_inq_dimid(ncid, LAT_NAME, &dimid_in)) ERR;
      if (dimid_in != 0) ERR;
      if (nc_inq_dimname(ncid, 0, name_in)) ERR;
      if (strcmp(name_in, LAT_NAME)) ERR;
      if (nc_inq_dimlen(ncid, 0, &len_in)) ERR;
      if (len_in != LAT_LEN) ERR;

      /* These won't work. */
      if (nc_inq_unlimdims(ncid + TEST_VAL_42, &ndims_in, dimids_in) != NC_EBADID) ERR;

      /* This will work. */
      if (nc_inq_unlimdims(ncid, &ndims_in, dimids_in)) ERR;
      if (ndims_in != 0) ERR;
      if (nc_inq_unlimdims(ncid, &ndims_in, NULL)) ERR;
      if (ndims_in != 0) ERR;
      if (nc_inq_unlimdims(ncid, NULL, NULL)) ERR;
      if (nc_close(ncid)) ERR;

      /* Reopen and check it out again. */
      if (nc_open(FILE_NAME, NC_NOWRITE, &ncid)) ERR;

      /* This will not work. */
      if (nc_def_dim(ncid, LAT_NAME_2, LAT_LEN, &dimid) != NC_EPERM) ERR;
      
      if (nc_inq_dim(ncid, dimid, name_in, &len_in)) ERR;
      if (len_in != LAT_LEN || strcmp(name_in, LAT_NAME)) ERR;
      if (nc_inq_dimids(ncid, &ndims_in, dimids_in, 0)) ERR;
      if (ndims_in != 1) ERR;
      if (nc_inq_dimid(ncid, LAT_NAME, &dimid_in)) ERR;
      if (dimid_in != 0) ERR;
      if (nc_inq_dimname(ncid, 0, name_in)) ERR;
      if (strcmp(name_in, LAT_NAME)) ERR;
      if (nc_inq_dimlen(ncid, 0, &len_in)) ERR;
      if (len_in != LAT_LEN) ERR;
      if (nc_inq_unlimdims(ncid, &ndims_in, dimids_in)) ERR;
      if (ndims_in != 0) ERR;
      if (nc_close(ncid)) ERR;
   }
   SUMMARIZE_ERR;
   printf("*** Testing with NULL id pointer...");
   {
      int ncid;
      int ndims_in, dimids_in[MAX_DIMS];
      size_t len_in;
      char name_in[NC_MAX_NAME + 1];
      int dimid_in;

      /* Create a file with one dim and nothing else. */
      if (nc_create(FILE_NAME, NC_NETCDF4, &ncid)) ERR;
      if (nc_def_dim(ncid, LAT_NAME, LAT_LEN, NULL)) ERR;

      /* Check out what we've got. */
      if (nc_inq_dim(ncid, 0, name_in, &len_in)) ERR;
      if (len_in != LAT_LEN || strcmp(name_in, LAT_NAME)) ERR;
      if (nc_inq_dimids(ncid, &ndims_in, dimids_in, 0)) ERR;
      if (ndims_in != 1) ERR;
      if (nc_inq_dimid(ncid, LAT_NAME, &dimid_in)) ERR;
      if (dimid_in != 0) ERR;
      if (nc_close(ncid)) ERR;
   }
   SUMMARIZE_ERR;
   printf("*** Testing classic model file with just one unlimited dimension...");
   {
      int ncid, dimid;
      int ndims_in, dimids_in[MAX_DIMS];
      size_t len_in;
      char name_in[NC_MAX_NAME + 1];

      /* Create a file with one dim and nothing else. */
      if (nc_create(FILE_NAME, NC_NETCDF4|NC_CLASSIC_MODEL, &ncid)) ERR;

      /* Turn off define mode. */
      if (nc_enddef(ncid)) ERR;

      /* This will not work. */
      if (nc_def_dim(ncid, LAT_NAME, NC_UNLIMITED, &dimid) != NC_ENOTINDEFINE) ERR;
     
      /* Turn on define mode. */
      if (nc_redef(ncid)) ERR;

      /* Create the dim. */
      if (nc_def_dim(ncid, LAT_NAME, NC_UNLIMITED, &dimid)) ERR;

      /* This will not work because of classic model. */
      if (nc_def_dim(ncid, LAT_NAME_2, NC_UNLIMITED, &dimid) != NC_EUNLIMIT) ERR;
      /* if (nc_def_dim(ncid, LAT_NAME_2, X_UINT_MAX + 10, &dimid) != NC_EDIMSIZE) ERR;*/

      /* Check out what we've got. */
      if (nc_inq_dim(ncid, dimid, name_in, &len_in)) ERR;
      if (len_in != 0 || strcmp(name_in, LAT_NAME)) ERR;
      if (nc_inq_unlimdims(ncid, &ndims_in, dimids_in)) ERR;
      if (ndims_in != 1) ERR;
      if (nc_close(ncid)) ERR;

      /* Reopen and check it out again. */
      if (nc_open(FILE_NAME, NC_NOWRITE, &ncid)) ERR;
      if (nc_inq_dim(ncid, dimid, name_in, &len_in)) ERR;
      if (len_in != 0 || strcmp(name_in, LAT_NAME)) ERR;
      if (nc_inq_unlimdims(ncid, &ndims_in, dimids_in)) ERR;
      if (ndims_in != 1) ERR;
      if (nc_close(ncid)) ERR;
   }
   SUMMARIZE_ERR;
   printf("*** Testing renaming of one dimension...");
   {
      int ncid, dimid, dimid_in;
      char name_in[NC_MAX_NAME + 1];
      size_t len_in;
      int ndims_in, dimids_in[MAX_DIMS];

      /* Create a file with one dim and nothing else. */
      if (nc_create(FILE_NAME, NC_NETCDF4, &ncid)) ERR;
      if (nc_def_dim(ncid, LAT_NAME, LAT_LEN, &dimid)) ERR;
      if (nc_close(ncid)) ERR;

      /* Reopen the file with one dim, and change the name of the dim. */
      if (nc_open(FILE_NAME, NC_WRITE, &ncid)) ERR;

      /* These will not work. */
      if (nc_rename_dim(ncid + TEST_VAL_42, 0, BUBBA) != NC_EBADID) ERR;
      if (nc_rename_dim(ncid, TEST_VAL_42, BUBBA) != NC_EBADDIM) ERR;
      if (nc_rename_dim(ncid, 0, NULL) != NC_EINVAL) ERR;

      /* Rename the dimension. */
      if (nc_rename_dim(ncid, 0, BUBBA)) ERR;

      /* Check out what we've got. */
      dimid = 0;
      if (nc_inq_dim(ncid, dimid, name_in, &len_in)) ERR;
      if (len_in != LAT_LEN || strcmp(name_in, BUBBA)) ERR;
      if (nc_inq_dimids(ncid, &ndims_in, dimids_in, 0)) ERR;
      if (ndims_in != 1) ERR;
      if (dimids_in[0] != 0) ERR;
      if (nc_inq_dimid(ncid, BUBBA, &dimid_in)) ERR;
      if (dimid_in != 0) ERR;
      if (nc_inq_dimname(ncid, 0, name_in)) ERR;
      if (strcmp(name_in, BUBBA)) ERR;
      if (nc_inq_dimlen(ncid, 0, &len_in)) ERR;
      if (len_in != LAT_LEN) ERR;
      if (nc_close(ncid)) ERR;

      /* Reopen and check out what we've got again. */
      if (nc_open(FILE_NAME, NC_NOWRITE, &ncid)) ERR;
      if (nc_inq_dim(ncid, dimid, name_in, &len_in)) ERR;
      if (len_in != LAT_LEN || strcmp(name_in, BUBBA)) ERR;
      if (nc_inq_dimids(ncid, &ndims_in, dimids_in, 0)) ERR;
      if (ndims_in != 1 || dimids_in[0] != 0) ERR;
      if (nc_inq_dimid(ncid, BUBBA, &dimid_in)) ERR;
      if (dimid_in != 0) ERR;
      if (nc_inq_dimname(ncid, 0, name_in)) ERR;
      if (strcmp(name_in, BUBBA)) ERR;
      if (nc_inq_dimlen(ncid, 0, &len_in)) ERR;
      if (len_in != LAT_LEN) ERR;
      if (nc_close(ncid)) ERR;
   }

   SUMMARIZE_ERR;
   printf("*** Testing renaming dimensions and vars...");
   {
#define FILE_NAME1 "foo1.nc"
#define FILE_NAME2 "foo2.nc"
#define FILE_NAME3 "foo3.nc"
#define FILE_NAME4 "foo4.nc"
#define DIM_NAME "lat_T42"
#define VAR_NAME DIM_NAME
#define DIM_NAME2 "lat"
#define VAR_NAME2 DIM_NAME2
#define RANK_lat_T42 1
      int  ncid, varid, dimid;
      int lat_T42_dim;
      size_t lat_T42_len = 3;
      int lat_T42_id;
      int lat_T42_dims[RANK_lat_T42];
      char name[NC_MAX_NAME + 1];

      /* =========== */
      /* Sub-test #1 */
      /* =========== */
      /* create file with dimension and associated coordinate variable */
      if (nc_create(FILE_NAME1, NC_CLOBBER|NC_NETCDF4|NC_CLASSIC_MODEL, &ncid)) ERR;
      if (nc_def_dim(ncid, DIM_NAME, lat_T42_len, &lat_T42_dim)) ERR;
      lat_T42_dims[0] = lat_T42_dim;
      if (nc_def_var(ncid, VAR_NAME, NC_INT, RANK_lat_T42, lat_T42_dims, &lat_T42_id)) ERR;
      if (nc_close(ncid)) ERR;


      /* reopen file, rename coordinate dimension and then associated variable */
      if (nc_open(FILE_NAME1, NC_WRITE, &ncid)) ERR;
      if (nc_inq_dimid(ncid, DIM_NAME, &dimid)) ERR;
      if (nc_inq_varid(ncid, VAR_NAME, &varid)) ERR;
      if (nc_rename_dim(ncid, dimid, DIM_NAME2)) ERR;
      if (nc_rename_var(ncid, varid, VAR_NAME2)) ERR;
      if (nc_close(ncid)) ERR;


      /* reopen file, check coordinate dimension and associated variable names */
      /* Should be just like they created the file with DIM_NAME2 & VAR_NAME2 to
       *  begin with.
       */
      if (nc_open(FILE_NAME1, NC_WRITE, &ncid)) ERR;
      if (nc_inq_dimid(ncid, DIM_NAME2, &dimid)) ERR;
      if (nc_inq_varid(ncid, VAR_NAME2, &varid)) ERR;
      if (nc_inq_dimname(ncid, dimid, name)) ERR;
      if (strcmp(name, DIM_NAME2)) ERR;
      if (nc_inq_varname(ncid, varid, name)) ERR;
      if (strcmp(name, VAR_NAME2)) ERR;
      if (nc_close(ncid)) ERR;


      /* =========== */
      /* Sub-test #2 */
      /* =========== */
      /* create file with dimension and associated coordinate variable */
      if (nc_create(FILE_NAME1, NC_CLOBBER|NC_NETCDF4|NC_CLASSIC_MODEL, &ncid)) ERR;
      if (nc_def_dim(ncid, DIM_NAME, lat_T42_len, &lat_T42_dim)) ERR;
      lat_T42_dims[0] = lat_T42_dim;
      if (nc_def_var(ncid, VAR_NAME, NC_INT, RANK_lat_T42, lat_T42_dims, &lat_T42_id)) ERR;
      if (nc_close(ncid)) ERR;


      /* reopen file, just rename coordinate dimension */
      if (nc_open(FILE_NAME1, NC_WRITE, &ncid)) ERR;
      if (nc_inq_dimid(ncid, DIM_NAME, &dimid)) ERR;
      if (nc_rename_dim(ncid, dimid, DIM_NAME2)) ERR;
      if (nc_close(ncid)) ERR;


      /* reopen file, check coordinate dimension and associated variable names */
      /* Should be just like the file was created with DIM_NAME2 to begin with */
      if (nc_open(FILE_NAME1, NC_WRITE, &ncid)) ERR;
      if (nc_inq_dimid(ncid, DIM_NAME2, &dimid)) ERR;
      if (nc_inq_varid(ncid, VAR_NAME, &varid)) ERR;
      if (nc_inq_dimname(ncid, dimid, name)) ERR;
      if (strcmp(name, DIM_NAME2)) ERR;
      if (nc_inq_varname(ncid, varid, name)) ERR;
      if (strcmp(name, VAR_NAME)) ERR;
      if (nc_close(ncid)) ERR;


      /* =========== */
      /* Sub-test #3 */
      /* =========== */
      /* create file with dimension and associated coordinate variable */
      if (nc_create(FILE_NAME1, NC_CLOBBER|NC_NETCDF4|NC_CLASSIC_MODEL, &ncid)) ERR;
      if (nc_def_dim(ncid, DIM_NAME, lat_T42_len, &lat_T42_dim)) ERR;
      lat_T42_dims[0] = lat_T42_dim;
      if (nc_def_var(ncid, VAR_NAME, NC_INT, RANK_lat_T42, lat_T42_dims, &lat_T42_id)) ERR;
      if (nc_close(ncid)) ERR;


      /* reopen file, just rename variable */
      if (nc_open(FILE_NAME1, NC_WRITE, &ncid)) ERR;
      if (nc_inq_varid(ncid, VAR_NAME, &varid)) ERR;
      if (nc_rename_var(ncid, varid, VAR_NAME2)) ERR;
      if (nc_close(ncid)) ERR;


      /* reopen file, check coordinate dimension and associated variable names */
      /* Should be just like the file was created with VAR_NAME2 to begin with */
      if (nc_open(FILE_NAME1, NC_WRITE, &ncid)) ERR;
      if (nc_inq_dimid(ncid, DIM_NAME, &dimid)) ERR;
      if (nc_inq_varid(ncid, VAR_NAME2, &varid)) ERR;
      if (nc_inq_dimname(ncid, dimid, name)) ERR;
      if (strcmp(name, DIM_NAME)) ERR;
      if (nc_inq_varname(ncid, varid, name)) ERR;
      if (strcmp(name, VAR_NAME2)) ERR;
      if (nc_close(ncid)) ERR;


      /* =========== */
      /* Sub-test #4 */
      /* =========== */
      /* create file with dimension and associated coordinate variable */
      if (nc_create(FILE_NAME1, NC_CLOBBER|NC_NETCDF4|NC_CLASSIC_MODEL, &ncid)) ERR;
      if (nc_def_dim(ncid, DIM_NAME, lat_T42_len, &lat_T42_dim)) ERR;
      lat_T42_dims[0] = lat_T42_dim;
      if (nc_def_var(ncid, VAR_NAME, NC_INT, RANK_lat_T42, lat_T42_dims, &lat_T42_id)) ERR;
      if (nc_close(ncid)) ERR;


      /* reopen file, rename associated variable and then coordinate dimension */
      if (nc_open(FILE_NAME1, NC_WRITE, &ncid)) ERR;
      if (nc_inq_dimid(ncid, DIM_NAME, &dimid)) ERR;
      if (nc_inq_varid(ncid, VAR_NAME, &varid)) ERR;
      if (nc_rename_var(ncid, varid, VAR_NAME2)) ERR;
      if (nc_rename_dim(ncid, dimid, DIM_NAME2)) ERR;
      if (nc_close(ncid)) ERR;


      /* reopen file, check coordinate dimension and associated variable names */
      /* Should be just like they created the file with DIM_NAME2 & VAR_NAME2 to
       *  begin with.
       */
      if (nc_open(FILE_NAME1, NC_WRITE, &ncid)) ERR;
      if (nc_inq_dimid(ncid, DIM_NAME2, &dimid)) ERR;
      if (nc_inq_varid(ncid, VAR_NAME2, &varid)) ERR;
      if (nc_inq_dimname(ncid, dimid, name)) ERR;
      if (strcmp(name, DIM_NAME2)) ERR;
      if (nc_inq_varname(ncid, varid, name)) ERR;
      if (strcmp(name, VAR_NAME2)) ERR;
      if (nc_close(ncid)) ERR;
   }

   SUMMARIZE_ERR;
   printf("*** Testing file with just one unlimited dimension...");
   {
      int ncid, dimid;
      int ndims_in, dimids_in[MAX_DIMS];
      size_t len_in;
      char name_in[NC_MAX_NAME + 1];
      int unlimdimid_in;
      int nunlimdims_in;

      /* Create a file with one unlimied dim and nothing else. */
      if (nc_create(FILE_NAME, NC_NETCDF4, &ncid)) ERR;
      if (nc_def_dim(ncid, LEVEL_NAME, NC_UNLIMITED, &dimid)) ERR;

      /* Check it out before the enddef. */
      if (nc_inq_dim(ncid, dimid, name_in, &len_in)) ERR;
      if (len_in != NC_UNLIMITED || strcmp(name_in, LEVEL_NAME)) ERR;
      if (nc_inq_dimids(ncid, &ndims_in, dimids_in, 0)) ERR;
      if (ndims_in != 1 || dimids_in[0] != 0) ERR;

      /* Th1s won't work. */
      if (nc_inq_unlimdim(ncid + TEST_VAL_42, &unlimdimid_in) != NC_EBADID) ERR;

      /* This will work. */
      if (nc_inq_unlimdim(ncid, &unlimdimid_in)) ERR;
      if (unlimdimid_in != 0) ERR;
      if (nc_inq_unlimdim(ncid, NULL)) ERR;
      if (nc_inq_unlimdims(ncid, &nunlimdims_in, &unlimdimid_in)) ERR;
      if (nunlimdims_in != 1 || unlimdimid_in != 0) ERR;

      /* Automatically enddef and close. */
      if (nc_close(ncid)) ERR;

      /* Reopen and check it out. */
      if (nc_open(FILE_NAME, NC_NOWRITE, &ncid)) ERR;
      if (nc_inq_dim(ncid, dimid, name_in, &len_in)) ERR;
      if (len_in != NC_UNLIMITED || strcmp(name_in, LEVEL_NAME)) ERR;
      if (nc_inq_dimids(ncid, &ndims_in, dimids_in, 0)) ERR;
      if (ndims_in != 1 || dimids_in[0] != 0) ERR;
      if (nc_inq_unlimdim(ncid, &unlimdimid_in)) ERR;
      if (unlimdimid_in != 0) ERR;
      if (nc_inq_unlimdims(ncid, &nunlimdims_in, &unlimdimid_in)) ERR;
      if (nunlimdims_in != 1 || unlimdimid_in != 0) ERR;
      if (unlimdimid_in != 0) ERR;
      if (nc_close(ncid)) ERR;
   }

   SUMMARIZE_ERR;
#define ROMULUS "Romulus"
#define REMUS "Remus"
#define DIMS2 2
   printf("*** Testing file with two unlimited dimensions...");
   {
      int ncid, dimid[DIMS2];
      int ndims_in, dimids_in[DIMS2];
      size_t len_in;
      char name_in[NC_MAX_NAME + 1];
      int unlimdimid_in[DIMS2];
      int nunlimdims_in;

      /* Create a file with two unlimited dims and nothing else. */
      if (nc_create(FILE_NAME, NC_NETCDF4, &ncid)) ERR;
      if (nc_def_dim(ncid, REMUS, NC_UNLIMITED, &dimid[0])) ERR;
      if (nc_def_dim(ncid, ROMULUS, NC_UNLIMITED, &dimid[1])) ERR;

      /* Check it out before the enddef. */
      if (nc_inq_dim(ncid, dimid[0], name_in, &len_in)) ERR;
      if (len_in != NC_UNLIMITED || strcmp(name_in, REMUS)) ERR;
      if (nc_inq_dim(ncid, dimid[1], name_in, &len_in)) ERR;
      if (len_in != NC_UNLIMITED || strcmp(name_in, ROMULUS)) ERR;
      if (nc_inq_dimids(ncid, &ndims_in, dimids_in, 0)) ERR;
      if (ndims_in != 2 || dimids_in[0] != 0 || dimids_in[1] != 1) ERR;
      if (nc_inq_unlimdim(ncid, &unlimdimid_in[0])) ERR;
      if (unlimdimid_in[0] != 0) ERR;
      if (nc_inq_unlimdims(ncid, &nunlimdims_in, unlimdimid_in)) ERR;
      if (nunlimdims_in != 2 || unlimdimid_in[0] != 0 || unlimdimid_in[1] != 1) ERR;

      /* Automatically enddef and close. */
      if (nc_close(ncid)) ERR;

      /* Reopen and check it out. */
      if (nc_open(FILE_NAME, NC_NOWRITE, &ncid)) ERR;
      if (nc_close(ncid)) ERR;
   }

   SUMMARIZE_ERR;
   printf("*** Testing ordering of dimensions...");
   {
#define A_NAME "a"
#define B_NAME "b"
#define A_LEN 50
#define B_LEN 92
#define A_DIMID 1
#define B_DIMID 0

      int ncid;
      int ndims_in, dimids_in[MAX_DIMS];
      size_t len_in;
      char name_in[NC_MAX_NAME + 1];
      int dimid_a, dimid_b;

      /* Create a file with two dims and nothing else. */
      if (nc_create(FILE_NAME, NC_NETCDF4, &ncid)) ERR;
      if (nc_def_dim(ncid, B_NAME, B_LEN, &dimid_b)) ERR;
      if (nc_def_dim(ncid, A_NAME, A_LEN, &dimid_a)) ERR;
      if (dimid_b != B_DIMID || dimid_a != A_DIMID) ERR;

      /* Check out what we've got. */
      if (nc_inq_dim(ncid, dimid_a, name_in, &len_in)) ERR;
      if (len_in != A_LEN || strcmp(name_in, A_NAME)) ERR;
      if (nc_inq_dim(ncid, dimid_b, name_in, &len_in)) ERR;
      if (len_in != B_LEN || strcmp(name_in, B_NAME)) ERR;
      if (nc_inq_dimids(ncid, &ndims_in, dimids_in, 0)) ERR;
      if (ndims_in != 2 || dimids_in[0] != 0 || dimids_in[1] != 1) ERR;

      if (nc_close(ncid)) ERR;

      /* Reopen and check it out again. */
      if (nc_open(FILE_NAME, NC_NOWRITE, &ncid)) ERR;

      if (nc_inq_dim(ncid, B_DIMID, name_in, &len_in)) ERR;
      if (len_in != B_LEN || strcmp(name_in, B_NAME)) ERR;
      if (nc_inq_dim(ncid, A_DIMID, name_in, &len_in)) ERR;
      if (len_in != A_LEN || strcmp(name_in, A_NAME)) ERR;
      if (nc_inq_dimids(ncid, &ndims_in, dimids_in, 0)) ERR;
      if (ndims_in != 2 || dimids_in[0] != 0 ||
          dimids_in[1] != 1) ERR;
      if (nc_close(ncid)) ERR;
   }

   SUMMARIZE_ERR;
   printf("*** Testing file with just one unlimited dimension and one var...");
   {
      int ncid, dimid, dimids[MAX_DIMS];
      int level_varid;
      int natts_in, ndims_in, dimids_in[MAX_DIMS];
      nc_type xtype_in;
      size_t len_in;
      char name_in[NC_MAX_NAME + 1];
      int unlimdimid_in;
      size_t start[MAX_DIMS], count[MAX_DIMS];
      int varid_in, nvars_in, nunlimdims_in;
      unsigned long long uint64_data[1] = {42};

      /* Create a file with one unlimied dim and nothing else. */
      if (nc_create(FILE_NAME, NC_NETCDF4, &ncid)) ERR;
      if (nc_def_dim(ncid, LEVEL_NAME, NC_UNLIMITED, &dimid)) ERR;
      if (dimid != 0) ERR;
      dimids[0] = dimid;
      if (nc_def_var(ncid, LEVEL_NAME, NC_UINT64, 1, dimids, &level_varid)) ERR;
      if (level_varid != 0) ERR;

      /* Check it out before enddef. */
      if (nc_inq_dim(ncid, dimid, name_in, &len_in)) ERR;
      if (len_in != 0 || strcmp(name_in, LEVEL_NAME)) ERR;
      if (nc_inq_dimids(ncid, &ndims_in, dimids_in, 0)) ERR;
      if (ndims_in != 1 || dimids_in[0] != 0) ERR;
      if (nc_inq_unlimdim(ncid, &unlimdimid_in)) ERR;
      if (unlimdimid_in != 0) ERR;
      if (nc_inq_unlimdims(ncid, &nunlimdims_in, &unlimdimid_in)) ERR;
      if (nunlimdims_in != 1 || unlimdimid_in != 0) ERR;
      if (nc_inq(ncid, &ndims_in, &nvars_in, &natts_in, &unlimdimid_in)) ERR;
      if (ndims_in != 1 || nvars_in != 1 || natts_in != 0 || unlimdimid_in != 0) ERR;
      if (nc_inq_varid(ncid, LEVEL_NAME, &varid_in)) ERR;
      if (varid_in != 0) ERR;
      if (nc_inq_var(ncid, 0, name_in, &xtype_in, &ndims_in, dimids_in, &natts_in)) ERR;
      if (strcmp(name_in, LEVEL_NAME) || xtype_in != NC_UINT64 || ndims_in != 1 ||
          dimids_in[0] != 0 || natts_in != 0) ERR;
      if (nc_inq_varname(ncid, 0, name_in)) ERR;
      if (strcmp(name_in, LEVEL_NAME)) ERR;

      /* Now write one record of data to the var. */
      start[0] = 0;
      count[0] = 1;
      if (nc_put_vara_ulonglong(ncid, 0, start, count, uint64_data)) ERR;

      /* Check dimension informaiton again. Now the length of this
       * dimension should be one. */
      if (nc_inq_dim(ncid, dimid, name_in, &len_in)) ERR;
      if (len_in != 1 || strcmp(name_in, LEVEL_NAME)) ERR;
      if (nc_inq_dimids(ncid, &ndims_in, dimids_in, 0)) ERR;
      if (ndims_in != 1 || dimids_in[0] != 0) ERR;
      if (nc_inq_dimlen(ncid, 0, &len_in)) ERR;
      if (len_in != 1) ERR;
      if (nc_inq_unlimdim(ncid, &unlimdimid_in)) ERR;
      if (unlimdimid_in != 0) ERR;
      if (nc_inq_unlimdims(ncid, &nunlimdims_in, &unlimdimid_in)) ERR;
      if (nunlimdims_in != 1 || unlimdimid_in != 0) ERR;
      if (unlimdimid_in != 0) ERR;
      if (nc_inq(ncid, &ndims_in, &nvars_in, &natts_in, &unlimdimid_in)) ERR;
      if (ndims_in != 1 || nvars_in != 1 || natts_in != 0 || unlimdimid_in != 0) ERR;
      if (nc_inq_varid(ncid, LEVEL_NAME, &varid_in)) ERR;
      if (varid_in != 0) ERR;
      if (nc_inq_var(ncid, 0, name_in, &xtype_in, &ndims_in, dimids_in, &natts_in)) ERR;
      if (strcmp(name_in, LEVEL_NAME) || xtype_in != NC_UINT64 || ndims_in != 1 ||
          dimids_in[0] != 0 || natts_in != 0) ERR;
      if (nc_inq_varname(ncid, 0, name_in)) ERR;
      if (strcmp(name_in, LEVEL_NAME)) ERR;

      /* Close the file. */
      if (nc_close(ncid)) ERR;

      /* Check it out. */
      if (nc_open(FILE_NAME, NC_NOWRITE, &ncid)) ERR;
      if (nc_inq_dim(ncid, dimid, name_in, &len_in)) ERR;
      if (len_in != 1 || strcmp(name_in, LEVEL_NAME)) ERR;
      if (nc_inq_dimids(ncid, &ndims_in, dimids_in, 0)) ERR;
      if (ndims_in != 1 || dimids_in[0] != 0) ERR;
      if (nc_inq_unlimdim(ncid, &unlimdimid_in)) ERR;
      if (unlimdimid_in != 0) ERR;
      if (nc_inq_unlimdims(ncid, &nunlimdims_in, &unlimdimid_in)) ERR;
      if (nunlimdims_in != 1 || unlimdimid_in != 0) ERR;
      if (unlimdimid_in != 0) ERR;
      if (nc_inq(ncid, &ndims_in, &nvars_in, &natts_in, &unlimdimid_in)) ERR;
      if (ndims_in != 1 || nvars_in != 1 || natts_in != 0 || unlimdimid_in != 0) ERR;
      if (nc_inq_varid(ncid, LEVEL_NAME, &varid_in)) ERR;
      if (varid_in != 0) ERR;
      if (nc_inq_var(ncid, 0, name_in, &xtype_in, &ndims_in, dimids_in, &natts_in)) ERR;
      if (strcmp(name_in, LEVEL_NAME) || xtype_in != NC_UINT64 || ndims_in != 1 ||
          dimids_in[0] != 0 || natts_in != 0) ERR;
      if (nc_inq_varname(ncid, 0, name_in)) ERR;
      if (strcmp(name_in, LEVEL_NAME)) ERR;
      if (nc_close(ncid)) ERR;
   }

   SUMMARIZE_ERR;
   printf("*** Testing adding a coordinate var to file with dimension...");
   {
      int ncid, dimid, dimids[MAX_DIMS];
      int natts_in, ndims_in, dimids_in[MAX_DIMS];
      nc_type xtype_in;
      size_t len_in;
      char name_in[NC_MAX_NAME + 1];
      int unlimdimid_in;
      int nvars_in, dim5_varid;

      /* Create a file with one dim and nothing else. */
      if (nc_create(FILE_NAME, NC_NETCDF4, &ncid)) ERR;
      if (nc_def_dim(ncid, DIM5_NAME, DIM5_LEN, &dimid)) ERR;

      /* Check out what we've got. */
      if (nc_inq(ncid, &ndims_in, &nvars_in, &natts_in, &unlimdimid_in)) ERR;
      if (ndims_in != 1 || nvars_in != 0 || natts_in != 0 ||
          unlimdimid_in != -1) ERR;
      if (nc_inq_dim(ncid, dimid, name_in, &len_in)) ERR;
      if (len_in != DIM5_LEN || strcmp(name_in, DIM5_NAME)) ERR;
      if (nc_inq_dimids(ncid, &ndims_in, dimids_in, 0)) ERR;
      if (ndims_in != 1 || dimids_in[0] != 0) ERR;

      if (nc_close(ncid)) ERR;

      /* Reopen and check it out again. */
      if (nc_open(FILE_NAME, NC_WRITE, &ncid)) ERR;
      if (nc_inq(ncid, &ndims_in, &nvars_in, &natts_in, &unlimdimid_in)) ERR;
      if (ndims_in != 1 || nvars_in != 0 || natts_in != 0 ||
          unlimdimid_in != -1) ERR;
      if (nc_inq_dim(ncid, 0, name_in, &len_in)) ERR;
      if (len_in != DIM5_LEN || strcmp(name_in, DIM5_NAME)) ERR;
      if (nc_inq_dimids(ncid, &ndims_in, dimids_in, 0)) ERR;
      if (ndims_in != 1 || dimids_in[0] != 0) ERR;

      /* Add a coordinate var for this dimension. */
      dimids[0] = 0;
      if (nc_def_var(ncid, DIM5_NAME, NC_FLOAT, 1, dimids, &dim5_varid)) ERR;

      /* Check it out. */
      if (nc_inq(ncid, &ndims_in, &nvars_in, &natts_in, &unlimdimid_in)) ERR;
      if (ndims_in != 1 || nvars_in != 1 || natts_in != 0 ||
          unlimdimid_in != -1) ERR;
      if (nc_inq_dim(ncid, 0, name_in, &len_in)) ERR;
      if (len_in != DIM5_LEN || strcmp(name_in, DIM5_NAME)) ERR;
      if (nc_inq_dimids(ncid, &ndims_in, dimids_in, 0)) ERR;
      if (ndims_in != 1 || dimids_in[0] != 0) ERR;
      if (nc_inq_var(ncid, 0, name_in, &xtype_in, &ndims_in, dimids_in, &natts_in)) ERR;
      if (strcmp(name_in, DIM5_NAME) || xtype_in != NC_FLOAT || ndims_in != 1 ||
          dimids_in[0] != 0 || natts_in != 0) ERR;

      if (nc_close(ncid)) ERR;

      /* Reopen and check it out again. */
      if (nc_open(FILE_NAME, NC_NOWRITE, &ncid)) ERR;
      if (nc_inq(ncid, &ndims_in, &nvars_in, &natts_in, &unlimdimid_in)) ERR;
      if (ndims_in != 1 || nvars_in != 1 || natts_in != 0 ||
          unlimdimid_in != -1) ERR;
      if (nc_inq_dim(ncid, 0, name_in, &len_in)) ERR;
      if (len_in != DIM5_LEN || strcmp(name_in, DIM5_NAME)) ERR;
      if (nc_inq_dimids(ncid, &ndims_in, dimids_in, 0)) ERR;
      if (ndims_in != 1 || dimids_in[0] != 0) ERR;
      if (nc_inq_var(ncid, 0, name_in, &xtype_in, &ndims_in, dimids_in, &natts_in)) ERR;
      if (strcmp(name_in, DIM5_NAME) || xtype_in != NC_FLOAT || ndims_in != 1 ||
          dimids_in[0] != 0 || natts_in != 0) ERR;

      if (nc_close(ncid)) ERR;
   }

   SUMMARIZE_ERR;
   printf("*** Testing adding a coordinate var to file with unlimited dimension...");
   {
      int ncid, dimid, dimids[MAX_DIMS];
      int natts_in, ndims_in, dimids_in[MAX_DIMS];
      nc_type xtype_in;
      size_t len_in;
      char name_in[NC_MAX_NAME + 1];
      int unlimdimid_in;
      size_t start[MAX_DIMS], count[MAX_DIMS], index[MAX_DIMS];
      unsigned short data[2] = {42, 24}, data_in[2];
      int nvars_in, hp_varid, dim5_varid;

      /* Create a file with one dim and one var. This time make
       * it an unlimited dim. */
      if (nc_create(FILE_NAME, NC_NETCDF4, &ncid)) ERR;
      if (nc_def_dim(ncid, DIM5_NAME, NC_UNLIMITED, &dimid)) ERR;
      if (dimid != 0) ERR;
      dimids[0] = dimid;
      if (nc_def_var(ncid, HP_NAME, NC_USHORT, 1, dimids, &hp_varid)) ERR;
      if (hp_varid != 0) ERR;

      /* Check out what we've got. */
      if (nc_inq(ncid, &ndims_in, &nvars_in, &natts_in, &unlimdimid_in)) ERR;
      if (ndims_in != 1 || nvars_in != 1 || natts_in != 0 ||
          unlimdimid_in != 0) ERR;
      if (nc_inq_dim(ncid, 0, name_in, &len_in)) ERR;
      if (len_in != 0 || strcmp(name_in, DIM5_NAME)) ERR;
      if (nc_inq_dimids(ncid, &ndims_in, dimids_in, 0)) ERR;
      if (ndims_in != 1 || dimids_in[0] != 0) ERR;
      if (nc_inq_var(ncid, 0, name_in, &xtype_in, &ndims_in, dimids_in, &natts_in)) ERR;
      if (strcmp(name_in, HP_NAME) || xtype_in != NC_USHORT || ndims_in != 1 ||
          dimids_in[0] != 0 || natts_in != 0) ERR;

      /* Add a record to the HP variable. */
      start[0] = 0;
      count[0] = 1;
      if (nc_put_vara(ncid, hp_varid, start, count, data)) ERR;

      /* Check to ensure dimension grew. */
      if (nc_inq_dim(ncid, 0, name_in, &len_in)) ERR;
      if (len_in != 1 || strcmp(name_in, DIM5_NAME)) ERR;

      /* Reread the value just written. */
      index[0] = 0;
      if (nc_get_var1_ushort(ncid, hp_varid, index, data_in)) ERR;
      if (data_in[0] != data[0]) ERR;

      if (nc_close(ncid)) ERR;

      /* Reopen and check it out again. */
      if (nc_open(FILE_NAME, NC_WRITE, &ncid)) ERR;
      if (nc_inq(ncid, &ndims_in, &nvars_in, &natts_in, &unlimdimid_in)) ERR;
      if (ndims_in != 1 || nvars_in != 1 || natts_in != 0 ||
          unlimdimid_in != 0) ERR;
      if (nc_inq_dim(ncid, 0, name_in, &len_in)) ERR;
      if (len_in != 1 || strcmp(name_in, DIM5_NAME)) ERR;
      if (nc_inq_dimids(ncid, &ndims_in, dimids_in, 0)) ERR;
      if (ndims_in != 1 || dimids_in[0] != 0) ERR;

      /* Add a coordinate var for this dimension. */
      dimids[0] = 0;
      if (nc_def_var(ncid, DIM5_NAME, NC_FLOAT, 1, dimids, &dim5_varid)) ERR;

      /* Check it out. */
      if (nc_inq(ncid, &ndims_in, &nvars_in, &natts_in, &unlimdimid_in)) ERR;
      if (ndims_in != 1 || nvars_in != 2 || natts_in != 0 ||
          unlimdimid_in != 0) ERR;
      if (nc_inq_dim(ncid, 0, name_in, &len_in)) ERR;
      if (len_in != 1 || strcmp(name_in, DIM5_NAME)) ERR;
      if (nc_inq_dimids(ncid, &ndims_in, dimids_in, 0)) ERR;
      if (ndims_in != 1 || dimids_in[0] != 0) ERR;
      if (nc_inq_var(ncid, dim5_varid, name_in, &xtype_in, &ndims_in, dimids_in, &natts_in)) ERR;
      if (strcmp(name_in, DIM5_NAME) || xtype_in != NC_FLOAT || ndims_in != 1 ||
          dimids_in[0] != 0 || natts_in != 0) ERR;

      if (nc_close(ncid)) ERR;

      /* Reopen and check it out again. */
      if (nc_open(FILE_NAME, NC_NOWRITE, &ncid)) ERR;
      if (nc_inq(ncid, &ndims_in, &nvars_in, &natts_in, &unlimdimid_in)) ERR;
      if (ndims_in != 1 || nvars_in != 2 || natts_in != 0 ||
          unlimdimid_in != 0) ERR;
      if (nc_inq_dim(ncid, 0, name_in, &len_in)) ERR;
      if (len_in != 1 || strcmp(name_in, DIM5_NAME)) ERR;
      if (nc_inq_dimids(ncid, &ndims_in, dimids_in, 0)) ERR;
      if (ndims_in != 1 || dimids_in[0] != 0) ERR;
      if (nc_inq_var(ncid, dim5_varid, name_in, &xtype_in, &ndims_in, dimids_in, &natts_in)) ERR;
      if (strcmp(name_in, DIM5_NAME) || xtype_in != NC_FLOAT || ndims_in != 1 ||
          dimids_in[0] != 0 || natts_in != 0) ERR;

      if (nc_close(ncid)) ERR;
   }

   SUMMARIZE_ERR;
   printf("*** Creating file with 1 data var, 2 dims, and 2 coord. vars...");

   {
      int ncid, dimids[MAX_DIMS];
      int lat_dimid, lon_dimid, lat_varid, lon_varid;
      int pres_varid;
      char name_in[NC_MAX_NAME + 1];
      int natts_in, ndims_in, dimids_in[MAX_DIMS];
      nc_type xtype_in;
      size_t len_in;
      float lat[LAT_LEN], lon[LON_LEN];
      float lat_in[LAT_LEN], lon_in[LON_LEN];
      double pres[LAT_LEN][LON_LEN], pres_in[LAT_LEN][LON_LEN];
      int i, j;

      /* Lats and lons suitable for some South American data. */
      for (lat[0] = 40.0, i = 1; i < LAT_LEN; i++)
         lat[i] = lat[i - 1] + .5;
      for (lon[0] = 20.0, i = 1; i < LON_LEN; i++)
         lon[i] = lon[i - 1] + 1.5;

      /* Some phoney 2D pressure data. */
      for (i = 0; i < LAT_LEN; i++)
         for (j = 0; j < LON_LEN; j++)
            pres[i][j] = 1013.1 + j;

      /* Create a file. */
      if (nc_create(FILE_NAME, NC_NETCDF4, &ncid)) ERR;

      /* Define lat and lon dimensions, with associated variables. */
      if (nc_def_dim(ncid, LAT_NAME, LAT_LEN, &lat_dimid)) ERR;
      dimids[0] = lat_dimid;
      if (nc_def_var(ncid, LAT_NAME, NC_FLOAT, 1, dimids, &lat_varid)) ERR;
      if (nc_def_dim(ncid, LON_NAME, LON_LEN, &lon_dimid)) ERR;
      dimids[0] = lon_dimid;
      if (nc_def_var(ncid, LON_NAME, NC_FLOAT, 1, dimids, &lon_varid)) ERR;

      /* Define a 2D variable called pressure, with NC_DOUBLE on a lat
       * lon grid. */
      dimids[0] = lat_dimid;
      dimids[1] = lon_dimid;
      if (nc_def_var(ncid, PRES_NAME, NC_DOUBLE, 2, dimids, &pres_varid)) ERR;

      /* Check our dimensions. */
      if (nc_inq_dim(ncid, lat_dimid, name_in, &len_in)) ERR;
      if (len_in != LAT_LEN || strcmp(name_in, LAT_NAME)) ERR;
      if (nc_inq_dim(ncid, lon_dimid, name_in, &len_in)) ERR;
      if (len_in != LON_LEN || strcmp(name_in, LON_NAME)) ERR;
      if (nc_inq_var(ncid, lat_varid, name_in, &xtype_in, &ndims_in,
                     dimids_in, &natts_in)) ERR;
      if (strcmp(name_in, LAT_NAME) || xtype_in != NC_FLOAT || ndims_in != 1 ||
          dimids_in[0] != lat_dimid || natts_in != 0) ERR;
      if (nc_inq_var(ncid, lon_varid, name_in, &xtype_in, &ndims_in,
                     dimids_in, &natts_in)) ERR;
      if (strcmp(name_in, LON_NAME) || xtype_in != NC_FLOAT || ndims_in != 1 ||
          dimids_in[0] != lon_dimid || natts_in != 0) ERR;

      /* Check our data variable. */
      if (nc_inq_var(ncid, pres_varid, name_in, &xtype_in, &ndims_in,
                     dimids_in, &natts_in)) ERR;
      if (strcmp(name_in, PRES_NAME) || xtype_in != NC_DOUBLE || ndims_in != 2 ||
          dimids_in[0] != lat_dimid || dimids_in[1] != lon_dimid || natts_in != 0) ERR;

      /* Write our latitude and longitude values. This writes all
       * metadata to disk too. */
      if (nc_put_var_float(ncid, lat_varid, lat)) ERR;
      if (nc_put_var_float(ncid, lon_varid, lon)) ERR;

      /* Write our 2D pressure values. */
      if (nc_put_var_double(ncid, pres_varid, (double *)pres)) ERR;

      /* Check our latitude and longitude values. */
      if (nc_get_var(ncid, lat_varid, lat_in)) ERR;
      for (i = 0; i < LAT_LEN; i++)
         if (lat[i] != lat_in[i]) ERR;
      if (nc_get_var_float(ncid, lon_varid, lon_in)) ERR;
      for (i = 0; i < LON_LEN; i++)
         if (lon[i] != lon_in[i]) ERR;

      /* Check our pressure values. */
      if (nc_get_var_double(ncid, pres_varid, (double *)pres_in)) ERR;
      for (i = 0; i < LAT_LEN; i++)
         for (j = 0; j < LON_LEN; j++)
            if (pres[i][j] != pres_in[i][j]) ERR;

      /* Close the file. */
      if (nc_close(ncid)) ERR;

      /* Reopen the file and check it out again. */
      if (nc_open(FILE_NAME, NC_NOWRITE, &ncid)) ERR;

      /* Check our dimensions. */
      if (nc_inq_dim(ncid, lat_dimid, name_in, &len_in)) ERR;
      if (len_in != LAT_LEN || strcmp(name_in, LAT_NAME)) ERR;
      if (nc_inq_dim(ncid, lon_dimid, name_in, &len_in)) ERR;
      if (len_in != LON_LEN || strcmp(name_in, LON_NAME)) ERR;
      if (nc_inq_var(ncid, lat_varid, name_in, &xtype_in, &ndims_in,
                     dimids_in, &natts_in)) ERR;
      if (strcmp(name_in, LAT_NAME) || xtype_in != NC_FLOAT || ndims_in != 1 ||
          dimids_in[0] != lat_dimid || natts_in != 0) ERR;
      if (nc_inq_var(ncid, lon_varid, name_in, &xtype_in, &ndims_in,
                     dimids_in, &natts_in)) ERR;
      if (strcmp(name_in, LON_NAME) || xtype_in != NC_FLOAT || ndims_in != 1 ||
          dimids_in[0] != lon_dimid || natts_in != 0) ERR;

      /* Check our data variable. */
      if (nc_inq_var(ncid, pres_varid, name_in, &xtype_in, &ndims_in,
                     dimids_in, &natts_in)) ERR;
      if (strcmp(name_in, PRES_NAME) || xtype_in != NC_DOUBLE || ndims_in != 2 ||
          dimids_in[0] != lat_dimid || dimids_in[1] != lon_dimid || natts_in != 0) ERR;

      /* Check our latitude and longitude values. */
      if (nc_get_var(ncid, lat_varid, lat_in)) ERR;
      for (i = 0; i < LAT_LEN; i++)
         if (lat[i] != lat_in[i]) ERR;
      if (nc_get_var_float(ncid, lon_varid, lon_in)) ERR;
      for (i = 0; i < LON_LEN; i++)
         if (lon[i] != lon_in[i]) ERR;

      /* Check our pressure values. */
      if (nc_get_var_double(ncid, pres_varid, (double *)pres_in)) ERR;
      for (i = 0; i < LAT_LEN; i++)
         for (j = 0; j < LON_LEN; j++)
            if (pres[i][j] != pres_in[i][j]) ERR;

      if (nc_close(ncid)) ERR;
   }

   SUMMARIZE_ERR;
   printf("*** Creating file with 3 data vars, 4 dims, and 2 coord. vars...");

   {
      int ncid, lat_dimid, dimids[MAX_DIMS];
      int level_dimid, time_dimid, elev_varid;
      int lat_varid, lon_dimid, lon_varid, pres_varid, hp_varid;
      double pres[LAT_LEN][LON_LEN][LEVEL_LEN][TIME_LEN];
      double pres_in[LAT_LEN][LON_LEN][LEVEL_LEN][TIME_LEN];
      unsigned short hp[LAT_LEN][LON_LEN][TIME_LEN];
      unsigned short hp_in[LAT_LEN][LON_LEN][TIME_LEN];
      unsigned long long elev[LAT_LEN][LON_LEN], elev_in[LAT_LEN][LON_LEN];
      size_t start[4], count[4];
      int nvars, ndims, natts, unlimdimid;
      int natts_in, ndims_in, dimids_in[MAX_DIMS];
      nc_type xtype_in;
      size_t len_in;
      char name_in[NC_MAX_NAME + 1];
      float lat[LAT_LEN], lon[LON_LEN];
      float lat_in[LAT_LEN], lon_in[LON_LEN];
      int i, j, k, l;

      /* Some phony 4D pressure data. */
      for (i = 0; i < LAT_LEN; i++)
         for (j = 0; j < LON_LEN; j++)
            for (k = 0; k < LEVEL_LEN; k++)
               for (l = 0; l <TIME_LEN; l++)
                  pres[i][j][k][l] = 1013.1 + j;

      /* Some phony 3D hp data. */
      for (i = 0; i < LAT_LEN; i++)
         for (j = 0; j < LON_LEN; j++)
            for (l = 0; l <TIME_LEN; l++)
               hp[i][j][l] = 100 + l;

      /* Some phony 2D elevaton data. */
      for (i = 0; i < LAT_LEN; i++)
         for (j = 0; j < LON_LEN; j++)
            elev[i][j] = 1010101022223333ULL  + i + j;

      /* Some phony 1D lats and lons. */
      for (i = 0; i < LAT_LEN; i++)
         lat[i] = i * 5.;
      for (i = 0; i < LON_LEN; i++)
         lon[i] = i * 5.;

      if (nc_create(FILE_NAME, NC_NETCDF4, &ncid)) ERR;

      /* Define lat, lon, level, and timestep dimensions, with
       * associated coordinate variables for lat and lon only. Time is
       * an unlimited dimension. */
      if (nc_def_dim(ncid, LAT_NAME, LAT_LEN, &lat_dimid)) ERR;
      if (lat_dimid != LAT_DIMID) ERR;
      dimids[0] = lat_dimid;
      if (nc_def_var(ncid, LAT_NAME, NC_FLOAT, 1, dimids, &lat_varid)) ERR;
      if (lat_varid != LAT_VARID) ERR;
      if (nc_def_dim(ncid, LON_NAME, LON_LEN, &lon_dimid)) ERR;
      if (lon_dimid != LON_DIMID) ERR;
      dimids[0] = lon_dimid;
      if (nc_def_var(ncid, LON_NAME, NC_FLOAT, 1, dimids, &lon_varid)) ERR;
      if (lon_varid != LON_VARID) ERR;
      if (nc_def_dim(ncid, LEVEL_NAME, LEVEL_LEN, &level_dimid)) ERR;
      if (level_dimid != LEVEL_DIMID) ERR;
      if (nc_def_dim(ncid, TIME_NAME, NC_UNLIMITED, &time_dimid)) ERR;
      if (time_dimid != TIME_DIMID) ERR;

      /* Define a 4D NC_DOUBLE variable called pressure. */
      dimids[0] = lat_dimid;
      dimids[1] = lon_dimid;
      dimids[2] = level_dimid;
      dimids[3] = time_dimid;
      if (nc_def_var(ncid, PRES_NAME, NC_DOUBLE, 4, dimids, &pres_varid)) ERR;
      if (pres_varid != PRES_VARID) ERR;

      /* Define a 2D variable for surface elevation. Use NC_INT64
       * because our units for this is Angstroms from Earth's
       * Center. */
      if (nc_def_var(ncid, ELEV_NAME, NC_INT64, 2, dimids, &elev_varid)) ERR;
      if (elev_varid != ELEV_VARID) ERR;

      /* Define a 3D NC_USHORT variable to store the number of Harry
       * Potter books in this grid square at this time (ignore HP
       * books in airplanes, dirigibles, hot air balloons, space
       * capsules, hang-gliders, parachutes, and flying on brooms). */
      dimids[2] = time_dimid;
      if (nc_def_var(ncid, HP_NAME, NC_USHORT, 3, dimids, &hp_varid)) ERR;
      if (hp_varid != HP_VARID) ERR;

      /* Did all our stuff make it into the internal metadata model
       * intact? */
      /* Check our dimensions. */
      if (nc_inq_dim(ncid, LAT_DIMID, name_in, &len_in)) ERR;
      if (len_in != LAT_LEN || strcmp(name_in, LAT_NAME)) ERR;
      if (nc_inq_dim(ncid, LON_DIMID, name_in, &len_in)) ERR;
      if (len_in != LON_LEN || strcmp(name_in, LON_NAME)) ERR;
      if (nc_inq_dim(ncid, LEVEL_DIMID, name_in, &len_in)) ERR;
      if (len_in != LEVEL_LEN || strcmp(name_in, LEVEL_NAME)) ERR;
      if (nc_inq_dim(ncid, TIME_DIMID, name_in, &len_in)) ERR;
      if (len_in != 0 || strcmp(name_in, TIME_NAME)) ERR;

      /* Check our coordinate variables. */
      if (nc_inq_var(ncid, LAT_VARID, name_in, &xtype_in, &ndims_in,
                     dimids_in, &natts_in)) ERR;
      if (strcmp(name_in, LAT_NAME) || xtype_in != NC_FLOAT || ndims_in != 1 ||
          dimids_in[0] != LAT_DIMID || natts_in != 0) ERR;
      if (nc_inq_var(ncid, LON_VARID, name_in, &xtype_in, &ndims_in,
                     dimids_in, &natts_in)) ERR;
      if (strcmp(name_in, LON_NAME) || xtype_in != NC_FLOAT || ndims_in != 1 ||
          dimids_in[0] != LON_DIMID || natts_in != 0) ERR;

      /* Check our data variables. */
      if (nc_inq_var(ncid, PRES_VARID, name_in, &xtype_in, &ndims_in,
                     dimids_in, &natts_in)) ERR;
      if (strcmp(name_in, PRES_NAME) || xtype_in != NC_DOUBLE || ndims_in != 4 ||
          dimids_in[0] != LAT_DIMID || dimids_in[1] != LON_DIMID ||
          dimids_in[2] != LEVEL_DIMID || dimids_in[3] != TIME_DIMID ||
          natts_in != 0) ERR;
      if (nc_inq_var(ncid, ELEV_VARID, name_in, &xtype_in, &ndims_in,
                     dimids_in, &natts_in)) ERR;
      if (strcmp(name_in, ELEV_NAME) || xtype_in != NC_INT64 || ndims_in != 2 ||
          dimids_in[0] != LAT_DIMID || dimids_in[1] != LON_DIMID ||
          natts_in != 0) ERR;
      if (nc_inq_var(ncid, HP_VARID, name_in, &xtype_in, &ndims_in,
                     dimids_in, &natts_in)) ERR;
      if (strcmp(name_in, HP_NAME) || xtype_in != NC_USHORT || ndims_in != 3 ||
          dimids_in[0] != LAT_DIMID || dimids_in[1] != LON_DIMID ||
          dimids_in[2] != TIME_DIMID || natts_in != 0) ERR;

      /* Write our latitude and longitude values. This writes all
       * metadata to disk too. */
      if (nc_put_var_float(ncid, lat_varid, lat)) ERR;
      if (nc_put_var_float(ncid, lon_varid, lon)) ERR;

      /* Write our 4D pressure, elevation, and hp data. But this
       * should do nothing for pressure and hp, because these are
       * record vars, and nc_put_var_* doesn't do anything to record
       * vars, because it doesn't know how big the var is supposed to
       * be. */
      if (nc_put_var_double(ncid, pres_varid, (double *)pres)) ERR;
      if (nc_put_var_ulonglong(ncid, elev_varid, (unsigned long long *)elev)) ERR;
      if (nc_put_var_ushort(ncid, hp_varid, (unsigned short *)hp)) ERR;

      /* Check our latitude and longitude values. */
      if (nc_get_var(ncid, lat_varid, lat_in)) ERR;
      for (i = 0; i < LAT_LEN; i++)
         if (lat[i] != lat_in[i]) ERR;
      if (nc_get_var_float(ncid, lon_varid, lon_in)) ERR;
      for (i = 0; i < LON_LEN; i++)
         if (lon[i] != lon_in[i]) ERR;

      /* Make sure our pressure and hp variables are still
       * empty. get_var calls will return no error, but fetch no
       * data. */
      if (nc_inq_var(ncid, pres_varid, name_in, &xtype_in, &ndims_in,
                     dimids_in, &natts_in)) ERR;
      if (nc_inq_dim(ncid, dimids_in[3], NULL, &len_in)) ERR;
      if (len_in != 0) ERR;
      memset(pres_in, 0, sizeof(pres_in));
      if (nc_get_var_double(ncid, pres_varid, (double *)pres_in)) ERR;

      /* Check our pressure values. */
      for (i = 0; i < LAT_LEN; i++)
         for (j = 0; j < LON_LEN; j++)
            for (k = 0; k < LEVEL_LEN; k++)
               for (l = 0; l <TIME_LEN; l++)
                  if (0 != pres_in[i][j][k][l]) ERR;

      if (nc_inq_var(ncid, hp_varid, NULL, NULL, &ndims_in,
                     dimids_in, NULL)) ERR;
      if (nc_inq_dim(ncid, dimids_in[2], NULL, &len_in)) ERR;
      if (len_in != 0) ERR;
      memset(hp_in, 0, sizeof(hp_in));
      if (nc_get_var_ushort(ncid, hp_varid, (unsigned short *)hp_in)) ERR;

      /* Check our hp values. */
      for (i = 0; i < LAT_LEN; i++)
         for (j = 0; j < LON_LEN; j++)
            for (l = 0; l <TIME_LEN; l++)
               if (0 != hp_in[i][j][l]) ERR;

      /* Now use nc_put_vara to really write pressure and hp
       * data. Write TIME_LEN (4) records of each. */
      start[0] = start[1] = start[2] = start[3] = 0;
      count[0] = LAT_LEN;
      count[1] = LON_LEN;
      count[2] = LEVEL_LEN;
      count[3] = TIME_LEN;
      if (nc_put_vara(ncid, pres_varid, start, count,
                      (double *)pres)) ERR;
      count[2] = TIME_LEN;
      if (nc_put_vara(ncid, hp_varid, start, count,
                      (double *)hp)) ERR;

      /* Check our pressure values. */
      if (nc_get_var_double(ncid, pres_varid, (double *)pres_in)) ERR;
      for (i = 0; i < LAT_LEN; i++)
         for (j = 0; j < LON_LEN; j++)
            for (k = 0; k < LEVEL_LEN; k++)
               for (l = 0; l <TIME_LEN; l++)
                  if (pres[i][j][k][l] != pres_in[i][j][k][l]) ERR;

      /* Check our elevation values. */
      if (nc_get_var_ulonglong(ncid, elev_varid, (unsigned long long *)elev_in)) ERR;
      for (i = 0; i < LAT_LEN; i++)
         for (j = 0; j < LON_LEN; j++)
            if (elev[i][j] != elev_in[i][j]) ERR;

      /* Check our hp values. */
      if (nc_get_var_ushort(ncid, hp_varid, (unsigned short *)hp_in)) ERR;
      for (i = 0; i < LAT_LEN; i++)
         for (j = 0; j < LON_LEN; j++)
            for (l = 0; l <TIME_LEN; l++)
               if (hp[i][j][l] != hp_in[i][j][l]) ERR;

      /* Close the file. */
      if (nc_close(ncid)) ERR;

      /* Reopen the file and check it out again. At the moment, we
       * can't count on the varids and dimids being the same. */
      if (nc_open(FILE_NAME, NC_NOWRITE, &ncid)) ERR;
      if (nc_inq(ncid, &ndims, &nvars, &natts, &unlimdimid)) ERR;
      if (ndims != 4 || nvars != 5 || natts != 0) ERR;
      if (nc_close(ncid)) ERR;
   }

   SUMMARIZE_ERR;
   printf("*** Testing file with dims and only some coordinate vars...");
#define NDIMS_EX 4
#define NLAT 6
#define NLON 12
#define LAT_NAME_EX "latitude"
#define LON_NAME_EX "longitude"
#define NREC 2
#define REC_NAME "time"
#define LVL_NAME "level"
#define NLVL 2

/* Names of things. */
#define PRES_NAME "pressure"
#define TEMP_NAME "temperature"
#define UNITS "units"
#define DEGREES_EAST "degrees_east"
#define DEGREES_NORTH "degrees_north"

/* There are 4 vars, two for data, two for coordinate data. */
#define NVARS_EX 4

/* These are used to construct some example data. */
#define SAMPLE_PRESSURE 900
#define SAMPLE_TEMP 9.0
#define START_LAT 25.0
#define START_LON -125.0

/* For the units attributes. */
#define UNITS "units"
#define PRES_UNITS "hPa"
#define TEMP_UNITS "celsius"
#define LAT_UNITS "degrees_north"
#define LON_UNITS "degrees_east"
#define MAX_ATT_LEN 80
   {
      /* IDs for the netCDF file, dimensions, and variables. */
      int ncid, lon_dimid, lat_dimid;
      int lon_varid;
      int ndims_in;
      int dimid[NDIMS_EX];
      char dim_name_in[NDIMS_EX][NC_MAX_NAME];
      int i;

      /* Create the file. */
      if (nc_create(FILE_NAME, NC_NETCDF4, &ncid)) ERR;

      /* Define the dimensions. */
      if (nc_def_dim(ncid, LAT_NAME_EX, NLAT, &lat_dimid)) ERR;
      if (nc_def_dim(ncid, LON_NAME_EX, NLON, &lon_dimid)) ERR;

      /* Define a coordinate var. */
      if (nc_def_var(ncid, LON_NAME_EX, NC_FLOAT, 1, &lon_dimid,
                     &lon_varid)) ERR;

      /* Close the file. */
      if (nc_close(ncid)) ERR;

      if (nc_open(FILE_NAME, 0, &ncid)) ERR;

      /* Check dimensions. */
      ndims_in = 0;
      if (nc_inq_dimids(ncid, &ndims_in, dimid, 0)) ERR;
      if (ndims_in != 2) ERR;
      for (i = 0; i < 2; i++)
      {
         if (dimid[i] != i) ERR;
         if (nc_inq_dimname(ncid, i, dim_name_in[i])) ERR;
      }
      if (strcmp(dim_name_in[0], LAT_NAME_EX) ||
          strcmp(dim_name_in[1], LON_NAME_EX)) ERR;

      /* Close the file. */
      if (nc_close(ncid)) ERR;
   }
   SUMMARIZE_ERR;
   printf("*** Testing file with just one very long dimension...");
   {
#define VERY_LONG_LEN (size_t)4500000000LL
      int ncid, dimid;
      int ndims_in, dimids_in[MAX_DIMS];
      size_t len_in;
      char name_in[NC_MAX_NAME + 1];
      int varid_in;

      if (SIZEOF_SIZE_T == 8)
      {
         /* Create a file with one dim and nothing else. */
         if (nc_create(FILE_NAME, NC_NETCDF4, &ncid)) ERR;
         if (nc_def_dim(ncid, LAT_NAME, VERY_LONG_LEN, &dimid)) ERR;

         /* Check it out. */
         if (nc_inq_dim(ncid, dimid, name_in, &len_in)) ERR;
         if (len_in != ((SIZEOF_SIZE_T == 8) ? VERY_LONG_LEN : NC_MAX_UINT) ||
             strcmp(name_in, LAT_NAME)) ERR;
         if (nc_inq_dimids(ncid, &ndims_in, dimids_in, 0)) ERR;
         if (ndims_in != 1) ERR;
         if (nc_inq_dimid(ncid, LAT_NAME, &varid_in)) ERR;
         if (varid_in != 0) ERR;
         if (nc_inq_dimname(ncid, 0, name_in)) ERR;
         if (strcmp(name_in, LAT_NAME)) ERR;
         if (nc_inq_dimlen(ncid, 0, &len_in)) ERR;
         if (len_in != ((SIZEOF_SIZE_T == 8) ? VERY_LONG_LEN : NC_MAX_UINT)) ERR;
         if (nc_inq_unlimdims(ncid, &ndims_in, dimids_in)) ERR;
         if (ndims_in != 0) ERR;
         if (nc_close(ncid)) ERR;

         /* Reopen and check it out again. */
         if (nc_open(FILE_NAME, NC_NOWRITE, &ncid)) ERR;
         /* Check it out. */
         if (nc_inq_dim(ncid, dimid, name_in, &len_in)) ERR;
         if (len_in != ((SIZEOF_SIZE_T == 8) ? VERY_LONG_LEN : NC_MAX_UINT) ||
             strcmp(name_in, LAT_NAME)) ERR;
         if (nc_inq_dimids(ncid, &ndims_in, dimids_in, 0)) ERR;
         if (ndims_in != 1) ERR;
         if (nc_inq_dimid(ncid, LAT_NAME, &varid_in)) ERR;
         if (varid_in != 0) ERR;
         if (nc_inq_dimname(ncid, 0, name_in)) ERR;
         if (strcmp(name_in, LAT_NAME)) ERR;
         if (nc_inq_dimlen(ncid, 0, &len_in)) ERR;
         if (len_in != ((SIZEOF_SIZE_T == 8) ? VERY_LONG_LEN : NC_MAX_UINT)) ERR;
         if (nc_inq_unlimdims(ncid, &ndims_in, dimids_in)) ERR;
         if (ndims_in != 0) ERR;
         if (nc_close(ncid)) ERR;
      }
   }
   SUMMARIZE_ERR;
   printf("*** Testing reference file with just one very long dimension...");
   {
#define REF_FILE_NAME "ref_tst_dims.nc"
      int ncid, dimid = 0;
      int ndims_in, dimids_in[MAX_DIMS];
      size_t len_in;
      char name_in[NC_MAX_NAME + 1];
      int varid_in;
      char file_in[NC_MAX_NAME + 1];
      int ret;

      strcpy(file_in, "");
      if (getenv("srcdir"))
      {
         strcat(file_in, getenv("srcdir"));
         strcat(file_in, "/");
      }
      strcat(file_in, REF_FILE_NAME);

      /* Reopen and check it out again. */
      if (nc_open(file_in, NC_NOWRITE, &ncid)) ERR;

      /* Check it out. */
      ret = nc_inq_dim(ncid, dimid, name_in, &len_in);
      if ((SIZEOF_SIZE_T >= 8 && ret) ||
          (SIZEOF_SIZE_T < 8 && ret != NC_EDIMSIZE)) ERR;
      if (SIZEOF_SIZE_T < 8)
      {
         if (len_in != NC_MAX_UINT) ERR;
      }
      else
      {
         if (len_in != VERY_LONG_LEN) ERR;
      }
      if (strcmp(name_in, LAT_NAME)) ERR;
      if (nc_inq_dimids(ncid, &ndims_in, dimids_in, 0)) ERR;
      if (ndims_in != 1) ERR;
      if (nc_inq_dimid(ncid, LAT_NAME, &varid_in)) ERR;
      if (varid_in != 0) ERR;
      if (nc_inq_unlimdims(ncid, &ndims_in, dimids_in)) ERR;
      if (ndims_in != 0) ERR;
      if (nc_close(ncid)) ERR;
   }
   SUMMARIZE_ERR;
   FINAL_RESULTS;
}<|MERGE_RESOLUTION|>--- conflicted
+++ resolved
@@ -50,12 +50,8 @@
       /* Create a netcdf-3 file with one dim. */
       if (nc_create(FILE_NAME, 0, &ncid)) ERR;
       if (nc_def_dim(ncid, LAT_NAME, LAT_LEN, &dimid)) ERR;
-<<<<<<< HEAD
       if (nc_def_dim(ncid + TEST_VAL_42, LAT_NAME, LAT_LEN, &dimid) != NC_EBADID) ERR;
-=======
-      /* Next line will work when PR #804 gets merged. */
-      /* if (nc_def_dim(ncid + TEST_VAL_42, LAT_NAME, LAT_LEN, &dimid) != NC_EBADID) ERR; */
->>>>>>> 5523b38a
+
       if (nc_close(ncid)) ERR;
 
       /* Open the file and make sure nc_inq_dimids yeilds correct
