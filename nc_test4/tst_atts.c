/* This is part of the netCDF package. Copyright 2006-2018 University
   Corporation for Atmospheric Research/Unidata. See COPYRIGHT file
   for conditions of use.

   Test the netCDF-4 attribute code.

   Ed Hartnett
*/

#include <config.h>
#include <nc_tests.h>
#include "err_macros.h"
#include "nc4internal.h"

/* The data file we will create. */
#define FILE_NAME "tst_atts.nc"

/* Names of attributes. */
#define OLD_NAME "Constantinople"
#define OLD_NAME_2 "Constantinopolis"
#define NEW_NAME "Istanbul"

/* Contents of attributes. */
#define CONTENTS "Lots of people!"
#define CONTENTS_2 "Lots of people!!" /* 1 longer than CONTENTS */
#define CONTENTS_3 "Lots 0f pe0ple!"  /* same len as CONTENTS */
#define VAR_NAME "Earth"

<<<<<<< HEAD
/**
 * @internal Define the names of attributes to ignore added by the
 * HDF5 dimension scale; these attached to variables. They cannot be
 * modified thru the netcdf-4 API.
 */
const char* NC_RESERVED_VARATT_LIST[] = {
   NC_ATT_REFERENCE_LIST,
   NC_ATT_CLASS,
   NC_ATT_DIMENSION_LIST,
   NC_ATT_NAME,
   NC_ATT_COORDINATES,
   NC_DIMID_ATT_NAME,
   NULL
};

/**
 * @internal Define the names of attributes to ignore because they are
 * "hidden" global attributes. They can be read, but not modified thru
 * the netcdf-4 API.
 */
const char* NC_RESERVED_ATT_LIST[] = {
   NC_ATT_FORMAT,
   NC3_STRICT_ATT_NAME,
   NCPROPS,
   ISNETCDF4ATT,
   SUPERBLOCKATT,
   NULL
};

/**
 * @internal Define the subset of the reserved list that is readable
 * by name only
*/
const char* NC_RESERVED_SPECIAL_LIST[] = {
   ISNETCDF4ATT,
   SUPERBLOCKATT,
   NCPROPS,
   NULL
};


=======
>>>>>>> c10b8611
int
main(int argc, char **argv)
{
   printf("\n*** Testing netCDF-4 attributes.\n");
   nc_set_log_level(3);
   printf("*** testing attribute renaming for read-only file...");
   {
      int ncid;
<<<<<<< HEAD

      /* Create a file with an att. */
      if (nc_create(FILE_NAME, NC_NETCDF4|NC_CLOBBER, &ncid)) ERR;
      if (nc_put_att_text(ncid, NC_GLOBAL, OLD_NAME, strlen(CONTENTS),
                          CONTENTS)) ERR;
      if (nc_close(ncid)) ERR;

      /* Reopen the file read-only. */
      if (nc_open(FILE_NAME, NC_NOWRITE, &ncid)) ERR;

      /* Try to rename the att, but it won't work. */
      if (nc_rename_att(ncid, NC_GLOBAL, OLD_NAME, NEW_NAME) != NC_EPERM) ERR;

      /* Try to create another att, it also won't work. */
      if (nc_put_att_text(ncid, NC_GLOBAL, OLD_NAME_2, strlen(CONTENTS),
                          CONTENTS) != NC_EPERM) ERR;

      /* Try to delete the att. More failure ensues. */
      if (nc_del_att(ncid, NC_GLOBAL, OLD_NAME) != NC_EPERM) ERR;

      if (nc_close(ncid)) ERR;
   }
   SUMMARIZE_ERR;
   printf("*** testing deleting atts...");
   {
      int ncid;
      int natts;

      /* Create a file with two atts. */
      if (nc_create(FILE_NAME, NC_NETCDF4|NC_CLOBBER, &ncid)) ERR;
      if (nc_put_att_text(ncid, NC_GLOBAL, OLD_NAME, strlen(CONTENTS),
                          CONTENTS)) ERR;
      if (nc_put_att_text(ncid, NC_GLOBAL, OLD_NAME_2, 0, NULL)) ERR;

      /* These will not work. */
      if (nc_del_att(ncid + TEST_VAL_42, NC_GLOBAL, OLD_NAME) != NC_EBADID) ERR;
      if (nc_del_att(ncid, TEST_VAL_42, OLD_NAME) != NC_ENOTVAR) ERR;
      if (nc_del_att(ncid, NC_GLOBAL, NULL) != NC_EINVAL) ERR;
      if (nc_del_att(ncid, NC_GLOBAL, NEW_NAME) != NC_ENOTATT) ERR;

      /* End define mode. It redef will be called automatically. */
      if (nc_enddef(ncid)) ERR;

      /* Delete the attribute. */
      if (nc_del_att(ncid, NC_GLOBAL, OLD_NAME)) ERR;
      if (nc_close(ncid)) ERR;

      /* Reopen the file. */
      if (nc_open(FILE_NAME, 0, &ncid)) ERR;
      if (nc_inq_natts(ncid, &natts)) ERR;
      if (natts != 1) ERR;
      if (nc_close(ncid)) ERR;
   }
   SUMMARIZE_ERR;
   printf("*** testing deleting atts classic model...");
   {
      int ncid;
      int natts;

      /* Create a file with an att. */
      if (nc_create(FILE_NAME, NC_NETCDF4|NC_CLASSIC_MODEL, &ncid)) ERR;
      if (nc_put_att_text(ncid, NC_GLOBAL, OLD_NAME, strlen(CONTENTS),
                          CONTENTS)) ERR;

      /* End define mode. */
      if (nc_enddef(ncid)) ERR;

      /* This will not work. */
      if (nc_del_att(ncid, NC_GLOBAL, OLD_NAME) != NC_ENOTINDEFINE) ERR;

      /* Delete the attribute. Redef is needed since this is a classic
       * model file. */
      if (nc_redef(ncid)) ERR;
      if (nc_del_att(ncid, NC_GLOBAL, OLD_NAME)) ERR;
      if (nc_close(ncid)) ERR;

      /* Reopen the file. */
      if (nc_open(FILE_NAME, 0, &ncid)) ERR;
      if (nc_inq_natts(ncid, &natts)) ERR;
      if (natts) ERR;
      if (nc_close(ncid)) ERR;
   }
   SUMMARIZE_ERR;
   printf("*** testing over-writing atts classic model...");
   {
      int ncid;
      int natts;
      char *data_in;

      if (!(data_in = malloc(strlen(CONTENTS) + 1))) ERR;

      /* Create a file with an att. */
      if (nc_create(FILE_NAME, NC_NETCDF4|NC_CLASSIC_MODEL, &ncid)) ERR;
      if (nc_put_att_text(ncid, NC_GLOBAL, OLD_NAME, strlen(CONTENTS),
                          CONTENTS)) ERR;

      /* End define mode. */
      if (nc_enddef(ncid)) ERR;

      /* Try and write a new att. Won't work. */
      if (nc_put_att_text(ncid, NC_GLOBAL, OLD_NAME_2, strlen(CONTENTS_2),
                          CONTENTS_2) != NC_EINDEFINE) ERR;

      /* This will not work. Overwriting att must be same length or
       * shorter if not in define mode. */
      if (nc_put_att_text(ncid, NC_GLOBAL, OLD_NAME, strlen(CONTENTS_2),
                          CONTENTS_2) != NC_EINDEFINE) ERR;

      /* Now overwrite the att. */
      if (nc_put_att_text(ncid, NC_GLOBAL, OLD_NAME, strlen(CONTENTS_3),
                          CONTENTS_3)) ERR;

      /* Delete the attribute. Redef is needed since this is a classic
       * model file. This should work but does not. */
      if (nc_redef(ncid)) ERR;
      if (nc_del_att(ncid, NC_GLOBAL, OLD_NAME)) ERR;
      if (nc_close(ncid)) ERR;

=======

      /* Create a file with an att. */
      if (nc_create(FILE_NAME, NC_NETCDF4|NC_CLOBBER, &ncid)) ERR;
      if (nc_put_att_text(ncid, NC_GLOBAL, OLD_NAME, strlen(CONTENTS),
                          CONTENTS)) ERR;
      if (nc_close(ncid)) ERR;

      /* Reopen the file read-only. */
      if (nc_open(FILE_NAME, NC_NOWRITE, &ncid)) ERR;

      /* Try to rename the att, but it won't work. */
      if (nc_rename_att(ncid, NC_GLOBAL, OLD_NAME, NEW_NAME) != NC_EPERM) ERR;

      /* Try to create another att, it also won't work. */
      if (nc_put_att_text(ncid, NC_GLOBAL, OLD_NAME_2, strlen(CONTENTS),
                          CONTENTS) != NC_EPERM) ERR;

      /* Try to delete the att. More failure ensues. */
      if (nc_del_att(ncid, NC_GLOBAL, OLD_NAME) != NC_EPERM) ERR;
     
      if (nc_close(ncid)) ERR;
   }
   SUMMARIZE_ERR;
   printf("*** testing deleting atts...");
   {
      int ncid;
      int natts;

      /* Create a file with two atts. */
      if (nc_create(FILE_NAME, NC_NETCDF4|NC_CLOBBER, &ncid)) ERR;
      if (nc_put_att_text(ncid, NC_GLOBAL, OLD_NAME, strlen(CONTENTS),
                          CONTENTS)) ERR;
      if (nc_put_att_text(ncid, NC_GLOBAL, OLD_NAME_2, 0, NULL)) ERR;

      /* These will not work. */
      if (nc_del_att(ncid + TEST_VAL_42, NC_GLOBAL, OLD_NAME) != NC_EBADID) ERR;
      if (nc_del_att(ncid, TEST_VAL_42, OLD_NAME) != NC_ENOTVAR) ERR;
      if (nc_del_att(ncid, NC_GLOBAL, NULL) != NC_EINVAL) ERR;
      if (nc_del_att(ncid, NC_GLOBAL, NEW_NAME) != NC_ENOTATT) ERR;

      /* End define mode. It redef will be called automatically. */
      if (nc_enddef(ncid)) ERR;

      /* Delete the attribute. */
      if (nc_del_att(ncid, NC_GLOBAL, OLD_NAME)) ERR;
      if (nc_close(ncid)) ERR;

      /* Reopen the file. */
      if (nc_open(FILE_NAME, 0, &ncid)) ERR;
      if (nc_inq_natts(ncid, &natts)) ERR;
      if (natts != 1) ERR;
      if (nc_close(ncid)) ERR;
   }
   SUMMARIZE_ERR;
   printf("*** testing deleting atts classic model...");
   {
      int ncid;
      int natts;

      /* Create a file with an att. */
      if (nc_create(FILE_NAME, NC_NETCDF4|NC_CLASSIC_MODEL, &ncid)) ERR;
      if (nc_put_att_text(ncid, NC_GLOBAL, OLD_NAME, strlen(CONTENTS),
                          CONTENTS)) ERR;

      /* End define mode. */
      if (nc_enddef(ncid)) ERR;

      /* This will not work. */
      if (nc_del_att(ncid, NC_GLOBAL, OLD_NAME) != NC_ENOTINDEFINE) ERR;
      
      /* Delete the attribute. Redef is needed since this is a classic
       * model file. */
      if (nc_redef(ncid)) ERR;
      if (nc_del_att(ncid, NC_GLOBAL, OLD_NAME)) ERR;
      if (nc_close(ncid)) ERR;

      /* Reopen the file. */
      if (nc_open(FILE_NAME, 0, &ncid)) ERR;
      if (nc_inq_natts(ncid, &natts)) ERR;
      if (natts) ERR;
      if (nc_close(ncid)) ERR;
   }
   SUMMARIZE_ERR;
   printf("*** testing over-writing atts classic model...");
   {
      int ncid;
      int natts;
      char *data_in;

      if (!(data_in = malloc(strlen(CONTENTS) + 1))) ERR;
      
      /* Create a file with an att. */
      if (nc_create(FILE_NAME, NC_NETCDF4|NC_CLASSIC_MODEL, &ncid)) ERR;
      if (nc_put_att_text(ncid, NC_GLOBAL, OLD_NAME, strlen(CONTENTS),
                          CONTENTS)) ERR;

      /* End define mode. */
      if (nc_enddef(ncid)) ERR;

      /* Try and write a new att. Won't work. */
      if (nc_put_att_text(ncid, NC_GLOBAL, OLD_NAME_2, strlen(CONTENTS_2),
                          CONTENTS_2) != NC_EINDEFINE) ERR;

      /* This will not work. Overwriting att must be same length or
       * shorter if not in define mode. */
      if (nc_put_att_text(ncid, NC_GLOBAL, OLD_NAME, strlen(CONTENTS_2),
                          CONTENTS_2) != NC_EINDEFINE) ERR;

      /* Now overwrite the att. */
      if (nc_put_att_text(ncid, NC_GLOBAL, OLD_NAME, strlen(CONTENTS_3),
                          CONTENTS_3)) ERR;
      
      /* Delete the attribute. Redef is needed since this is a classic
       * model file. This should work but does not. */
      if (nc_redef(ncid)) ERR;
      if (nc_del_att(ncid, NC_GLOBAL, OLD_NAME)) ERR;
      if (nc_close(ncid)) ERR;

>>>>>>> c10b8611
      /* Reopen the file. */
      if (nc_open(FILE_NAME, 0, &ncid)) ERR;
      if (nc_inq_natts(ncid, &natts)) ERR;
      /* If delete worked, natts would be 0. */
      /* if (natts != 0) ERR; */
      if (natts != 1) ERR;

      /* Get the attribute. */
      if (nc_get_att_text(ncid, NC_GLOBAL, OLD_NAME, data_in)) ERR;
      /* if (strncmp(CONTENTS_3, data_in, strlen(CONTENTS))) ERR; */
      free(data_in);
      if (nc_close(ncid)) ERR;
   }
   SUMMARIZE_ERR;
   printf("*** testing attribute renaming for a global attribute...");
   {
      int ncid, attid;
      char *data_in;
      char too_long_name[NC_MAX_NAME + 2];
      char name_in[NC_MAX_NAME + 1];
<<<<<<< HEAD

=======
      
>>>>>>> c10b8611
      /* Set up a name that is too long for netCDF. */
      memset(too_long_name, 'a', NC_MAX_NAME + 1);
      too_long_name[NC_MAX_NAME + 1] = 0;

      if (!(data_in = malloc(strlen(CONTENTS) + 1))) ERR;

      /* Create a file with an att. */
      if (nc_create(FILE_NAME, NC_NETCDF4|NC_CLOBBER, &ncid)) ERR;
      if (nc_def_var(ncid, VAR_NAME, NC_INT, 0, NULL, NULL)) ERR;

      /* These will not work. */
      if (nc_put_att_text(ncid + TEST_VAL_42, NC_GLOBAL, OLD_NAME,
                          strlen(CONTENTS), CONTENTS) != NC_EBADID) ERR;
      if (nc_put_att_text(ncid, TEST_VAL_42, OLD_NAME, strlen(CONTENTS),
                          CONTENTS) != NC_ENOTVAR) ERR;
      if (nc_put_att_text(ncid, NC_GLOBAL, NULL, strlen(CONTENTS),
                          CONTENTS) != NC_EBADNAME) ERR;
      if (nc_put_att_text(ncid, NC_GLOBAL, BAD_NAME, strlen(CONTENTS),
                          CONTENTS) != NC_EBADNAME) ERR;
      if (nc_put_att_text(ncid, NC_GLOBAL, too_long_name, strlen(CONTENTS),
                          CONTENTS) != NC_EBADNAME) ERR;
<<<<<<< HEAD
      if (nc_put_att_text(ncid, NC_GLOBAL, OLD_NAME, strlen(CONTENTS),
                          NULL) != NC_EINVAL) ERR;
      {
         /* Check that the NC_GLOBAL reserved words are rejected. */
         const char** reserved = NC_RESERVED_ATT_LIST;
         for ( ; *reserved; reserved++)
         {
            if (nc_put_att_text(ncid, NC_GLOBAL, *reserved, strlen(CONTENTS),
                                CONTENTS) != NC_ENAMEINUSE) ERR;
         }
      }
      {
         /* Check that the variable reserved words are rejected. */
         const char** reserved = NC_RESERVED_VARATT_LIST;
         for ( ; *reserved; reserved++)
         {
            if (nc_put_att_text(ncid, 0, *reserved, strlen(CONTENTS),
                                CONTENTS) != NC_ENAMEINUSE) ERR;
         }
      }
      {
         /* Check that the read-only reserved words are rejected. */
         const char** reserved = NC_RESERVED_SPECIAL_LIST;
         for ( ; *reserved; reserved++)
         {
            if (nc_put_att_text(ncid, NC_GLOBAL, *reserved, strlen(CONTENTS),
                                CONTENTS) != NC_ENAMEINUSE) ERR;
         }
      }

      /* Write the attribute at last. */
      if (nc_put_att_text(ncid, NC_GLOBAL, OLD_NAME, strlen(CONTENTS),
                          CONTENTS)) ERR;

      /* Write another with different name. */
      if (nc_put_att_text(ncid, NC_GLOBAL, OLD_NAME_2, strlen(CONTENTS),
                          CONTENTS)) ERR;

      /* These will not work. */
      if (nc_rename_att(ncid + TEST_VAL_42, NC_GLOBAL, OLD_NAME, NEW_NAME) != NC_EBADID) ERR;
      if (nc_rename_att(ncid, TEST_VAL_42, OLD_NAME, NEW_NAME) != NC_ENOTVAR) ERR;
      if (nc_rename_att(ncid, NC_GLOBAL, OLD_NAME, NULL) != NC_EINVAL) ERR;
      if (nc_rename_att(ncid, NC_GLOBAL, NULL, NEW_NAME) != NC_EINVAL) ERR;
      if (nc_rename_att(ncid, NC_GLOBAL, NULL, NULL) != NC_EINVAL) ERR;
      if (nc_rename_att(ncid, NC_GLOBAL, OLD_NAME, BAD_NAME) != NC_EBADNAME) ERR;
      if (nc_rename_att(ncid, NC_GLOBAL, OLD_NAME, too_long_name) != NC_EMAXNAME) ERR;
      if (nc_rename_att(ncid, NC_GLOBAL, OLD_NAME, OLD_NAME_2) != NC_ENAMEINUSE) ERR;
=======
      if (nc_put_att_text(ncid, NC_GLOBAL, OLD_NAME, strlen(CONTENTS),
                          NULL) != NC_EINVAL) ERR;
      {
         /* Check that the NC_GLOBAL reserved words are rejected. */
         const char** reserved = NC_RESERVED_ATT_LIST;
         for ( ; *reserved; reserved++)
         {
            if (nc_put_att_text(ncid, NC_GLOBAL, *reserved, strlen(CONTENTS),
                                CONTENTS) != NC_ENAMEINUSE) ERR;
         }
      }
      {
         /* Check that the variable reserved words are rejected. */
         const char** reserved = NC_RESERVED_VARATT_LIST;
         for ( ; *reserved; reserved++)
         {
            if (nc_put_att_text(ncid, 0, *reserved, strlen(CONTENTS),
                                CONTENTS) != NC_ENAMEINUSE) ERR;
         }
      }
      {
         /* Check that the read-only reserved words are rejected. */
         const char** reserved = NC_RESERVED_SPECIAL_LIST;
         for ( ; *reserved; reserved++)
         {
            if (nc_put_att_text(ncid, NC_GLOBAL, *reserved, strlen(CONTENTS),
                                CONTENTS) != NC_ENAMEINUSE) ERR;
         }
      }
      
      /* Write the attribute at last. */
      if (nc_put_att_text(ncid, NC_GLOBAL, OLD_NAME, strlen(CONTENTS),
                          CONTENTS)) ERR;
      
      /* Write another with different name. */
      if (nc_put_att_text(ncid, NC_GLOBAL, OLD_NAME_2, strlen(CONTENTS),
                          CONTENTS)) ERR;
>>>>>>> c10b8611

      /* These will not work. */
      if (nc_rename_att(ncid + TEST_VAL_42, NC_GLOBAL, OLD_NAME, NEW_NAME) != NC_EBADID) ERR;
      if (nc_rename_att(ncid, TEST_VAL_42, OLD_NAME, NEW_NAME) != NC_ENOTVAR) ERR;
      if (nc_rename_att(ncid, NC_GLOBAL, OLD_NAME, NULL) != NC_EINVAL) ERR;
      if (nc_rename_att(ncid, NC_GLOBAL, NULL, NEW_NAME) != NC_EINVAL) ERR;
      if (nc_rename_att(ncid, NC_GLOBAL, NULL, NULL) != NC_EINVAL) ERR;
      if (nc_rename_att(ncid, NC_GLOBAL, OLD_NAME, BAD_NAME) != NC_EBADNAME) ERR;
      if (nc_rename_att(ncid, NC_GLOBAL, OLD_NAME, too_long_name) != NC_EMAXNAME) ERR;
      if (nc_rename_att(ncid, NC_GLOBAL, OLD_NAME, OLD_NAME_2) != NC_ENAMEINUSE) ERR;
      
      /* Rename the att. */
      if (nc_rename_att(ncid, NC_GLOBAL, OLD_NAME, NEW_NAME)) ERR;

      /* These will not work. */
      if (nc_inq_attid(ncid + TEST_VAL_42, NC_GLOBAL, NEW_NAME, &attid) != NC_EBADID) ERR;
      if (nc_inq_attid(ncid, TEST_VAL_42, NEW_NAME, &attid) != NC_ENOTVAR) ERR;
      if (nc_inq_attid(ncid, NC_GLOBAL, NULL, &attid) != NC_EBADNAME) ERR;

      /* Check the file. */
      if (nc_inq_attid(ncid, NC_GLOBAL, NEW_NAME, &attid)) ERR;
      if (attid != 0) ERR;

      /* This also works. */
      if (nc_inq_attid(ncid, NC_GLOBAL, NEW_NAME, NULL)) ERR;

      /* These won't work. */
      if (nc_inq_attname(ncid + TEST_VAL_42, NC_GLOBAL, attid, name_in) != NC_EBADID) ERR;
      if (nc_inq_attname(ncid, TEST_VAL_42, attid, name_in) != NC_ENOTVAR) ERR;
      if (nc_inq_attname(ncid, NC_GLOBAL, -1, name_in) != NC_ENOTATT) ERR;

      /* Get the name from the ID. */
      if (nc_inq_attname(ncid, NC_GLOBAL, attid, name_in)) ERR;
      if (strcmp(name_in, NEW_NAME)) ERR;

      /* Also works but does little. */
      if (nc_inq_attname(ncid, NC_GLOBAL, attid, NULL)) ERR;

      /* These will not work. */
      if (nc_get_att_text(ncid + TEST_VAL_42, NC_GLOBAL, NEW_NAME, data_in) != NC_EBADID) ERR;
      if (nc_get_att_text(ncid, TEST_VAL_42, NEW_NAME, data_in) != NC_ENOTVAR) ERR;
      if (nc_get_att_text(ncid, NC_GLOBAL, NULL, data_in) != NC_EBADNAME) ERR;

      /* Get the attribute at last. */
      if (nc_get_att_text(ncid, NC_GLOBAL, NEW_NAME, data_in)) ERR;
      if (strncmp(CONTENTS, data_in, strlen(CONTENTS))) ERR;

      /* This also works. */
      if (nc_get_att_text(ncid, NC_GLOBAL, NEW_NAME, NULL)) ERR;
      if (nc_close(ncid)) ERR;

      /* Reopen the file and check again. */
      if (nc_open(FILE_NAME, NC_NOWRITE, &ncid)) ERR;

      if (nc_inq_attid(ncid, NC_GLOBAL, NEW_NAME, &attid)) ERR;
      if (attid != 0) ERR;
      if (nc_get_att_text(ncid, NC_GLOBAL, NEW_NAME, data_in)) ERR;
      if (strncmp(CONTENTS, data_in, strlen(CONTENTS))) ERR;
      if (nc_close(ncid)) ERR;

      free(data_in);
   }
   SUMMARIZE_ERR;
   printf("*** testing attribute renaming for a variable attribute...");
   {
#define OLD_NAME1 "Constantinople"
#define NEW_NAME1 "Istanbul____________"
#define CONTENTS1 "Lots of people!"

      int ncid, attid, varid;
      char *data_in;

      if (!(data_in = malloc(strlen(CONTENTS1) + 1))) ERR;

      /* Create a file with an att. */
      if (nc_create(FILE_NAME, NC_NETCDF4|NC_CLOBBER, &ncid)) ERR;
      if (nc_def_var(ncid, VAR_NAME, NC_INT, 0, NULL, &varid)) ERR;
      if (nc_put_att_text(ncid, varid, OLD_NAME1, strlen(CONTENTS1),
                          CONTENTS1)) ERR;

      /* Rename the att. */
      if (nc_rename_att(ncid, varid, OLD_NAME1, NEW_NAME1)) ERR;

      /* Check the file. */
      if (nc_inq_attid(ncid, varid, NEW_NAME1, &attid)) ERR;
      if (attid != 0) ERR;
      if (nc_get_att_text(ncid, varid, NEW_NAME1, data_in)) ERR;
      if (strncmp(CONTENTS1, data_in, strlen(CONTENTS1))) ERR;
      if (nc_close(ncid)) ERR;

      /* Reopen the file and check again. */
      if (nc_open(FILE_NAME, NC_NOWRITE, &ncid)) ERR;

      if (nc_inq_attid(ncid, varid, NEW_NAME1, &attid)) ERR;
      if (attid != 0) ERR;
      if (nc_get_att_text(ncid, varid, NEW_NAME1, data_in)) ERR;
      if (strncmp(CONTENTS1, data_in, strlen(CONTENTS1))) ERR;
      if (nc_close(ncid)) ERR;

      free(data_in);
   }
   SUMMARIZE_ERR;
   FINAL_RESULTS;
}<|MERGE_RESOLUTION|>--- conflicted
+++ resolved
@@ -26,7 +26,6 @@
 #define CONTENTS_3 "Lots 0f pe0ple!"  /* same len as CONTENTS */
 #define VAR_NAME "Earth"
 
-<<<<<<< HEAD
 /**
  * @internal Define the names of attributes to ignore added by the
  * HDF5 dimension scale; these attached to variables. They cannot be
@@ -68,8 +67,6 @@
 };
 
 
-=======
->>>>>>> c10b8611
 int
 main(int argc, char **argv)
 {
@@ -78,7 +75,6 @@
    printf("*** testing attribute renaming for read-only file...");
    {
       int ncid;
-<<<<<<< HEAD
 
       /* Create a file with an att. */
       if (nc_create(FILE_NAME, NC_NETCDF4|NC_CLOBBER, &ncid)) ERR;
@@ -197,126 +193,6 @@
       if (nc_del_att(ncid, NC_GLOBAL, OLD_NAME)) ERR;
       if (nc_close(ncid)) ERR;
 
-=======
-
-      /* Create a file with an att. */
-      if (nc_create(FILE_NAME, NC_NETCDF4|NC_CLOBBER, &ncid)) ERR;
-      if (nc_put_att_text(ncid, NC_GLOBAL, OLD_NAME, strlen(CONTENTS),
-                          CONTENTS)) ERR;
-      if (nc_close(ncid)) ERR;
-
-      /* Reopen the file read-only. */
-      if (nc_open(FILE_NAME, NC_NOWRITE, &ncid)) ERR;
-
-      /* Try to rename the att, but it won't work. */
-      if (nc_rename_att(ncid, NC_GLOBAL, OLD_NAME, NEW_NAME) != NC_EPERM) ERR;
-
-      /* Try to create another att, it also won't work. */
-      if (nc_put_att_text(ncid, NC_GLOBAL, OLD_NAME_2, strlen(CONTENTS),
-                          CONTENTS) != NC_EPERM) ERR;
-
-      /* Try to delete the att. More failure ensues. */
-      if (nc_del_att(ncid, NC_GLOBAL, OLD_NAME) != NC_EPERM) ERR;
-     
-      if (nc_close(ncid)) ERR;
-   }
-   SUMMARIZE_ERR;
-   printf("*** testing deleting atts...");
-   {
-      int ncid;
-      int natts;
-
-      /* Create a file with two atts. */
-      if (nc_create(FILE_NAME, NC_NETCDF4|NC_CLOBBER, &ncid)) ERR;
-      if (nc_put_att_text(ncid, NC_GLOBAL, OLD_NAME, strlen(CONTENTS),
-                          CONTENTS)) ERR;
-      if (nc_put_att_text(ncid, NC_GLOBAL, OLD_NAME_2, 0, NULL)) ERR;
-
-      /* These will not work. */
-      if (nc_del_att(ncid + TEST_VAL_42, NC_GLOBAL, OLD_NAME) != NC_EBADID) ERR;
-      if (nc_del_att(ncid, TEST_VAL_42, OLD_NAME) != NC_ENOTVAR) ERR;
-      if (nc_del_att(ncid, NC_GLOBAL, NULL) != NC_EINVAL) ERR;
-      if (nc_del_att(ncid, NC_GLOBAL, NEW_NAME) != NC_ENOTATT) ERR;
-
-      /* End define mode. It redef will be called automatically. */
-      if (nc_enddef(ncid)) ERR;
-
-      /* Delete the attribute. */
-      if (nc_del_att(ncid, NC_GLOBAL, OLD_NAME)) ERR;
-      if (nc_close(ncid)) ERR;
-
-      /* Reopen the file. */
-      if (nc_open(FILE_NAME, 0, &ncid)) ERR;
-      if (nc_inq_natts(ncid, &natts)) ERR;
-      if (natts != 1) ERR;
-      if (nc_close(ncid)) ERR;
-   }
-   SUMMARIZE_ERR;
-   printf("*** testing deleting atts classic model...");
-   {
-      int ncid;
-      int natts;
-
-      /* Create a file with an att. */
-      if (nc_create(FILE_NAME, NC_NETCDF4|NC_CLASSIC_MODEL, &ncid)) ERR;
-      if (nc_put_att_text(ncid, NC_GLOBAL, OLD_NAME, strlen(CONTENTS),
-                          CONTENTS)) ERR;
-
-      /* End define mode. */
-      if (nc_enddef(ncid)) ERR;
-
-      /* This will not work. */
-      if (nc_del_att(ncid, NC_GLOBAL, OLD_NAME) != NC_ENOTINDEFINE) ERR;
-      
-      /* Delete the attribute. Redef is needed since this is a classic
-       * model file. */
-      if (nc_redef(ncid)) ERR;
-      if (nc_del_att(ncid, NC_GLOBAL, OLD_NAME)) ERR;
-      if (nc_close(ncid)) ERR;
-
-      /* Reopen the file. */
-      if (nc_open(FILE_NAME, 0, &ncid)) ERR;
-      if (nc_inq_natts(ncid, &natts)) ERR;
-      if (natts) ERR;
-      if (nc_close(ncid)) ERR;
-   }
-   SUMMARIZE_ERR;
-   printf("*** testing over-writing atts classic model...");
-   {
-      int ncid;
-      int natts;
-      char *data_in;
-
-      if (!(data_in = malloc(strlen(CONTENTS) + 1))) ERR;
-      
-      /* Create a file with an att. */
-      if (nc_create(FILE_NAME, NC_NETCDF4|NC_CLASSIC_MODEL, &ncid)) ERR;
-      if (nc_put_att_text(ncid, NC_GLOBAL, OLD_NAME, strlen(CONTENTS),
-                          CONTENTS)) ERR;
-
-      /* End define mode. */
-      if (nc_enddef(ncid)) ERR;
-
-      /* Try and write a new att. Won't work. */
-      if (nc_put_att_text(ncid, NC_GLOBAL, OLD_NAME_2, strlen(CONTENTS_2),
-                          CONTENTS_2) != NC_EINDEFINE) ERR;
-
-      /* This will not work. Overwriting att must be same length or
-       * shorter if not in define mode. */
-      if (nc_put_att_text(ncid, NC_GLOBAL, OLD_NAME, strlen(CONTENTS_2),
-                          CONTENTS_2) != NC_EINDEFINE) ERR;
-
-      /* Now overwrite the att. */
-      if (nc_put_att_text(ncid, NC_GLOBAL, OLD_NAME, strlen(CONTENTS_3),
-                          CONTENTS_3)) ERR;
-      
-      /* Delete the attribute. Redef is needed since this is a classic
-       * model file. This should work but does not. */
-      if (nc_redef(ncid)) ERR;
-      if (nc_del_att(ncid, NC_GLOBAL, OLD_NAME)) ERR;
-      if (nc_close(ncid)) ERR;
-
->>>>>>> c10b8611
       /* Reopen the file. */
       if (nc_open(FILE_NAME, 0, &ncid)) ERR;
       if (nc_inq_natts(ncid, &natts)) ERR;
@@ -337,11 +213,7 @@
       char *data_in;
       char too_long_name[NC_MAX_NAME + 2];
       char name_in[NC_MAX_NAME + 1];
-<<<<<<< HEAD
-
-=======
-      
->>>>>>> c10b8611
+
       /* Set up a name that is too long for netCDF. */
       memset(too_long_name, 'a', NC_MAX_NAME + 1);
       too_long_name[NC_MAX_NAME + 1] = 0;
@@ -363,7 +235,6 @@
                           CONTENTS) != NC_EBADNAME) ERR;
       if (nc_put_att_text(ncid, NC_GLOBAL, too_long_name, strlen(CONTENTS),
                           CONTENTS) != NC_EBADNAME) ERR;
-<<<<<<< HEAD
       if (nc_put_att_text(ncid, NC_GLOBAL, OLD_NAME, strlen(CONTENTS),
                           NULL) != NC_EINVAL) ERR;
       {
@@ -411,7 +282,7 @@
       if (nc_rename_att(ncid, NC_GLOBAL, OLD_NAME, BAD_NAME) != NC_EBADNAME) ERR;
       if (nc_rename_att(ncid, NC_GLOBAL, OLD_NAME, too_long_name) != NC_EMAXNAME) ERR;
       if (nc_rename_att(ncid, NC_GLOBAL, OLD_NAME, OLD_NAME_2) != NC_ENAMEINUSE) ERR;
-=======
+
       if (nc_put_att_text(ncid, NC_GLOBAL, OLD_NAME, strlen(CONTENTS),
                           NULL) != NC_EINVAL) ERR;
       {
@@ -449,7 +320,6 @@
       /* Write another with different name. */
       if (nc_put_att_text(ncid, NC_GLOBAL, OLD_NAME_2, strlen(CONTENTS),
                           CONTENTS)) ERR;
->>>>>>> c10b8611
 
       /* These will not work. */
       if (nc_rename_att(ncid + TEST_VAL_42, NC_GLOBAL, OLD_NAME, NEW_NAME) != NC_EBADID) ERR;
