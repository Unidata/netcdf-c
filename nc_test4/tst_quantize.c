/* This is part of the netCDF package.
   Copyright 2021 University Corporation for Atmospheric Research/Unidata
   See COPYRIGHT file for conditions of use.

   Test quantization of netcdf-4 variables. Quantization is the
   zeroing-out of bits in float or double data beyond a desired
   precision.

   Ed Hartnett, 8/19/21
   Dennis Heimbigner, 1/16/22
*/

#include <math.h> /* Define fabs(), powf(), round() */
#include <nc_tests.h>
#include "err_macros.h"
#include "netcdf.h"

#define TEST "tst_quantize"
#define FILE_NAME "tst_quantize.nc"
#define NDIM1 1
#define DIM_NAME_1 "meters_along_canal"
#define DIM_LEN_3 3
#define DIM_LEN_1 1
#define DIM_LEN_5 5
#define DIM_LEN_8 8
#define VAR_NAME_1 "Amsterdam_houseboat_location"
#define VAR_NAME_2 "Amsterdam_street_noise_decibels"
#define NSD_3 3
#define NSD_9 9

/* This var used to help print a float in hex. */
char pf_str[20];

/* This struct allows us to treat float as uint32_t
 * types. */
union FU {
    float f;
    uint32_t u;
};

/* This struct allows us to treat double points as uint64_t
 * types. */
union DU {
    double d;
    uint64_t u;
};

/* This function prints a float as hex. */
char *
pf(float myf)
{
    union {
	float f;
	uint32_t u;
    } fu;
    fu.f = myf;
    sprintf(pf_str, "0x%x", fu.u);
    return pf_str;
}

/* This function prints a double as hex. */
char *
pd(double myd)
{
    union {
	double d;
	uint64_t u;
    } du;
    du.d = myd;
    sprintf(pf_str, "0x%llx", (unsigned long long)du.u);
    return pf_str;
}

int
main(int argc, char **argv)
{
#ifdef TESTNCZARR
    const char* template = NULL;
    char file_url[4096];
    
    if(argc == 1)
        {fprintf(stderr,"usage: test_quantize <zarr-url-template>\n"); exit(1);}

    template = argv[1];

    snprintf(file_url,sizeof(file_url),template,FILE_NAME);

#undef FILE_NAME
#define FILE_NAME file_url
#endif

    printf("\n*** Testing netcdf-4 variable quantization functions.\n");
    printf("**** testing quantization setting and error conditions...");
    {
        int ncid, dimid, varid1, varid2;
        int quantize_mode_in, nsd_in;

#ifndef TESTNCZARR
        /* Create a netcdf classic file with one var. Attempt
         * quantization. It will not work. */
        if (nc_create(FILE_NAME, NC_CLOBBER, &ncid)) ERR;
        if (nc_def_dim(ncid, DIM_NAME_1, DIM_LEN_3, &dimid)) ERR;
        if (nc_def_var(ncid, VAR_NAME_1, NC_FLOAT, NDIM1, &dimid, &varid1)) ERR;
        if (nc_def_var_quantize(ncid, varid1, NC_QUANTIZE_BITGROOM, NSD_3) != NC_ENOTNC4) ERR;
        if (nc_inq_var_quantize(ncid, varid1, &quantize_mode_in, &nsd_in) != NC_ENOTNC4) ERR;
        if (nc_close(ncid)) ERR;
#endif

        /* Create a netcdf-4 file with two vars. Attempt
         * quantization. It will work, eventually... */
        if (nc_create(FILE_NAME, NC_NETCDF4|NC_CLOBBER, &ncid)) ERR;
        if (nc_def_dim(ncid, DIM_NAME_1, DIM_LEN_3, &dimid)) ERR;
        if (nc_def_var(ncid, VAR_NAME_1, NC_FLOAT, NDIM1, &dimid, &varid1)) ERR;
        if (nc_def_var(ncid, VAR_NAME_2, NC_DOUBLE, NDIM1, &dimid, &varid2)) ERR;

        /* Bad varid. */
        if (nc_def_var_quantize(ncid, NC_GLOBAL, NC_QUANTIZE_BITGROOM, NSD_3) != NC_EGLOBAL) ERR;
        if (nc_def_var_quantize(ncid, varid2 + 1, NC_QUANTIZE_BITGROOM, NSD_3) != NC_ENOTVAR) ERR;
        /* Invalid values. */
        if (nc_def_var_quantize(ncid, varid1, NC_QUANTIZE_BITROUND + 1, NSD_3) != NC_EINVAL) ERR;
        if (nc_def_var_quantize(ncid, varid1, NC_QUANTIZE_BITGROOM, -1) != NC_EINVAL) ERR;
        if (nc_def_var_quantize(ncid, varid1, NC_QUANTIZE_BITGROOM, NC_QUANTIZE_MAX_FLOAT_NSD + 1) != NC_EINVAL) ERR;
        if (nc_def_var_quantize(ncid, varid2, NC_QUANTIZE_BITROUND + 1, 3) != NC_EINVAL) ERR;
        if (nc_def_var_quantize(ncid, varid2, NC_QUANTIZE_BITGROOM, -1) != NC_EINVAL) ERR;
        if (nc_def_var_quantize(ncid, varid2, NC_QUANTIZE_BITGROOM, NC_QUANTIZE_MAX_DOUBLE_NSD + 1) != NC_EINVAL) ERR;
        if (nc_def_var_quantize(ncid, varid2, NC_QUANTIZE_BITGROOM, 0) != NC_EINVAL) ERR;

        /* This will work. */
        if (nc_def_var_quantize(ncid, varid1, NC_QUANTIZE_BITGROOM, NSD_3)) ERR;
        if (nc_inq_var_quantize(ncid, varid1, &quantize_mode_in, &nsd_in)) ERR;
        if (quantize_mode_in != NC_QUANTIZE_BITGROOM) ERR;
        if (nsd_in != NSD_3) ERR;

        /* Wait, I changed my mind! Let's turn off quantization. */
        if (nc_def_var_quantize(ncid, varid1, NC_NOQUANTIZE, 0)) ERR;
        if (nc_inq_var_quantize(ncid, varid1, &quantize_mode_in, &nsd_in)) ERR;
        if (quantize_mode_in != NC_NOQUANTIZE) ERR;
        if (nsd_in != 0) ERR;

        /* Changed my mind again, turn it on. */
        if (nc_def_var_quantize(ncid, varid1, NC_QUANTIZE_BITGROOM, NSD_3)) ERR;

        /* I changed my mind again! Turn it off! */
        if (nc_def_var_quantize(ncid, varid1, NC_NOQUANTIZE, 0)) ERR;
        if (nc_inq_var_quantize(ncid, varid1, &quantize_mode_in, &nsd_in)) ERR;
        if (quantize_mode_in != NC_NOQUANTIZE) ERR;
        if (nsd_in != 0) ERR;

        /* Changed my mind again, turn it on. */
        if (nc_def_var_quantize(ncid, varid1, NC_QUANTIZE_BITGROOM, NSD_3)) ERR;

        /* This also will work for double. */
        if (nc_def_var_quantize(ncid, varid2, NC_QUANTIZE_BITGROOM, NSD_9)) ERR;
        if (nc_inq_var_quantize(ncid, varid2, &quantize_mode_in, &nsd_in)) ERR;
        if (quantize_mode_in != NC_QUANTIZE_BITGROOM) ERR;
        if (nsd_in != NSD_9) ERR;

        /* End define mode. */
        if (nc_enddef(ncid)) ERR;

        /* This will not work, it's too late! */
        if (nc_def_var_quantize(ncid, varid1, NC_QUANTIZE_BITGROOM, NSD_3) != NC_ELATEDEF) ERR;

        /* Close the file. */
        if (nc_close(ncid)) ERR;

        /* Open the file and check. */
        if (nc_open(FILE_NAME, NC_WRITE, &ncid)) ERR;
	/* Don't assume the varid !!! */
        if (nc_inq_varid(ncid, VAR_NAME_1, &varid1)) ERR;
        if (nc_inq_varid(ncid, VAR_NAME_2, &varid2)) ERR;
        if (nc_inq_var_quantize(ncid, varid1, &quantize_mode_in, &nsd_in)) ERR;
        if (quantize_mode_in != NC_QUANTIZE_BITGROOM) ERR;
        if (nsd_in != NSD_3) ERR;
        if (nc_inq_var_quantize(ncid, varid2, &quantize_mode_in, &nsd_in)) ERR;
        if (quantize_mode_in != NC_QUANTIZE_BITGROOM) ERR;
        if (nsd_in != NSD_9) ERR;
        if (nc_close(ncid)) ERR;
    }
    SUMMARIZE_ERR;

#define NX_BIG 100
#define NY_BIG 100
#define NTYPES 9
#define VAR_NAME "Amsterdam_coffeeshop_location"
#define X_NAME "distance_from_center"
#define Y_NAME "distance_along_canal"
#define NDIM2 2

    printf("**** testing quantization handling of non-floats...");
    {
        int ncid;
        int dimid[NDIM2];
        int varid;
        int nsd_in, quantize_mode;
        int nsd_out = 3;
#ifdef TESTNCZARR
	char file_name[4096];
#else
        char file_name[NC_MAX_NAME + 1];
#endif
        int xtype[NTYPES] = {NC_CHAR, NC_SHORT, NC_INT, NC_BYTE, NC_UBYTE,
                             NC_USHORT, NC_UINT, NC_INT64, NC_UINT64};
        int t;

        for (t = 0; t < NTYPES; t++)
        {
            sprintf(file_name, "%s_bitgroom_type_%d.nc", TEST, xtype[t]);
#ifdef TESTNCZARR
	    {
	    char url[4096];
	    snprintf(url,sizeof(url),template,file_name);
	    strcpy(file_name,url);
	    }
#endif
            /* Create file. */
            if (nc_create(file_name, NC_NETCDF4, &ncid)) ERR;
            if (nc_def_dim(ncid, X_NAME, NX_BIG, &dimid[0])) ERR;
            if (nc_def_dim(ncid, Y_NAME, NY_BIG, &dimid[1])) ERR;
            if (nc_def_var(ncid, VAR_NAME, xtype[t], NDIM2, dimid, &varid)) ERR;

            /* Bitgroom filter returns NC_EINVAL because this is not an
             * NC_FLOAT or NC_DOULBE. */
            if (nc_def_var_quantize(ncid, varid, NC_QUANTIZE_BITGROOM, nsd_out) != NC_EINVAL) ERR;
            if (nc_close(ncid)) ERR;

            /* Check file. */
            {
                if (nc_open(file_name, NC_NETCDF4, &ncid)) ERR;
		if (nc_inq_varid(ncid,VAR_NAME,&varid)) ERR;
                if (nc_inq_var_quantize(ncid, varid, &quantize_mode, &nsd_in))
		    ERR;
                if (quantize_mode) ERR;
                if (nc_close(ncid)) ERR;
            }
        }
    }
    SUMMARIZE_ERR;
    printf("**** testing quantization of scalars...");
    {
        int ncid, varid1, varid2;
        int quantize_mode_in, nsd_in;
        float float_data[DIM_LEN_1] = {1.1111111};
        double double_data[DIM_LEN_1] = {1.111111111111};

        /* Create a netcdf-4 file with two scalar vars. */
        if (nc_create(FILE_NAME, NC_NETCDF4|NC_CLOBBER, &ncid)) ERR;
        if (nc_def_var(ncid, VAR_NAME_1, NC_FLOAT, 0, NULL, &varid1)) ERR;
        if (nc_def_var(ncid, VAR_NAME_2, NC_DOUBLE, 0, NULL, &varid2)) ERR;

        /* Turn on quantize for both vars. */
        if (nc_def_var_quantize(ncid, varid1, NC_QUANTIZE_BITGROOM, NSD_3)) ERR;
        if (nc_def_var_quantize(ncid, varid2, NC_QUANTIZE_BITGROOM, NSD_3)) ERR;

        /* Write some data. */
        if (nc_put_var_float(ncid, varid1, float_data)) ERR;
        if (nc_put_var_double(ncid, varid2, double_data)) ERR;

        /* Close the file. */
        if (nc_close(ncid)) ERR;

        {
            float float_in;
            double double_in;
            union FU fin;
	    int nsd_att_in;
            /* union FU fout; */
            union DU dfin;
    	    /* union DU dfout; */

            /* Open the file and check metadata. */
            if (nc_open(FILE_NAME, NC_WRITE, &ncid)) ERR;
            if (nc_inq_varid(ncid, VAR_NAME_1, &varid1)) ERR;
            if (nc_inq_varid(ncid, VAR_NAME_2, &varid2)) ERR;
            if (nc_inq_var_quantize(ncid, varid1, &quantize_mode_in, &nsd_in)) ERR;
            if (quantize_mode_in != NC_QUANTIZE_BITGROOM || nsd_in != NSD_3) ERR;
            if (nc_inq_var_quantize(ncid, varid2, &quantize_mode_in, &nsd_in)) ERR;
            if (quantize_mode_in != NC_QUANTIZE_BITGROOM || nsd_in != NSD_3) ERR;

	    /* Each var now has an attribute describing the quantize settings. */
	    if (nc_get_att_int(ncid, 0, NC_QUANTIZE_BITGROOM_ATT_NAME, &nsd_att_in)) ERR;
	    if (nsd_att_in != NSD_3) ERR;
	    if (nc_get_att_int(ncid, 1, NC_QUANTIZE_BITGROOM_ATT_NAME, &nsd_att_in)) ERR;
	    if (nsd_att_in != NSD_3) ERR;

            /* Check the data. */
            if (nc_get_var(ncid, varid1, &float_in)) ERR;
            if (nc_get_var(ncid, varid2, &double_in)) ERR;
            /* fout.f = float_data[0]; */
            fin.f = float_in;
            /* dfout.d = double_data[0]; */
            dfin.d = double_in;
            /* printf ("\nfloat_data: %10f   : 0x%x  float_data_in: %10f   : 0x%x\n", */
            /*         float_data[0], fout.u, float_data[0], fin.u); */
            if (fin.u != 0x3f8e3000) ERR;
            /* printf ("\ndouble_data: %15g   : 0x%16llx  double_data_in: %15g   : 0x%llx\n", */
	    /*          double_data[0], dfout.u, double_data[0], dfin.u);*/
	    if (dfin.u != 0x3ff1c60000000000) ERR;

            /* Close the file again. */
            if (nc_close(ncid)) ERR;
        }
    }
    SUMMARIZE_ERR;
    printf("**** testing quantization of one value...");
    {
        int ncid, dimid, varid1, varid2;
        int quantize_mode_in, nsd_in;
        float float_data[DIM_LEN_1] = {1.1111111};
        double double_data[DIM_LEN_1] = {1.111111111111};

        /* Create a netcdf-4 file with two vars. */
        if (nc_create(FILE_NAME, NC_NETCDF4|NC_CLOBBER, &ncid)) ERR;
        if (nc_def_dim(ncid, DIM_NAME_1, DIM_LEN_1, &dimid)) ERR;
        if (nc_def_var(ncid, VAR_NAME_1, NC_FLOAT, NDIM1, &dimid, &varid1)) ERR;
        if (nc_def_var(ncid, VAR_NAME_2, NC_DOUBLE, NDIM1, &dimid, &varid2)) ERR;

        /* Turn on quantize for both vars. */
        if (nc_def_var_quantize(ncid, varid1, NC_QUANTIZE_BITGROOM, NSD_3)) ERR;
        if (nc_def_var_quantize(ncid, varid2, NC_QUANTIZE_BITGROOM, NSD_3)) ERR;

        /* Write some data. */
        if (nc_put_var_float(ncid, varid1, float_data)) ERR;
        if (nc_put_var_double(ncid, varid2, double_data)) ERR;

        /* Close the file. */
        if (nc_close(ncid)) ERR;

        {
            float float_in;
            double double_in;
            union FU fin;
            /* union FU fout; */
            union DU dfin;
    	    /* union DU dfout; */

            /* Open the file and check metadata. */
            if (nc_open(FILE_NAME, NC_WRITE, &ncid)) ERR;
	    if (nc_inq_varid(ncid,VAR_NAME_1,&varid1)) ERR;
	    if (nc_inq_varid(ncid,VAR_NAME_2,&varid2)) ERR;
            if (nc_inq_var_quantize(ncid, varid1, &quantize_mode_in, &nsd_in)) ERR;
            if (quantize_mode_in != NC_QUANTIZE_BITGROOM || nsd_in != NSD_3) ERR;
            if (nc_inq_var_quantize(ncid, varid2, &quantize_mode_in, &nsd_in)) ERR;
            if (quantize_mode_in != NC_QUANTIZE_BITGROOM || nsd_in != NSD_3) ERR;

            /* Check the data. */
            if (nc_get_var(ncid, varid1, &float_in)) ERR;
            if (nc_get_var(ncid, varid2, &double_in)) ERR;
            /* fout.f = float_data[0]; */
            fin.f = float_in;
            /* dfout.d = double_data[0]; */
            dfin.d = double_in;
            /* printf ("\nfloat_data: %10f   : 0x%x  float_data_in: %10f   : 0x%x\n", */
            /*         float_data[0], fout.u, float_data[0], fin.u); */
            if (fin.u != 0x3f8e3000) ERR;
            /* printf ("\ndouble_data: %15g   : 0x%16llx  double_data_in: %15g   : 0x%llx\n", */
            /*         double_data[0], dfout.u, double_data[0], dfin.u); */
	    if (dfin.u != 0x3ff1c60000000000) ERR;

            /* Close the file again. */
            if (nc_close(ncid)) ERR;
        }
    }
    SUMMARIZE_ERR;
    printf("**** testing more quantization values...");
    {
        int ncid, dimid, varid1, varid2;
        int quantize_mode_in, nsd_in;
        float float_data[DIM_LEN_5] = {1.11111111, 1.0, 9.99999999, 12345.67, .1234567};
        double double_data[DIM_LEN_5] = {1.1111111, 1.0, 9.999999999, 1234567890.12345, 123456789012345.0};
        int x;

        /* Create a netcdf-4 file with two vars. */
        if (nc_create(FILE_NAME, NC_NETCDF4|NC_CLOBBER, &ncid)) ERR;
        if (nc_def_dim(ncid, DIM_NAME_1, DIM_LEN_5, &dimid)) ERR;
        if (nc_def_var(ncid, VAR_NAME_1, NC_FLOAT, NDIM1, &dimid, &varid1)) ERR;
        if (nc_def_var(ncid, VAR_NAME_2, NC_DOUBLE, NDIM1, &dimid, &varid2)) ERR;

        /* Turn on quantize for both vars. */
        if (nc_def_var_quantize(ncid, varid1, NC_QUANTIZE_BITGROOM, NSD_3)) ERR;
        if (nc_def_var_quantize(ncid, varid2, NC_QUANTIZE_BITGROOM, NSD_3)) ERR;

        /* Write some data. */
        if (nc_put_var_float(ncid, varid1, float_data)) ERR;
        if (nc_put_var_double(ncid, varid2, double_data)) ERR;

        /* Close the file. */
        if (nc_close(ncid)) ERR;

        {
            float float_in[DIM_LEN_5];
            double double_in[DIM_LEN_5];
            union FU {
                float f;
                uint32_t u;
            };

            union FU fin;
            /* union FU fout; */
            union FU xpect[DIM_LEN_5];
            union DU dfin;
            /* union DU dfout; */
            union DU double_xpect[DIM_LEN_5];
            xpect[0].u = 0x3f8e3000;
            xpect[1].u = 0x3f800fff;
            xpect[2].u = 0x41200000;
            xpect[3].u = 0x4640efff;
            xpect[4].u = 0x3dfcd000;
	    double_xpect[0].u = 0x3ff1c60000000000;
	    double_xpect[1].u = 0x3ff001ffffffffff;
	    double_xpect[2].u = 0x4023fe0000000000;
	    double_xpect[3].u = 0x41d265ffffffffff;
	    double_xpect[4].u = 0x42dc120000000000;

            /* Open the file and check metadata. */
            if (nc_open(FILE_NAME, NC_WRITE, &ncid)) ERR;
	    if (nc_inq_varid(ncid,VAR_NAME_1,&varid1)) ERR;
	    if (nc_inq_varid(ncid,VAR_NAME_2,&varid2)) ERR;
            if (nc_inq_var_quantize(ncid, varid1, &quantize_mode_in, &nsd_in)) ERR;
            if (quantize_mode_in != NC_QUANTIZE_BITGROOM || nsd_in != NSD_3) ERR;
            if (nc_inq_var_quantize(ncid, varid2, &quantize_mode_in, &nsd_in)) ERR;
            if (quantize_mode_in != NC_QUANTIZE_BITGROOM || nsd_in != NSD_3) ERR;

            /* Check the data. */
            if (nc_get_var(ncid, varid1, float_in)) ERR;
            if (nc_get_var(ncid, varid2, double_in)) ERR;
            /* printf("\n"); */
            for (x = 0; x < DIM_LEN_5; x++)
            {
                /* fout.f = float_data[x]; */
                fin.f = float_in[x];
                /* printf ("float_data: %10f   : 0x%x  float_data_in: %10f   : 0x%x\n", */
                /*         float_data[x], fout.u, float_data[x], fin.u); */
                if (fin.u != xpect[x].u) ERR;
                /* dfout.d = double_data[x];		 */
		dfin.d = double_in[x];
                /*printf("double_data: %15g   : 0x%16llx  double_data_in: %15g   : 0x%16llx\n",*/
		/*		       double_data[x], dfout.u, double_data[x], dfin.u);*/
                if (dfin.u != double_xpect[x].u) ERR;
            }

            /* Close the file again. */
            if (nc_close(ncid)) ERR;
        }
    }
    SUMMARIZE_ERR;
    printf("**** testing quantization of one value with type conversion...");
    {
        int ncid, dimid, varid1, varid2;
        int quantize_mode_in, nsd_in;
        float float_data[DIM_LEN_1] = {1.1111111};
        double double_data[DIM_LEN_1] = {1.111111111111};

        /* Create a netcdf-4 file with two vars. */
        if (nc_create(FILE_NAME, NC_NETCDF4|NC_CLOBBER, &ncid)) ERR;
        if (nc_def_dim(ncid, DIM_NAME_1, DIM_LEN_1, &dimid)) ERR;
        if (nc_def_var(ncid, VAR_NAME_1, NC_FLOAT, NDIM1, &dimid, &varid1)) ERR;
        if (nc_def_var(ncid, VAR_NAME_2, NC_DOUBLE, NDIM1, &dimid, &varid2)) ERR;

        /* Turn on quantize for both vars. */
        if (nc_def_var_quantize(ncid, varid1, NC_QUANTIZE_BITGROOM, NSD_3)) ERR;
        if (nc_def_var_quantize(ncid, varid2, NC_QUANTIZE_BITGROOM, NSD_3)) ERR;

        /* Write some double data to float var. */
        if (nc_put_var_double(ncid, varid1, double_data)) ERR;

        /* Write some float data to double var. */
        if (nc_put_var_float(ncid, varid2, float_data)) ERR;

        /* Close the file. */
        if (nc_close(ncid)) ERR;

        {
            float float_in;
            double double_in;
            union FU fin;
            /* union FU fout; */
            union DU dfin;
    	    /* union DU dfout; */
	    int nsd_att_in;

            /* Open the file and check metadata. */
            if (nc_open(FILE_NAME, NC_WRITE, &ncid)) ERR;
	    if (nc_inq_varid(ncid,VAR_NAME_1,&varid1)) ERR;
	    if (nc_inq_varid(ncid,VAR_NAME_2,&varid2)) ERR;
            if (nc_inq_var_quantize(ncid, varid1, &quantize_mode_in, &nsd_in)) ERR;
            if (quantize_mode_in != NC_QUANTIZE_BITGROOM || nsd_in != NSD_3) ERR;
            if (nc_inq_var_quantize(ncid, varid2, &quantize_mode_in, &nsd_in)) ERR;
            if (quantize_mode_in != NC_QUANTIZE_BITGROOM || nsd_in != NSD_3) ERR;

	    /* Each var now has an attribute describing the quantize settings. */
	    if (nc_get_att_int(ncid, 0, NC_QUANTIZE_BITGROOM_ATT_NAME, &nsd_att_in)) ERR;
	    if (nsd_att_in != NSD_3) ERR;
	    if (nc_get_att_int(ncid, 1, NC_QUANTIZE_BITGROOM_ATT_NAME, &nsd_att_in)) ERR;
	    if (nsd_att_in != NSD_3) ERR;

            /* Check the data. */
            if (nc_get_var(ncid, varid1, &float_in)) ERR;
            if (nc_get_var(ncid, varid2, &double_in)) ERR;
            /* fout.f = (float)double_data[0]; */
            fin.f = float_in;
            /* dfout.d = float_data[0]; */
            dfin.d = double_in;
            /* printf ("\ndouble_data: %15g   : 0x%x  float_data_in: %10f   : 0x%x\n", */
            /*         double_data[0], fout.u, float_in, fin.u); */
            if (fin.u != 0x3f8e3000) ERR;
            /* printf ("\nfloat_data: %15g   : 0x%16lx  double_data_in: %15g   : 0x%lx\n", */
            /*         float_data[0], dfout.u, double_in, dfin.u); */
	    if (dfin.u != 0x3ff1c60000000000) ERR;

            /* Close the file again. */
            if (nc_close(ncid)) ERR;
        }
    }
    SUMMARIZE_ERR;
    printf("**** testing more quantization values with type conversion...");
    {
        int ncid, dimid, varid1, varid2;
        int quantize_mode_in, nsd_in;
        float float_data[DIM_LEN_5] = {1.11111111, 1.0, 9.99999999, 12345.67, .1234567};
        double double_data[DIM_LEN_5] = {1.1111111, 1.0, 9.999999999, 1234567890.12345, 123456789012345.0};
        int x;

        /* Create a netcdf-4 file with two vars. */
        if (nc_create(FILE_NAME, NC_NETCDF4|NC_CLOBBER, &ncid)) ERR;
        if (nc_def_dim(ncid, DIM_NAME_1, DIM_LEN_5, &dimid)) ERR;
        if (nc_def_var(ncid, VAR_NAME_1, NC_FLOAT, NDIM1, &dimid, &varid1)) ERR;
        if (nc_def_var(ncid, VAR_NAME_2, NC_DOUBLE, NDIM1, &dimid, &varid2)) ERR;

        /* Turn on quantize for both vars. */
        if (nc_def_var_quantize(ncid, varid1, NC_QUANTIZE_BITGROOM, NSD_3)) ERR;
        if (nc_def_var_quantize(ncid, varid2, NC_QUANTIZE_BITGROOM, NSD_3)) ERR;

        /* Write some data. */
        if (nc_put_var_double(ncid, varid1, double_data)) ERR;
        if (nc_put_var_float(ncid, varid2, float_data)) ERR;

        /* Close the file. */
        if (nc_close(ncid)) ERR;

        {
            float float_in[DIM_LEN_5];
            double double_in[DIM_LEN_5];
            union FU {
                float f;
                uint32_t u;
            };

            union FU fin;
            /* union FU fout; */
            union FU xpect[DIM_LEN_5];
            union DU dfin;
<<<<<<< HEAD
            /*union DU dfout;*/
=======
            /* union DU dfout; */
>>>>>>> cce9ce97
            union DU double_xpect[DIM_LEN_5];
	    xpect[0].u = 0x3f8e3000;
	    xpect[1].u = 0x3f800fff;
	    xpect[2].u = 0x41200000;
	    xpect[3].u = 0x4e932fff;
	    xpect[4].u = 0x56e09000;
	    double_xpect[0].u = 0x3ff1c60000000000;
	    double_xpect[1].u = 0x3ff001ffffffffff;
	    double_xpect[2].u = 0x4024000000000000;
	    double_xpect[3].u = 0x40c81dffffffffff;
	    double_xpect[4].u = 0x3fbf9a0000000000;

            /* Open the file and check metadata. */
            if (nc_open(FILE_NAME, NC_WRITE, &ncid)) ERR;
	    if (nc_inq_varid(ncid,VAR_NAME_1,&varid1)) ERR;
	    if (nc_inq_varid(ncid,VAR_NAME_2,&varid2)) ERR;
            if (nc_inq_var_quantize(ncid, varid1, &quantize_mode_in, &nsd_in)) ERR;
            if (quantize_mode_in != NC_QUANTIZE_BITGROOM || nsd_in != NSD_3) ERR;
            if (nc_inq_var_quantize(ncid, varid2, &quantize_mode_in, &nsd_in)) ERR;
            if (quantize_mode_in != NC_QUANTIZE_BITGROOM || nsd_in != NSD_3) ERR;

            /* Check the data. */
            if (nc_get_var(ncid, varid1, float_in)) ERR;
            if (nc_get_var(ncid, varid2, double_in)) ERR;
            /* printf("\n"); */
            for (x = 0; x < DIM_LEN_5; x++)
            {
                /* fout.f = float_data[x]; */
                fin.f = float_in[x];
                /* printf ("float_data: %10f   : 0x%x  float_data_in: %10f   : 0x%x\n", */
                /*         float_data[x], fout.u, float_data[x], fin.u); */
                if (fin.u != xpect[x].u) ERR;
                /* dfout.d = double_data[x];		 */
		dfin.d = double_in[x];
		/*                printf("double_data: %15g   : 0x%16llx  double_data_in: %15g   : 0x%16llx\n",*/
		/*		        double_data[x], dfout.u, double_data[x], dfin.u);*/
                if (dfin.u != double_xpect[x].u) ERR;
            }

            /* Close the file again. */
            if (nc_close(ncid)) ERR;
        }
    }
    SUMMARIZE_ERR;
    printf("**** testing more quantization values with default fill values...");
    {
        int ncid, dimid, varid1, varid2;
        int quantize_mode_in, nsd_in;
        float float_data[DIM_LEN_5] = {1.11111111, NC_FILL_FLOAT, 9.99999999, 12345.67, NC_FILL_FLOAT};
        double double_data[DIM_LEN_5] = {1.1111111, NC_FILL_DOUBLE, 9.999999999, 1234567890.12345, NC_FILL_DOUBLE};
        int x;

        /* Create a netcdf-4 file with two vars. */
        if (nc_create(FILE_NAME, NC_NETCDF4|NC_CLOBBER, &ncid)) ERR;
        if (nc_def_dim(ncid, DIM_NAME_1, DIM_LEN_5, &dimid)) ERR;
        if (nc_def_var(ncid, VAR_NAME_1, NC_FLOAT, NDIM1, &dimid, &varid1)) ERR;
        if (nc_def_var(ncid, VAR_NAME_2, NC_DOUBLE, NDIM1, &dimid, &varid2)) ERR;

        /* Turn on quantize for both vars. */
        if (nc_def_var_quantize(ncid, varid1, NC_QUANTIZE_BITGROOM, NSD_3)) ERR;
        if (nc_def_var_quantize(ncid, varid2, NC_QUANTIZE_BITGROOM, NSD_3)) ERR;

        /* Write some data. */
        if (nc_put_var_float(ncid, varid1, float_data)) ERR;
        if (nc_put_var_double(ncid, varid2, double_data)) ERR;

        /* Close the file. */
        if (nc_close(ncid)) ERR;

        {
            float float_in[DIM_LEN_5];
            double double_in[DIM_LEN_5];
            union FU {
                float f;
                uint32_t u;
            };

            union FU fin;
            /* union FU fout; */
            union FU xpect[DIM_LEN_5];
            union DU dfin;
            /* union DU dfout; */
            union DU double_xpect[DIM_LEN_5];
	    xpect[0].u = 0x3f8e3000;
	    xpect[1].u = 0x7cf00000;
	    xpect[2].u = 0x41200000;
	    xpect[3].u = 0x4640efff;
	    xpect[4].u = 0x7cf00000;
	    double_xpect[0].u = 0x3ff1c60000000000;
	    double_xpect[1].u = 0x479e000000000000;
	    double_xpect[2].u = 0x4023fe0000000000;
	    double_xpect[3].u = 0x41d265ffffffffff;
	    double_xpect[4].u = 0x479e000000000000;

            /* Open the file and check metadata. */
            if (nc_open(FILE_NAME, NC_WRITE, &ncid)) ERR;
	    if (nc_inq_varid(ncid,VAR_NAME_1,&varid1)) ERR;
	    if (nc_inq_varid(ncid,VAR_NAME_2,&varid2)) ERR;
            if (nc_inq_var_quantize(ncid, varid1, &quantize_mode_in, &nsd_in)) ERR;
            if (quantize_mode_in != NC_QUANTIZE_BITGROOM || nsd_in != NSD_3) ERR;
            if (nc_inq_var_quantize(ncid, varid2, &quantize_mode_in, &nsd_in)) ERR;
            if (quantize_mode_in != NC_QUANTIZE_BITGROOM || nsd_in != NSD_3) ERR;

            /* Check the data. */
            if (nc_get_var(ncid, varid1, float_in)) ERR;
            if (nc_get_var(ncid, varid2, double_in)) ERR;
            /* printf("\n"); */
            for (x = 0; x < DIM_LEN_5; x++)
            {
                /* fout.f = float_data[x]; */
                fin.f = float_in[x];
                /* printf ("float_data: %10f   : 0x%x  float_data_in: %10f   : 0x%x\n", */
                /*         float_data[x], fout.u, float_data[x], fin.u); */
                if (fin.u != xpect[x].u) ERR;
                /* dfout.d = double_data[x];		 */
		dfin.d = double_in[x];
                /* printf("double_data: %15g   : 0x%16lx  double_data_in: %15g   : 0x%16lx\n", */
		/*        double_data[x], dfout.u, double_data[x], dfin.u); */
                if (dfin.u != double_xpect[x].u) ERR;
            }

            /* Close the file again. */
            if (nc_close(ncid)) ERR;
        }
    }
    SUMMARIZE_ERR;
    printf("**** testing more quantization values with custom fill values...");
    {
	#define CUSTOM_FILL_FLOAT 99.99999
	#define CUSTOM_FILL_DOUBLE -99999.99999
        int ncid, dimid, varid1, varid2;
        int quantize_mode_in, nsd_in;
        float float_data[DIM_LEN_5] = {1.11111111, CUSTOM_FILL_FLOAT, 9.99999999, 12345.67, CUSTOM_FILL_FLOAT};
        double double_data[DIM_LEN_5] = {1.1111111, CUSTOM_FILL_DOUBLE, 9.999999999, 1234567890.12345, CUSTOM_FILL_DOUBLE};
	float custom_fill_float = CUSTOM_FILL_FLOAT;
	double custom_fill_double = CUSTOM_FILL_DOUBLE;
        int x;

        /* Create a netcdf-4 file with two vars. */
        if (nc_create(FILE_NAME, NC_NETCDF4|NC_CLOBBER, &ncid)) ERR;
        if (nc_def_dim(ncid, DIM_NAME_1, DIM_LEN_5, &dimid)) ERR;
        if (nc_def_var(ncid, VAR_NAME_1, NC_FLOAT, NDIM1, &dimid, &varid1)) ERR;
	if (nc_put_att_float(ncid, varid1, _FillValue, NC_FLOAT, 1, &custom_fill_float)) ERR;
        if (nc_def_var(ncid, VAR_NAME_2, NC_DOUBLE, NDIM1, &dimid, &varid2)) ERR;
	if (nc_put_att_double(ncid, varid2, _FillValue, NC_DOUBLE, 1, &custom_fill_double)) ERR;

        /* Turn on quantize for both vars. */
        if (nc_def_var_quantize(ncid, varid1, NC_QUANTIZE_BITGROOM, NSD_3)) ERR;
        if (nc_def_var_quantize(ncid, varid2, NC_QUANTIZE_BITGROOM, NSD_3)) ERR;

        /* Write some data. */
        if (nc_put_var_float(ncid, varid1, float_data)) ERR;
        if (nc_put_var_double(ncid, varid2, double_data)) ERR;

        /* Close the file. */
        if (nc_close(ncid)) ERR;

        {
            float float_in[DIM_LEN_5];
            double double_in[DIM_LEN_5];
            union FU {
                float f;
                uint32_t u;
            };

            union FU fin;
            /* union FU fout; */
            union FU xpect[DIM_LEN_5];
            union DU dfin;
            /* union DU dfout; */
            union DU double_xpect[DIM_LEN_5];
	    xpect[0].u = 0x3f8e3000;
	    xpect[1].u = 0x42c7ffff;
	    xpect[2].u = 0x41200000;
	    xpect[3].u = 0x4640efff;
	    xpect[4].u = 0x42c7ffff;
	    double_xpect[0].u = 0x3ff1c60000000000;
	    double_xpect[1].u = 0xc0f869fffff583a5;
	    double_xpect[2].u = 0x4023fe0000000000;
	    double_xpect[3].u = 0x41d265ffffffffff;
	    double_xpect[4].u = 0xc0f869fffff583a5;

            /* Open the file and check metadata. */
            if (nc_open(FILE_NAME, NC_WRITE, &ncid)) ERR;
	    if (nc_inq_varid(ncid,VAR_NAME_1,&varid1)) ERR;
	    if (nc_inq_varid(ncid,VAR_NAME_2,&varid2)) ERR;
            if (nc_inq_var_quantize(ncid, varid1, &quantize_mode_in, &nsd_in)) ERR;
            if (quantize_mode_in != NC_QUANTIZE_BITGROOM || nsd_in != NSD_3) ERR;
            if (nc_inq_var_quantize(ncid, varid2, &quantize_mode_in, &nsd_in)) ERR;
            if (quantize_mode_in != NC_QUANTIZE_BITGROOM || nsd_in != NSD_3) ERR;

            /* Check the data. */
            if (nc_get_var(ncid, varid1, float_in)) ERR;
            if (nc_get_var(ncid, varid2, double_in)) ERR;
            /* printf("\n"); */
            for (x = 0; x < DIM_LEN_5; x++)
            {
                /* fout.f = float_data[x]; */
                fin.f = float_in[x];
                /* printf ("float_data: %10f   : 0x%x  float_data_in: %10f   : 0x%x\n", */
                /*         float_data[x], fout.u, float_data[x], fin.u); */
                if (fin.u != xpect[x].u) ERR;
                /* dfout.d = double_data[x];		 */
		dfin.d = double_in[x];
                /* printf("double_data: %15g   : 0x%16lx  double_data_in: %15g   : 0x%16lx\n", */
		/*        double_data[x], dfout.u, double_data[x], dfin.u); */
                if (dfin.u != double_xpect[x].u) ERR;
            }

            /* Close the file again. */
            if (nc_close(ncid)) ERR;
        }
    }
    SUMMARIZE_ERR;
    printf("*** Checking BitGroom values with type conversion between ints and floats...");
    {
        int ncid;
        int dimid;
        int varid1, varid2;
	unsigned char uc = 99;
	signed char sc = -99;
	unsigned short us = 9999;
	signed short ss = -9999;
	unsigned int ui = 9999999;
	signed int si = -9999999;
	unsigned long long int ull = 999999999;
	signed long long int sll = -999999999;
	size_t index;

        /* Create file. */
        if (nc_create(FILE_NAME, NC_NETCDF4, &ncid)) ERR;

        /* Create dims. */
        if (nc_def_dim(ncid, X_NAME, DIM_LEN_8, &dimid)) ERR;

        /* Create the variables. */
        if (nc_def_var(ncid, VAR_NAME, NC_FLOAT, NDIM1, &dimid, &varid1)) ERR;
        if (nc_def_var(ncid, VAR_NAME_2, NC_DOUBLE, NDIM1, &dimid, &varid2)) ERR;

        /* Set up quantization. */
        if (nc_def_var_quantize(ncid, varid1, NC_QUANTIZE_BITGROOM, NSD_3)) ERR;
        if (nc_def_var_quantize(ncid, varid2, NC_QUANTIZE_BITGROOM, NSD_3)) ERR;

        /* Write data. */
	index = 0;
        if (nc_put_var1_uchar(ncid, varid1, &index, &uc)) ERR;
        if (nc_put_var1_uchar(ncid, varid2, &index, &uc)) ERR;
	index = 1;
        if (nc_put_var1_schar(ncid, varid1, &index, &sc)) ERR;
        if (nc_put_var1_schar(ncid, varid2, &index, &sc)) ERR;
	index = 2;
        if (nc_put_var1_ushort(ncid, varid1, &index, &us)) ERR;
        if (nc_put_var1_ushort(ncid, varid2, &index, &us)) ERR;
	index = 3;
        if (nc_put_var1_short(ncid, varid1, &index, &ss)) ERR;
        if (nc_put_var1_short(ncid, varid2, &index, &ss)) ERR;
	index = 4;
        if (nc_put_var1_uint(ncid, varid1, &index, &ui)) ERR;
        if (nc_put_var1_uint(ncid, varid2, &index, &ui)) ERR;
	index = 5;
        if (nc_put_var1_int(ncid, varid1, &index, &si)) ERR;
        if (nc_put_var1_int(ncid, varid2, &index, &si)) ERR;
	index = 6;
        if (nc_put_var1_ulonglong(ncid, varid1, &index, &ull)) ERR;
        if (nc_put_var1_ulonglong(ncid, varid2, &index, &ull)) ERR;
	index = 7;
        if (nc_put_var1_longlong(ncid, varid1, &index, &sll)) ERR;
        if (nc_put_var1_longlong(ncid, varid2, &index, &sll)) ERR;

        /* Close the file. */
        if (nc_close(ncid)) ERR;

        {
            float float_data_in[DIM_LEN_8];
            double double_data_in[DIM_LEN_8];
	    int x;

            /* Now reopen the file and check. */
            if (nc_open(FILE_NAME, NC_NETCDF4, &ncid)) ERR;
	    if (nc_inq_varid(ncid,VAR_NAME,&varid1)) ERR;
	    if (nc_inq_varid(ncid,VAR_NAME_2,&varid2)) ERR;

            /* Read the data. */
            if (nc_get_var_float(ncid, varid1, float_data_in)) ERR;
            if (nc_get_var_double(ncid, varid2, double_data_in)) ERR;

	    union FU xpect[DIM_LEN_8];
	    union DU double_xpect[DIM_LEN_8];
            /* This test comes up with different answers to this than
             * the corresponding bitgroom filter test, but that's
             * OK. In netcdf-c quantization is applied as the data are
             * written by the user, but in HDF5 filters, the bitgroom
             * filter is applied to all data values as they are
             * written to disk. See
             * https://github.com/ccr/ccr/issues/194 for a full
             * explanation. */
	    xpect[0].u = 0x42c60000;
	    xpect[1].u = 0xc2c60000;
	    xpect[2].u = 0x461c3000;
	    xpect[3].u = 0xc61c3000;
	    xpect[4].u = 0x4b189000;
	    xpect[5].u = 0xcb189000;
            xpect[6].u = 0x4e6e6b28;
            xpect[6].u = 0x4e6e6000;
            xpect[7].u = 0xce6e6000;
	    double_xpect[0].u = 0x4058c00000000000;
	    double_xpect[1].u = 0xc058c00000000000;
	    double_xpect[2].u = 0x40c3860000000000;
	    double_xpect[3].u = 0xc0c3860000000000;
	    double_xpect[4].u = 0x4163120000000000;
	    double_xpect[5].u = 0xc163120000000000;
	    double_xpect[6].u = 0x41cdcc0000000000;
	    double_xpect[7].u = 0xc1cdcc0000000000;

	    for (x = 0; x < DIM_LEN_8; x++)
	    {
		union FU fin;
		union DU dfin;
		fin.f = float_data_in[x];
		dfin.d = double_data_in[x];
		/* printf ("%d float_data_in : %08.8f   : 0x%x expected %08.8f   : 0x%x\n", */
		/* 	x, float_data_in[x], fin.u, xpect[x].f, xpect[x].u); */
		/*		printf ("%d double_data_in : %15g   : 0x%llx expected %15g   : 0x%llx\n",*/
		/*		 	x, double_data_in[x], dfin.u, double_xpect[x].d, double_xpect[x].u);*/
		if (fin.u != xpect[x].u)
		    ERR;
		if (dfin.u != double_xpect[x].u)
		    ERR;
	    }

            /* Close the file. */
            if (nc_close(ncid)) ERR;
        }
    }
    SUMMARIZE_ERR;
    printf("*** Nice, simple example of using BitGroom plus zlib...");
    {
#define DIM_LEN_SIMPLE 100
#define EPSILON .1
        int ncid;
        int dimid;
        int varid1, varid2;
        float *float_data;
        double *double_data;
        int i;

        /* Set up some data to write. */
        if (!(float_data = malloc(DIM_LEN_SIMPLE * sizeof(float))))
            ERR;
        if (!(double_data = malloc(DIM_LEN_SIMPLE * sizeof(double))))
            ERR;
        for (i = 0; i < DIM_LEN_SIMPLE; i++)
        {
            float_data[i] = 1.5 * i;
            double_data[i] = 1.5 * i;
        }

        /* Create the file. */
        if (nc_create(FILE_NAME, NC_NETCDF4, &ncid)) ERR;

        /* Add one dimension. */
        if (nc_def_dim(ncid, "dim1", DIM_LEN_SIMPLE, &dimid)) ERR;

        /* Create two variables, one float, one double. Quantization
         * may only be applied to floating point data. */
        if (nc_def_var(ncid, "var1", NC_FLOAT, NDIM1, &dimid, &varid1)) ERR;
        if (nc_def_var(ncid, "var2", NC_DOUBLE, NDIM1, &dimid, &varid2)) ERR;

        /* Set up quantization. This will not make the data any
         * smaller, unless compression is also turned on. In this
         * case, we will set 3 significant digits. */
        if (nc_def_var_quantize(ncid, varid1, NC_QUANTIZE_BITGROOM, NSD_3)) ERR;
        if (nc_def_var_quantize(ncid, varid2, NC_QUANTIZE_BITGROOM, NSD_3)) ERR;

#ifdef TESTNCZARR
#ifdef ENABLE_NCZARR_FILTERS
        /* Set up zlib compression. This will work better because the
         * data are quantized, yielding a smaller output file. We will
         * set compression level to 1, which is usually the best
         * choice. */
        if (nc_def_var_deflate(ncid, varid1, 0, 1, 1)) ERR;
#endif
#endif
        /* Write the data. */
        if (nc_put_var_float(ncid, varid1, float_data)) ERR;
        if (nc_put_var_double(ncid, varid2, double_data)) ERR;

        /* Close the file. */
        if (nc_close(ncid)) ERR;

        /* Check the resulting file for correctness. */
        {
            float float_data_in[DIM_LEN_SIMPLE];
            double double_data_in[DIM_LEN_SIMPLE];

            /* Now reopen the file and check. */
            if (nc_open(FILE_NAME, NC_NETCDF4, &ncid)) ERR;
	    if (nc_inq_varid(ncid,"var1",&varid1)) ERR;
	    if (nc_inq_varid(ncid,"var2",&varid2)) ERR;

            /* Read the data. */
            if (nc_get_var_float(ncid, varid1, float_data_in)) ERR;
            if (nc_get_var_double(ncid, varid2, double_data_in)) ERR;

	    for (i = 0; i < DIM_LEN_SIMPLE; i++)
	    {
		if (fabs(float_data_in[i] - float_data[i]) > EPSILON)
		    ERR;
		if (fabs(double_data_in[i] - double_data[i]) > EPSILON)
		    ERR;
	    }

            /* Close the file. */
            if (nc_close(ncid)) ERR;
        }

        /* Free resources. */
        free(float_data);
        free(double_data);
    }
    SUMMARIZE_ERR;
    FINAL_RESULTS;
}<|MERGE_RESOLUTION|>--- conflicted
+++ resolved
@@ -550,11 +550,7 @@
             /* union FU fout; */
             union FU xpect[DIM_LEN_5];
             union DU dfin;
-<<<<<<< HEAD
-            /*union DU dfout;*/
-=======
             /* union DU dfout; */
->>>>>>> cce9ce97
             union DU double_xpect[DIM_LEN_5];
 	    xpect[0].u = 0x3f8e3000;
 	    xpect[1].u = 0x3f800fff;
