# This is part of the netCDF package.
# Copyright 2005 University Corporation for Atmospheric Research/Unidata
# See COPYRIGHT file for conditions of use.
#
# This entire directory will be skipped if netCDF-4 is not enabled.
# Ed Hartnett, Ward Fisher

# Put together AM_CPPFLAGS and AM_LDFLAGS.
include $(top_srcdir)/lib_flags.am

# Un comment to use a more verbose test driver
#SH_LOG_DRIVER = $(SHELL) $(top_srcdir)/test-driver-verbose
#LOG_DRIVER = $(SHELL) $(top_srcdir)/test-driver-verbose

# Note which tests depend on other tests. necessary for make -j check
TEST_EXTENSIONS = .sh
extradir=
# Link to our assembled library.
AM_LDFLAGS += ${top_builddir}/liblib/libnetcdf.la

# These are netCDF-4 C test programs which are built and run.
NC4_TESTS = tst_dims tst_dims2 tst_dims3 tst_files tst_files4		\
tst_vars tst_varms tst_unlim_vars tst_converts tst_converts2 tst_grps	\
tst_grps2 tst_compounds tst_compounds2 tst_compounds3 tst_opaques	\
tst_strings tst_strings2 tst_interops tst_interops4 tst_interops5	\
tst_interops6 tst_enums tst_coords tst_coords2 tst_coords3 tst_vars3	\
tst_vars4 tst_chunks tst_chunks2 tst_utf8 tst_fills tst_fills2		\
tst_fillbug tst_xplatform tst_xplatform2 tst_endian_fill tst_atts	\
t_type cdm_sea_soundings tst_camrun tst_vl tst_atts1 tst_atts2		\
tst_vars2 tst_files5 tst_files6 tst_sync tst_h_scalar tst_rename	\
tst_rename2 tst_h5_endians tst_atts_string_rewrite			\
tst_hdf5_file_compat tst_fill_attr_vanish tst_rehash tst_filterparser	\
tst_bug324 tst_types

# Temporary I hope
if !ISCYGWIN
NC4_TESTS += tst_h_strbug tst_h_refs
endif

# Build test programs plus programs used in test scripts.
check_PROGRAMS = $(NC4_TESTS) renamegroup tst_empty_vlen_unlim
TESTS = $(NC4_TESTS)

# Add these if large file tests are turned on.
if LARGE_FILE_TESTS
check_PROGRAMS += tst_large tst_large2
TESTS += tst_large tst_large2
endif

if BUILD_UTILITIES
TESTS += run_grp_rename.sh tst_misc.sh
endif

TESTS += run_empty_vlen_test.sh

# If the v2 API was built, add its test program.
if BUILD_V2
check_PROGRAMS += tst_v2
TESTS += tst_v2
endif # BUILD_V2

# If benchmarks were turned on, build and run a bunch more tests.
if BUILD_BENCHMARKS
check_PROGRAMS += tst_create_files bm_file tst_chunks3 tst_ar4	\
tst_ar4_3d tst_ar4_4d bm_many_objs tst_h_many_atts bm_many_atts	\
tst_files2 tst_files3 tst_ar5 tst_mem tst_knmi bm_netcdf4_recs

bm_netcdf4_recs_SOURCES = bm_netcdf4_recs.c tst_utils.c
bm_many_atts_SOURCES = bm_many_atts.c tst_utils.c
bm_many_objs_SOURCES = bm_many_objs.c tst_utils.c
tst_ar4_3d_SOURCES = tst_ar4_3d.c tst_utils.c
tst_ar4_4d_SOURCES = tst_ar4_4d.c tst_utils.c
tst_files2_SOURCES = tst_files2.c tst_utils.c
tst_ar4_SOURCES = tst_ar4.c tst_utils.c
tst_h_many_atts_SOURCES = tst_h_many_atts.c tst_utils.c
bm_file_SOURCES = bm_file.c tst_utils.c
tst_knmi_SOURCES = tst_knmi.c tst_utils.c

#WARNING: test_knmi depends on run_get_knmi_files.sh,
# so they must appear in the appropriate order.
TESTS += tst_ar4_3d tst_create_files run_bm_test1.sh run_bm_elena.sh	\
run_bm_test2.sh run_tst_chunks.sh tst_files2 tst_files3 tst_ar5		\
tst_mem run_get_knmi_files.sh tst_knmi

# This will run a parallel I/O benchmark for parallel builds.
if TEST_PARALLEL4
TESTS += run_par_bm_test.sh
endif # TEST_PARALLEL4

benchmarks: check
	./run_bm_radar_2D.sh
	./run_bm_radar_2D_compression1.sh
	./run_bm.sh
	./run_tst_chunks.sh
	./run_bm_ar4.sh
endif # BUILD_BENCHMARKS

# Szip Tests (requires ncdump)
if USE_SZIP
if BUILD_UTILITIES
check_PROGRAMS += test_szip h5testszip
TESTS += tst_szip.sh
endif
endif

# Filter Tests (requires ncdump and ncgen)
if ENABLE_FILTER_TESTING
if BUILD_UTILITIES
extra_PROGRAMS = test_filter test_filter_misc
TESTS += tst_filter.sh
endif
endif

# This are extra tests that will only be run if netcdf-4 is configured
# with --enable-parallel-tests.
if TEST_PARALLEL4
check_PROGRAMS += tst_mpi_parallel tst_parallel tst_parallel3	\
tst_parallel4 tst_nc4perf tst_mode tst_simplerw_coll_r
TESTS += run_par_test.sh
endif

EXTRA_DIST = run_par_test.sh run_bm.sh run_bm_test1.sh			\
run_bm_test2.sh run_bm_radar_2D.sh run_bm_radar_2D_compression1.sh	\
run_par_bm_test.sh run_bm_elena.sh run_par_bm_radar_2D.sh		\
run_bm_radar_2D_endianness1.sh run_tst_chunks.sh ref_chunks1.cdl	\
ref_chunks2.cdl run_bm_ar4.sh ref_tst_compounds.nc			\
ref_tst_xplatform2_1.nc ref_tst_xplatform2_2.nc ref_tst_dims.nc		\
ref_tst_interops4.nc run_get_knmi_files.sh CMakeLists.txt		\
run_grp_rename.sh tst_h5_endians.c tst_atts_string_rewrite.c		\
tst_put_vars_two_unlim_dim.c tst_empty_vlen_unlim.c			\
run_empty_vlen_test.sh ref_hdf5_compat1.nc ref_hdf5_compat2.nc		\
ref_hdf5_compat3.nc tst_misc.sh tdset.h5 tst_szip.sh ref_szip.h5	\
ref_szip.cdl tst_filter.sh bzip2.cdl filtered.cdl unfiltered.cdl	\
ref_bzip2.c findplugin.in

CLEANFILES = tst_mpi_parallel.bin cdm_sea_soundings.nc bm_chunking.nc   \
bm_radar.nc bm_radar1.nc radar_3d_compression_test.txt                  \
radar_3d_compression.txt radar_2d_compression.txt                       \
radar_3d_chunking.txt tst_floats_1D.cdl floats_1D_3.nc floats_1D.cdl    \
tst_*.nc tst_floats2_*.cdl tst_ints2_*.cdl tst_shorts2_*.cdl            \
tst_elena_*.cdl tst_simple*.cdl tst_chunks.cdl pr_A1.* tauu_A1.*        \
usi_01.* thetau_01.* tst_*.nc tst_*.h5 tst_grp_rename.cdl               \
tst_grp_rename.nc tst_grp_rename.dmp ref_grp_rename.cdl foo1.nc         \
tst_interops2.h4 tst_h5_endians.nc tst_h4_lendian.h4 test.nc            \
tst_atts_string_rewrite.nc tst_empty_vlen_unlim.nc                      \
tst_empty_vlen_lim.nc tst_parallel4_simplerw_coll.nc                    \
tst_fill_attr_vanish.nc tst_rehash.nc testszip.nc test.h5               \
szip_dump.cdl

DISTCLEANFILES = findplugin.sh

<<<<<<< HEAD
SUBDIRS=hdf5plugins
=======
SUBDIRS=hdf5plugins

# If valgrind is present, add valgrind targets.
@VALGRIND_CHECK_RULES@
>>>>>>> 7f7d6d22
<|MERGE_RESOLUTION|>--- conflicted
+++ resolved
@@ -149,11 +149,7 @@
 
 DISTCLEANFILES = findplugin.sh
 
-<<<<<<< HEAD
-SUBDIRS=hdf5plugins
-=======
 SUBDIRS=hdf5plugins
 
 # If valgrind is present, add valgrind targets.
-@VALGRIND_CHECK_RULES@
->>>>>>> 7f7d6d22
+@VALGRIND_CHECK_RULES@