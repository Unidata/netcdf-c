# This is part of the netCDF package.
# Copyright 2005 University Corporation for Atmospheric Research/Unidata
# See COPYRIGHT file for conditions of use.
#
# This entire directory will be skipped if netCDF-4 is not enabled.
# Ed Hartnett, Ward Fisher

# Put together AM_CPPFLAGS and AM_LDFLAGS.
include $(top_srcdir)/lib_flags.am

# Un comment to use a more verbose test driver
#SH_LOG_DRIVER = $(SHELL) $(top_srcdir)/test-driver-verbose
#LOG_DRIVER = $(SHELL) $(top_srcdir)/test-driver-verbose

# Note which tests depend on other tests. necessary for make -j check
TEST_EXTENSIONS = .sh
extradir=
# Link to our assembled library.
AM_LDFLAGS += ${top_builddir}/liblib/libnetcdf.la

# These are netCDF-4 C test programs which are built and run.
NC4_TESTS = tst_dims tst_dims2 tst_dims3 tst_files tst_files4		\
tst_vars tst_varms tst_unlim_vars tst_converts tst_converts2 tst_grps	\
tst_grps2 tst_compounds tst_compounds2 tst_compounds3 tst_opaques	\
tst_strings tst_strings2 tst_interops tst_interops4 tst_interops5	\
tst_interops6 tst_enums tst_coords tst_coords2 tst_coords3 tst_vars3	\
tst_vars4 tst_chunks tst_chunks2 tst_utf8 tst_fills tst_fills2		\
tst_fillbug tst_xplatform tst_xplatform2 tst_endian_fill tst_atts	\
t_type cdm_sea_soundings tst_camrun tst_vl tst_atts1 tst_atts2		\
tst_vars2 tst_files5 tst_files6 tst_sync tst_h_scalar tst_rename	\
tst_rename2 tst_h5_endians tst_atts_string_rewrite			\
tst_hdf5_file_compat tst_fill_attr_vanish tst_rehash tst_filterparser	\
tst_bug324 tst_types

# Temporary I hope
if !ISCYGWIN
NC4_TESTS += tst_h_strbug tst_h_refs
endif

# Build test programs plus programs used in test scripts.
check_PROGRAMS = $(NC4_TESTS) renamegroup tst_empty_vlen_unlim
TESTS = $(NC4_TESTS)

# Add these if large file tests are turned on.
if LARGE_FILE_TESTS
check_PROGRAMS += tst_large tst_large2
TESTS += tst_large tst_large2
endif

if BUILD_UTILITIES
TESTS += run_grp_rename.sh tst_misc.sh
endif

TESTS += run_empty_vlen_test.sh

# If the v2 API was built, add its test program.
if BUILD_V2
check_PROGRAMS += tst_v2
TESTS += tst_v2
endif # BUILD_V2

# If benchmarks were turned on, build and run a bunch more tests.
if BUILD_BENCHMARKS
check_PROGRAMS += tst_create_files bm_file tst_chunks3 tst_ar4	\
tst_ar4_3d tst_ar4_4d bm_many_objs tst_h_many_atts bm_many_atts	\
tst_files2 tst_files3 tst_ar5 tst_mem tst_knmi bm_netcdf4_recs

bm_netcdf4_recs_SOURCES = bm_netcdf4_recs.c tst_utils.c
bm_many_atts_SOURCES = bm_many_atts.c tst_utils.c
bm_many_objs_SOURCES = bm_many_objs.c tst_utils.c
tst_ar4_3d_SOURCES = tst_ar4_3d.c tst_utils.c
tst_ar4_4d_SOURCES = tst_ar4_4d.c tst_utils.c
tst_files2_SOURCES = tst_files2.c tst_utils.c
tst_ar4_SOURCES = tst_ar4.c tst_utils.c
tst_h_many_atts_SOURCES = tst_h_many_atts.c tst_utils.c
bm_file_SOURCES = bm_file.c tst_utils.c
tst_knmi_SOURCES = tst_knmi.c tst_utils.c

#WARNING: test_knmi depends on run_get_knmi_files.sh,
# so they must appear in the appropriate order.
TESTS += tst_ar4_3d tst_create_files run_bm_test1.sh run_bm_elena.sh	\
run_bm_test2.sh run_tst_chunks.sh tst_files2 tst_files3 tst_ar5		\
tst_mem run_get_knmi_files.sh tst_knmi

# This will run a parallel I/O benchmark for parallel builds.
if TEST_PARALLEL4
TESTS += run_par_bm_test.sh
endif # TEST_PARALLEL4

benchmarks: check
	./run_bm_radar_2D.sh
	./run_bm_radar_2D_compression1.sh
	./run_bm.sh
	./run_tst_chunks.sh
	./run_bm_ar4.sh
endif # BUILD_BENCHMARKS

# Szip Tests (requires ncdump)
if USE_SZIP
if BUILD_UTILITIES
check_PROGRAMS += test_szip h5testszip
TESTS += tst_szip.sh
endif
endif

# Filter Tests (requires ncdump and ncgen)
if ENABLE_FILTER_TESTING
if BUILD_UTILITIES
extra_PROGRAMS = test_filter test_filter_misc
TESTS += tst_filter.sh
endif
endif

<<<<<<< HEAD
# This will run a bunch of the test programs with valgrind, the memory
# checking tool. (Valgrind must be present for this to work.)
if USE_VALGRIND_TESTS
TESTS += run_valgrind_tests.sh run_valgrind_tests2.sh
endif # USE_VALGRIND_TESTS

=======
>>>>>>> 0b49204e
# This are extra tests that will only be run if netcdf-4 is configured
# with --enable-parallel-tests.
if TEST_PARALLEL4
check_PROGRAMS += tst_mpi_parallel tst_parallel tst_parallel3	\
tst_parallel4 tst_nc4perf tst_mode tst_simplerw_coll_r
TESTS += run_par_test.sh
endif

EXTRA_DIST = run_par_test.sh run_bm.sh run_bm_test1.sh			\
run_bm_test2.sh run_bm_radar_2D.sh run_bm_radar_2D_compression1.sh	\
run_par_bm_test.sh run_bm_elena.sh run_par_bm_radar_2D.sh		\
run_bm_radar_2D_endianness1.sh run_tst_chunks.sh ref_chunks1.cdl	\
<<<<<<< HEAD
ref_chunks2.cdl run_valgrind_tests.sh run_valgrind_tests2.sh		\
run_bm_ar4.sh ref_tst_compounds.nc ref_tst_xplatform2_1.nc		\
ref_tst_xplatform2_2.nc ref_tst_dims.nc ref_tst_interops4.nc		\
run_get_knmi_files.sh CMakeLists.txt run_grp_rename.sh			\
tst_h5_endians.c tst_atts_string_rewrite.c				\
=======
ref_chunks2.cdl run_bm_ar4.sh ref_tst_compounds.nc			\
ref_tst_xplatform2_1.nc ref_tst_xplatform2_2.nc ref_tst_dims.nc		\
ref_tst_interops4.nc run_get_knmi_files.sh CMakeLists.txt		\
run_grp_rename.sh tst_h5_endians.c tst_atts_string_rewrite.c		\
>>>>>>> 0b49204e
tst_put_vars_two_unlim_dim.c tst_empty_vlen_unlim.c			\
run_empty_vlen_test.sh ref_hdf5_compat1.nc ref_hdf5_compat2.nc		\
ref_hdf5_compat3.nc tst_misc.sh tdset.h5 tst_szip.sh ref_szip.h5	\
ref_szip.cdl tst_filter.sh bzip2.cdl filtered.cdl unfiltered.cdl	\
ref_bzip2.c findplugin.in

CLEANFILES = tst_mpi_parallel.bin cdm_sea_soundings.nc bm_chunking.nc	\
bm_radar.nc bm_radar1.nc radar_3d_compression_test.txt			\
radar_3d_compression.txt radar_2d_compression.txt			\
radar_3d_chunking.txt tst_floats_1D.cdl floats_1D_3.nc floats_1D.cdl	\
tst_*.nc tst_floats2_*.cdl tst_ints2_*.cdl tst_shorts2_*.cdl		\
tst_elena_*.cdl tst_simple*.cdl tst_chunks.cdl pr_A1.* tauu_A1.*	\
usi_01.* thetau_01.* tst_*.nc tst_*.h5 tst_grp_rename.cdl		\
tst_grp_rename.nc tst_grp_rename.dmp ref_grp_rename.cdl foo1.nc		\
tst_h5_endians.nc test.nc tst_atts_string_rewrite.nc			\
tst_empty_vlen_unlim.nc tst_empty_vlen_lim.nc				\
tst_parallel4_simplerw_coll.nc tst_fill_attr_vanish.nc tst_rehash.nc	\
testszip.nc test.h5 szip_dump.cdl

DISTCLEANFILES = findplugin.sh

SUBDIRS=hdf5plugins<|MERGE_RESOLUTION|>--- conflicted
+++ resolved
@@ -111,15 +111,6 @@
 endif
 endif
 
-<<<<<<< HEAD
-# This will run a bunch of the test programs with valgrind, the memory
-# checking tool. (Valgrind must be present for this to work.)
-if USE_VALGRIND_TESTS
-TESTS += run_valgrind_tests.sh run_valgrind_tests2.sh
-endif # USE_VALGRIND_TESTS
-
-=======
->>>>>>> 0b49204e
 # This are extra tests that will only be run if netcdf-4 is configured
 # with --enable-parallel-tests.
 if TEST_PARALLEL4
@@ -132,18 +123,10 @@
 run_bm_test2.sh run_bm_radar_2D.sh run_bm_radar_2D_compression1.sh	\
 run_par_bm_test.sh run_bm_elena.sh run_par_bm_radar_2D.sh		\
 run_bm_radar_2D_endianness1.sh run_tst_chunks.sh ref_chunks1.cdl	\
-<<<<<<< HEAD
-ref_chunks2.cdl run_valgrind_tests.sh run_valgrind_tests2.sh		\
-run_bm_ar4.sh ref_tst_compounds.nc ref_tst_xplatform2_1.nc		\
-ref_tst_xplatform2_2.nc ref_tst_dims.nc ref_tst_interops4.nc		\
-run_get_knmi_files.sh CMakeLists.txt run_grp_rename.sh			\
-tst_h5_endians.c tst_atts_string_rewrite.c				\
-=======
 ref_chunks2.cdl run_bm_ar4.sh ref_tst_compounds.nc			\
 ref_tst_xplatform2_1.nc ref_tst_xplatform2_2.nc ref_tst_dims.nc		\
 ref_tst_interops4.nc run_get_knmi_files.sh CMakeLists.txt		\
 run_grp_rename.sh tst_h5_endians.c tst_atts_string_rewrite.c		\
->>>>>>> 0b49204e
 tst_put_vars_two_unlim_dim.c tst_empty_vlen_unlim.c			\
 run_empty_vlen_test.sh ref_hdf5_compat1.nc ref_hdf5_compat2.nc		\
 ref_hdf5_compat3.nc tst_misc.sh tdset.h5 tst_szip.sh ref_szip.h5	\
