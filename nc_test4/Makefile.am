# This is part of the netCDF package.
# Copyright 2005 University Corporation for Atmospheric Research/Unidata
# See COPYRIGHT file for conditions of use.
# 
# This entire directory will be skipped, unless the configure script
# is run with --enable-netcdf-4.
#
# $Id: Makefile.am,v 1.72 2010/05/29 00:44:02 dmh Exp $

AM_LDFLAGS = ${top_builddir}/liblib/libnetcdf.la @EXTERN_LDFLAGS@
AM_CPPFLAGS = -I$(top_srcdir)/include -I$(top_builddir)/liblib @EXTERN_CFLAGS@

# Unfortunately, libsrc4 contains nc_test.h
AM_CPPFLAGS += -I$(top_srcdir)/libsrc4 -I$(top_srcdir)/libsrc

# Our test programs and sources. (tst_h_vl2 must come after tst_vl.)
NC4_TEST_PROGS = t_type cdm_sea_soundings tst_camrun tst_vl tst_atts	\
<<<<<<< HEAD
tst_atts2 tst_vars2 
=======
tst_atts2 tst_vars2 tst_h_vl2
>>>>>>> 0f7f58d8
cdm_sea_soundings_SOURCES = cdm_sea_soundings.c tests.h
tst_camrun_SOURCES = tst_camrun.c tests.h

check_PROGRAMS = $(NC4_TEST_PROGS)
TESTS = $(NC4_TEST_PROGS)

if BUILD_V2
check_PROGRAMS += tst_v2 
<<<<<<< HEAD
TESTS += tst_v2
=======
TESTS += tst_v2 
>>>>>>> 0f7f58d8
endif # BUILD_V2

if LARGE_FILE_TESTS
tst_large_SOURCES = tst_large.c tests.h
check_PROGRAMS += tst_large
TESTS += tst_large
endif # LARGE_FILE_TESTS

if BUILD_BENCHMARKS
bm_file_SOURCES = bm_file.c tests.h
tst_create_files_SOURCES = tst_create_files.c tests.h
tst_ar4_SOURCES = tst_ar4.c tests.h
tst_chunks_SOURCES = tst_chunks.c tests.h
check_PROGRAMS += tst_create_files bm_file tst_chunks tst_ar4	\
tst_ar4_3d tst_ar4_4d
TESTS += tst_ar4_3d tst_create_files run_bm_test1.sh run_bm_elena.sh	\
run_bm_test2.sh run_tst_chunks.sh run_bm_ar4.sh

if TEST_PARALLEL
TESTS += run_par_bm_test.sh
endif # TEST_PARALLEL

benchmarks: check
./run_bm_radar_2D.sh	
	./run_bm_radar_2D_compression1.sh	
	./run_bm.sh
	./run_tst_chunks.sh
	./run_bm_ar4.sh
endif # BUILD_BENCHMARKS

# These are the tests for HDF4.
if USE_HDF4
check_PROGRAMS += tst_interops2 
TESTS += tst_interops2
if USE_HDF4_FILE_TESTS
check_PROGRAMS += tst_interops3
TESTS += run_get_hdf4_files.sh tst_interops3
endif # USE_HDF4_FILE_TESTS
tst_interops2_LDADD = ${lib_LTLIBRARIES} -lmfhdf -ldf -ljpeg -lhdf5_hl	\
-lhdf5 -lz
endif # USE_HDF4

# This will run a bunch of the test programs with valgrind, the memory
# checking tool. (Valgrind must be present for this to work.)
if USE_VALGRIND_TESTS
TESTS += run_valgrind_tests.sh
endif # USE_VALGRIND_TESTS

CLEANFILES = cdm_sea_soundings.nc bm_chunking.nc bm_radar.nc		\
bm_radar1.nc radar_3d_compression_test.txt radar_3d_compression.txt	\
radar_2d_compression.txt radar_3d_chunking.txt tst_floats_1D.cdl	\
floats_1D_3.nc floats_1D.cdl tst_*.nc tst_floats2_*.cdl	\
tst_ints2_*.cdl tst_shorts2_*.cdl tst_elena_*.cdl tst_simple*.cdl	\
tst_chunks.cdl pr_A1.* tauu_A1.* usi_01.* thetau_01.*

# This are extra tests that will only be run if netcdf-4 is configured
# with --enable-parallel-tests.
if TEST_PARALLEL
check_PROGRAMS += tst_mpi_parallel tst_parallel tst_parallel3	\
tst_parallel4 tst_nc4perf
CLEANFILES += tst_mpi_parallel.bin tst_parallel.nc tst_parallel3.nc	\
tst_parallel4.nc tst_nc4perf.nc tst_parallel2.nc
TESTS += run_par_test.sh
if USE_PNETCDF
check_PROGRAMS += tst_parallel2
TESTS += run_pnetcdf_test.sh
endif
endif

EXTRA_DIST = run_par_test.sh run_bm.sh run_bm_test1.sh run_bm_test2.sh	\
run_bm_radar_2D.sh run_bm_radar_2D_compression1.sh run_par_bm_test.sh	\
run_bm_elena.sh run_par_bm_radar_2D.sh run_bm_radar_2D_endianness1.sh	\
run_tst_chunks.sh ref_chunks1.cdl ref_chunks2.cdl run_pnetcdf_test.sh	\
run_get_hdf4_files.sh run_valgrind_tests.sh

if USE_HDF4_FILE_TESTS
DISTCLEANFILES = AMSR_E_L2_Rain_V10_200905312326_A.hdf	\
AMSR_E_L3_DailyLand_V06_20020619.hdf			\
MYD29.A2009152.0000.005.2009153124331.hdf		\
MYD29.A2002185.0000.005.2007160150627.hdf		\
MOD29.A2000055.0005.005.2006267200024.hdf
endif # HDF4_FILE_TESTS


<|MERGE_RESOLUTION|>--- conflicted
+++ resolved
@@ -15,11 +15,7 @@
 
 # Our test programs and sources. (tst_h_vl2 must come after tst_vl.)
 NC4_TEST_PROGS = t_type cdm_sea_soundings tst_camrun tst_vl tst_atts	\
-<<<<<<< HEAD
 tst_atts2 tst_vars2 
-=======
-tst_atts2 tst_vars2 tst_h_vl2
->>>>>>> 0f7f58d8
 cdm_sea_soundings_SOURCES = cdm_sea_soundings.c tests.h
 tst_camrun_SOURCES = tst_camrun.c tests.h
 
@@ -28,11 +24,7 @@
 
 if BUILD_V2
 check_PROGRAMS += tst_v2 
-<<<<<<< HEAD
 TESTS += tst_v2
-=======
-TESTS += tst_v2 
->>>>>>> 0f7f58d8
 endif # BUILD_V2
 
 if LARGE_FILE_TESTS
