--- conflicted
+++ resolved
@@ -76,13 +76,9 @@
 
 
 IF(USE_HDF4)
-<<<<<<< HEAD
   LIST(APPEND NC4_TESTS
     tst_interops2
     )
-=======
-  SET(NC4_TESTS ${NC4_TESTS} tst_interops2)
->>>>>>> 534d24c6
 ENDIF()
 
 IF(BUILD_BENCHMARKS)
