--- conflicted
+++ resolved
@@ -8,13 +8,8 @@
   tst_fillbug tst_xplatform2 tst_endian_fill tst_atts t_type
   cdm_sea_soundings tst_vl tst_atts1 tst_atts2 tst_vars2 tst_files5
   tst_files6 tst_sync tst_h_strbug tst_h_refs tst_h_scalar tst_rename
-<<<<<<< HEAD
   tst_rename2 tst_h5_endians tst_atts_string_rewrite tst_put_vars_two_unlim_dim
-  tst_hdf5_file_compat tst_fill_attr_vanish tst_rehash tst_types)
-=======
-  tst_h5_endians tst_atts_string_rewrite tst_put_vars_two_unlim_dim
   tst_hdf5_file_compat tst_fill_attr_vanish tst_rehash tst_types tst_bug324)
->>>>>>> 0b49204e
 
 
 # Note, renamegroup needs to be compiled before run_grp_rename
