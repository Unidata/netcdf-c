--- conflicted
+++ resolved
@@ -73,11 +73,7 @@
          int schar_data = 0;
          size_t index[1] = {0};
          int dimid;
-<<<<<<< HEAD
-
-=======
-         
->>>>>>> c10b8611
+
          /* Create a netcdf-4 file with one scalar var. Add fill
           * value. */
          if (nc_create(FILE_NAME2, cmode, &ncid)) ERR;
@@ -913,21 +909,13 @@
       if (nc_def_var_chunking(ncid, varid4, NC_CHUNKED, large_chunksize) != NC_EBADCHUNK) ERR;
       if (nc_def_var_chunking_ints(ncid, varid2, NC_CHUNKED, chunksize_int)) ERR;
       if (nc_def_var_chunking_ints(ncid, varid1, NC_CHUNKED, chunksize_int)) ERR;
-<<<<<<< HEAD
-      if (nc_inq_var_chunking_ints(ncid, varid2, NULL, chunksize_int_in)) ERR;
-=======
       if (nc_inq_var_chunking_ints(ncid, varid2, NULL, chunksize_int_in)) ERR;      
->>>>>>> c10b8611
       if (nc_inq_var_chunking_ints(ncid, varid1, NULL, chunksize_int_in)) ERR;
       for (d = 0; d < NDIMS5; d++)
 	 if (chunksize_int_in[d] != chunksize[d] * 2) ERR;
       if (nc_inq_var_chunking_ints(ncid, varid1, &storage_in, NULL)) ERR;
       if (storage_in != NC_CHUNKED) ERR;
-<<<<<<< HEAD
-      if (nc_inq_var_chunking_ints(ncid, varid2, NULL, chunksize_int_in)) ERR;
-=======
       if (nc_inq_var_chunking_ints(ncid, varid2, NULL, chunksize_int_in)) ERR;      
->>>>>>> c10b8611
       if (nc_inq_var_chunking_ints(ncid, varid3, &storage_in, NULL)) ERR;
       if (storage_in != NC_CONTIGUOUS) ERR;
       if (nc_inq_var_chunking_ints(ncid, varid3, &storage_in, chunksize_int_in)) ERR;
@@ -1449,11 +1437,7 @@
          int contiguous_in;
          size_t chunksizes_in[NDIMS1];
          int shuffle_in, deflate_in, deflate_level_in;
-<<<<<<< HEAD
-
-=======
-         
->>>>>>> c10b8611
+
          if (m)
             mode |= NC_CLASSIC_MODEL;
 
@@ -1487,31 +1471,12 @@
          if (nc_inq_var_deflate(ncid, varid, NULL, NULL, NULL)) ERR;
 
          /* Deflate is ignored for scalar. */
-<<<<<<< HEAD
-         if (nc_def_var_deflate(ncid, varid_scalar, 0, 1, 4)) ERR;
-=======
          if (nc_def_var_deflate(ncid, varid_scalar, 0, 1, 4)) ERR;         
->>>>>>> c10b8611
          if (nc_inq_var_deflate(ncid, varid, &shuffle_in, &deflate_in, &deflate_level_in)) ERR;
          if (shuffle_in || deflate_in) ERR;
 
          /* Turn on shuffle. */
          if (nc_def_var_deflate(ncid, varid, 1, 0, 0)) ERR;
-<<<<<<< HEAD
-
-         /* Now I can't turn contiguous on, because shuffle is on. */
-         if (nc_def_var_chunking(ncid, varid, NC_CONTIGUOUS, NULL) != NC_EINVAL) ERR;
-
-         /* Turn off shuffle. */
-         if (nc_def_var_deflate(ncid, varid, 0, 0, 0)) ERR;
-
-         /* Turn on fletcher32. */
-         if (nc_def_var_fletcher32(ncid, varid, 1)) ERR;
-
-         /* Now I can't turn contiguous on, because fletcher32 is on. */
-         if (nc_def_var_chunking(ncid, varid, NC_CONTIGUOUS, NULL) != NC_EINVAL) ERR;
-
-=======
          
          /* Now I can't turn contiguous on, because shuffle is on. */
          if (nc_def_var_chunking(ncid, varid, NC_CONTIGUOUS, NULL) != NC_EINVAL) ERR;
@@ -1525,16 +1490,11 @@
          /* Now I can't turn contiguous on, because fletcher32 is on. */
          if (nc_def_var_chunking(ncid, varid, NC_CONTIGUOUS, NULL) != NC_EINVAL) ERR;
 
->>>>>>> c10b8611
          /* Turn off fletcher32. */
          if (nc_def_var_fletcher32(ncid, varid, 0)) ERR;
 
          /* Now I can make it contiguous again. */
-<<<<<<< HEAD
-         if (nc_def_var_chunking(ncid, varid, NC_CONTIGUOUS, NULL)) ERR;
-=======
          if (nc_def_var_chunking(ncid, varid, NC_CONTIGUOUS, NULL)) ERR;         
->>>>>>> c10b8611
          if (nc_close(ncid)) ERR;
       }
    }
