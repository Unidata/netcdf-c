################################
# PkgConfig
################################
find_package(PkgConfig QUIET)

################################
# MakeDist
################################
# Enable 'dist and distcheck'.
# File adapted from http://ensc.de/cmake/FindMakeDist.cmake
find_package(MakeDist)
# End 'enable dist and distcheck'

################################
# HDF4
################################
if(USE_HDF4)
  set(NETCDF_USE_HDF4 ON )
  # Check for include files, libraries.

  find_path(MFHDF_H_INCLUDE_DIR mfhdf.h)
  if(NOT MFHDF_H_INCLUDE_DIR)
    message(FATAL_ERROR "HDF4 Support specified, cannot find file mfhdf.h")
  else()

  target_include_directories(netcdf
    PRIVATE
      ${MFHDF_H_INCLUDE_DIR}
  )
  endif()

  find_library(HDF4_DF_LIB NAMES df libdf hdf)
  if(NOT HDF4_DF_LIB)
    message(FATAL_ERROR "Can't find or link to the hdf4 df library.")
  endif()

  find_library(HDF4_MFHDF_LIB NAMES mfhdf libmfhdf)
  if(NOT HDF4_MFHDF_LIB)
    message(FATAL_ERROR "Can't find or link to the hdf4 mfhdf library.")
  endif()

  set(HAVE_LIBMFHDF TRUE )

  set(HDF4_LIBRARIES ${HDF4_DF_LIB} ${HDF4_MFHDF_LIB} )
  # End include files, libraries.
  message(STATUS "HDF4 libraries: ${HDF4_DF_LIB}, ${HDF4_MFHDF_LIB}")

  message(STATUS "Seeking HDF4 jpeg dependency.")

  # Look for the jpeglib.h header file.
  find_path(JPEGLIB_H_INCLUDE_DIR jpeglib.h)
  if(NOT JPEGLIB_H_INCLUDE_DIR)
    message(FATAL_ERROR "HDF4 Support enabled but cannot find jpeglib.h")
  else()
    set(HAVE_JPEGLIB_H ON CACHE BOOL "")
    set(HAVE_LIBJPEG TRUE )

    target_include_directories(netcdf
      PRIVATE
        ${JPEGLIB_H_INCLUDE_DIR}
    )
  endif()

  find_library(JPEG_LIB NAMES jpeg libjpeg)
  if(NOT JPEG_LIB)
    message(FATAL_ERROR "HDF4 Support enabled but cannot find libjpeg")
  endif()
  set(HDF4_LIBRARIES ${JPEG_LIB} ${HDF4_LIBRARIES} CACHE STRING "")
  message(STATUS "Found JPEG libraries: ${JPEG_LIB}")

  target_link_libraries(netcdf
  PRIVATE
  ${HDF4_LIBRARIES}
  )
  
  # Option to enable HDF4 file tests.
  #option(NETCDF_ENABLE_HDF4_FILE_TESTS "Run HDF4 file tests.  This fetches sample HDF4 files from the Unidata resources site to test with (requires curl)." ON)

  if(NETCDF_ENABLE_HDF4_FILE_TESTS)
    find_program(PROG_CURL NAMES curl)
    if(PROG_CURL)
      set(USE_HDF4_FILE_TESTS ON )
    else()
      message(STATUS "Unable to locate 'curl'.  Disabling hdf4 file tests.")
      set(USE_HDF4_FILE_TESTS OFF )
      set(NETCDF_ENABLE_HDF4_FILE_TESTS OFF)
    endif()
    set(USE_HDF4_FILE_TESTS ${USE_HDF4_FILE_TESTS} )
  endif()
endif(USE_HDF4)

################################
# HDF5
################################
##
# Option to Enable HDF5
#
# The HDF5 cmake variables differ between platform (linux/osx and Windows),
# as well as between HDF5 versions.  As a result, this section is a bit convoluted.
#
# Note that the behavior seems much more stable across HDF5 versions under linux,
# so we do not have to do as much version-based tweaking.
#
# At the end of it, we should have the following defined:
#
# * HDF5_C_LIBRARY
# * HDF5_HL_LIBRARY
# * HDF5_LIBRARIES
# * HDF5_INCLUDE_DIR
# *
##
if(USE_HDF5)

  ##
  # Assert HDF5 version meets minimum required version.
  ##
  set(HDF5_VERSION_REQUIRED 1.8.15)

  ###
  # For now we assume that if we are building netcdf
  # as a shared library, we will use hdf5 as a shared
  # library. If we are building netcdf statically,
  # we will use a static library.  This can be toggled
  # by explicitly modifying NETCDF_FIND_SHARED_LIBS.
  ##
  #if (MSVC)
  #  if(NETCDF_FIND_SHARED_LIBS)
  #    set(HDF5_USE_STATIC_LIBRARIES OFF)
  #  else()
  #    set(HDF5_USE_STATIC_LIBRARIES ON)
  #  endif()
  #endif()

  #####
  # First, find the C and HL libraries.
  #####
  find_package(HDF5 COMPONENTS C HL REQUIRED)

  message(STATUS "Found HDF5 version: ${HDF5_VERSION}")
  if(${HDF5_VERSION} VERSION_LESS ${HDF5_VERSION_REQUIRED})
     message(FATAL_ERROR "NetCDF requires HDF5 version ${HDF5_VERSION_REQUIRED} or later; found version ${HDF5_VERSION}.")
  endif()  
  
  message(STATUS "Using HDF5 include dir: ${HDF5_INCLUDE_DIRS}")
  target_link_libraries(netcdf
    PRIVATE
    HDF5::HDF5
  )

  find_package(Threads)

  set (CMAKE_REQUIRED_INCLUDES ${HDF5_INCLUDE_DIRS})

  # Check to ensure that HDF5 was built with zlib.
  # This needs to be near the beginning since we
  # need to know whether to add "-lz" to the symbol
  # tests below.
  include(check_hdf5)
  check_hdf5_feature(HAVE_HDF5_ZLIB H5_HAVE_ZLIB_H)
  if(NOT HAVE_HDF5_ZLIB)
    message(FATAL_ERROR "HDF5 was built without zlib. Rebuild HDF5 with zlib.")
  else()
    # If user has specified the `ZLIB_LIBRARY`, use it; otherwise try to find...
    if(NOT ZLIB_LIBRARY)
      find_package(ZLIB)
      if(ZLIB_FOUND)
        set(ZLIB_LIBRARY ${ZLIB_LIBRARIES} )
      else()
        message(FATAL_ERROR "HDF5 Requires ZLIB, but cannot find libz.")
      endif()
    endif()
    set(CMAKE_REQUIRED_LIBRARIES ${ZLIB_LIBRARY} ${CMAKE_REQUIRED_LIBRARIES} )
    message(STATUS "HDF5 has zlib.")
  endif()


  # Check to see if H5Z_SZIP exists in HDF5_Libraries. If so, we must use szip library.
  check_hdf5_feature(HAVE_H5Z_SZIP H5_HAVE_FILTER_SZIP)


  ####
  # Check to see if HDF5 library is 1.10.6 or greater.
  # Used to control path name conversion
  ####
  if(${HDF5_VERSION} VERSION_GREATER "1.10.5")
    set(HDF5_UTF8_PATHS ON )
  else()
    set(HDF5_UTF8_PATHS OFF )
  endif()

  message(STATUS "-- HDF5_UTF8_PATHS (HDF5 version 1.10.6+): ${HDF5_UTF8_PATHS}")

  # Find out if HDF5 was built with parallel support.
  set(HDF5_PARALLEL ${HDF5_IS_PARALLEL})

  set(CMAKE_REQUIRED_LIBRARIES HDF5::HDF5)
  include(CheckSymbolExists)

  #Check to see if HDF5 library has collective metadata APIs, (HDF5 >= 1.10.0)
  check_symbol_exists(H5Pset_all_coll_metadata_ops "hdf5.h" HDF5_HAS_COLL_METADATA_OPS)

  # Check to see if H5Dread_chunk is available
  check_symbol_exists(H5Dread_chunk "hdf5.h" HAS_READCHUNKS)
  if(NOT HAS_READCHUNKS)
    check_symbol_exists(H5Dread_chunk2 "hdf5.h" HAS_READCHUNKS)
  endif()

  # Check to see if H5Pset_fapl_ros3 is available
  check_symbol_exists(H5Pset_fapl_ros3 "hdf5.h" HAS_HDF5_ROS3)

  # Check to see if this is hdf5-1.10.3 or later.
  if(HAS_READCHUNKS)
    set(HDF5_SUPPORTS_PAR_FILTERS ON )
    set(ENABLE_NCDUMPCHUNKS ON )
  endif()

  # Record if ROS3 Driver is available
  if(HAS_HDF5_ROS3)
    set(NETCDF_ENABLE_HDF5_ROS3 ON )
  endif()

  IF (HDF5_SUPPORTS_PAR_FILTERS)
    set(HDF5_HAS_PAR_FILTERS TRUE CACHE BOOL "" )
    set(HAS_PAR_FILTERS yes CACHE STRING "" )
  else()
    set(HDF5_HAS_PAR_FILTERS FALSE CACHE BOOL "" )
    set(HAS_PAR_FILTERS no CACHE STRING "" )
  endif()
endif(USE_HDF5)

################################
# Curl Libraries
# Only needed for DAP (DAP2 or DAP4)
# and NCZARR S3 support
# and byterange support
################################

if( NETCDF_ENABLE_DAP2 OR NETCDF_ENABLE_DAP4 OR NETCDF_ENABLE_BYTERANGE OR NETCDF_ENABLE_NCZARR_S3)
  # See if we have libcurl
  find_package(CURL)
  #target_compile_options(netcdf
  #  PRIVATE
  #    -DCURL_STATICLIB=1
  #)
  #target_include_directories(netcdf
  #  PRIVATE
  #    ${CURL_INCLUDE_DIRS}
  #)
  if(CURL_FOUND)
    set(FOUND_CURL TRUE)
    target_link_libraries(netcdf
    PRIVATE
    CURL::libcurl
  )
  else()
    set(FOUND_CURL FALSE)
    set(NETCDF_ENABLE_DAP2 OFF)
    set(NETCDF_ENABLE_DAP4 OFF)
    set(NETCDF_ENABLE_BYTERANGE OFF)
    set(NETCDF_ENABLE_S3 OFF)
  endif(CURL_FOUND)

  # Start disabling if curl not found
  if(NOT FOUND_CURL)
    message(WARNING "NETCDF_ENABLE_REMOTE_FUNCTIONALITY requires libcurl; disabling")
    set(NETCDF_ENABLE_REMOTE_FUNCTIONALITY OFF CACHE BOOL "NETCDF_ENABLE_REMOTE_FUNCTIONALITY requires libcurl; disabling" FORCE )
  endif()

  set (CMAKE_REQUIRED_INCLUDES ${CURL_INCLUDE_DIRS})
  # Check to see if we have libcurl 7.66 or later
  CHECK_C_SOURCE_COMPILES("
  #include <curl/curl.h>
  int main() {
  #if LIBCURL_VERSION_NUM < 0x074200
        choke me;
  #endif
  }" HAVE_LIBCURL_766)

  IF (HAVE_LIBCURL_766)
    # If libcurl version is >= 7.66, then can skip tests
    # for these symbols which were added in an earlier version
    set(HAVE_CURLOPT_USERNAME TRUE)
    set(HAVE_CURLOPT_PASSWORD TRUE)
    set(HAVE_CURLOPT_KEYPASSWD TRUE)
    set(HAVE_CURLINFO_RESPONSE_CODE TRUE)
    set(HAVE_CURLINFO_HTTP_CONNECTCODE TRUE)
    set(HAVE_CURLOPT_BUFFERSIZE TRUE)
    set(HAVE_CURLOPT_KEEPALIVE TRUE)
  else()
    # Check to see if CURLOPT_USERNAME is defined.
    # It is present starting version 7.19.1.
    CHECK_C_SOURCE_COMPILES("
    #include <curl/curl.h>
    int main() {int x = CURLOPT_USERNAME;}" HAVE_CURLOPT_USERNAME)

    # Check to see if CURLOPT_PASSWORD is defined.
    # It is present starting version 7.19.1.
    CHECK_C_SOURCE_COMPILES("
    #include <curl/curl.h>
    int main() {int x = CURLOPT_PASSWORD;}" HAVE_CURLOPT_PASSWORD)

    # Check to see if CURLOPT_KEYPASSWD is defined.
    # It is present starting version 7.16.4.
    CHECK_C_SOURCE_COMPILES("
    #include <curl/curl.h>
    int main() {int x = CURLOPT_KEYPASSWD;}" HAVE_CURLOPT_KEYPASSWD)

    # Check to see if CURLINFO_RESPONSE_CODE is defined.
    # It showed up in curl 7.10.7.
    CHECK_C_SOURCE_COMPILES("
    #include <curl/curl.h>
    int main() {int x = CURLINFO_RESPONSE_CODE;}" HAVE_CURLINFO_RESPONSE_CODE)

    # Check to see if CURLINFO_HTTP_CONNECTCODE is defined.
    # It showed up in curl 7.10.7.
    CHECK_C_SOURCE_COMPILES("
    #include <curl/curl.h>
    int main() {int x = CURLINFO_HTTP_CONNECTCODE;}" HAVE_CURLINFO_HTTP_CONNECTCODE)

    # Check to see if CURLOPT_BUFFERSIZE is defined.
    # It is present starting version 7.59
    CHECK_C_SOURCE_COMPILES("
    #include <curl/curl.h>
    int main() {int x = CURLOPT_BUFFERSIZE;}" HAVE_CURLOPT_BUFFERSIZE)

    # Check to see if CURLOPT_TCP_KEEPALIVE is defined.
    # It is present starting version 7.25
    CHECK_C_SOURCE_COMPILES("
    #include <curl/curl.h>
    int main() {int x = CURLOPT_TCP_KEEPALIVE;}" HAVE_CURLOPT_KEEPALIVE)
  endif()
endif()
################################
# End LibCurl stuff
################################

################################
# Math
################################
# Check for the math library so it can be explicitly linked.
if(NOT WIN32)
  find_library(HAVE_LIBM NAMES math m libm)
  if(NOT HAVE_LIBM)
    CHECK_FUNCTION_EXISTS(exp HAVE_LIBM_FUNC)
    if(NOT HAVE_LIBM_FUNC)
        message(FATAL_ERROR "Unable to find the math library.")
    else(NOT HAVE_LIBM_FUNC)
        set(HAVE_LIBM "")
    endif()
  else(NOT HAVE_LIBM)
    message(STATUS "Found Math library: ${HAVE_LIBM}")
  endif()
endif()

################################
# zlib
################################
# See if we have zlib
find_package(ZLIB)

# Define a test flag for have zlib library
if(ZLIB_FOUND)
  target_include_directories(netcdf
    PRIVATE
      ${ZLIB_INCLUDE_DIRS}
  )
  set(ENABLE_ZLIB TRUE)
else()
  set(ENABLE_ZLIB FALSE)
endif()

################################
# Zips
################################
MESSAGE(STATUS "Checking for filter libraries")
IF (NETCDF_ENABLE_FILTER_SZIP)
  find_package(Szip)
elseif(NETCDF_ENABLE_NCZARR)
  find_package(Szip)
endif()
IF (NETCDF_ENABLE_FILTER_BZ2)
  find_package(Bz2)
endif()
IF (NETCDF_ENABLE_FILTER_BLOSC)
  find_package(Blosc)
endif()
IF (NETCDF_ENABLE_FILTER_ZSTD)
  find_package(Zstd)
endif()

# Accumulate standard filters
#set(STD_FILTERS "bz2")
set(FOUND_STD_FILTERS "")
if(ENABLE_ZLIB)
  set(STD_FILTERS "deflate")
endif()
set_std_filter(Szip)
set(HAVE_SZ ${Szip_FOUND})
set(USE_SZIP ${HAVE_SZ})
set_std_filter(Blosc)
if(Zstd_FOUND)
  set_std_filter(Zstd)
else()
  set(NETCDF_ENABLE_FILTER_ZSTD OFF)
endif()
if(Bz2_FOUND)
  set_std_filter(Bz2)
else()
  # The reason we use a local version is to support a more comples test case
  message("libbz2 not found using built-in version") 
  set(HAVE_LOCAL_BZ2 ON)
  set(HAVE_BZ2 ON CACHE BOOL "")
  set(STD_FILTERS "${STD_FILTERS} bz2")
endif()

set(STD_FILTERS "${STD_FILTERS}${FOUND_STD_FILTERS}")
IF (NETCDF_ENABLE_NCZARR_ZIP)
  find_package(Zip)
  if(Zip_FOUND)
    target_include_directories(netcdf
      PRIVATE
      ${Zip_INCLUDE_DIRS}
    )
  else()
    message(STATUS "libzip development package not found, disabling NETCDF_ENABLE_NCZARR_ZIP")
    set(NETCDF_ENABLE_NCZARR_ZIP OFF CACHE BOOL "Enable NCZARR_ZIP functionality." FORCE)
  endif()
endif ()

################################
# S3
################################
# Note we check for the library after checking for enable_s3
# because for some reason this screws up if we unconditionally test for sdk
# and it is not available. Fix someday
if(NETCDF_ENABLE_S3)
  if(NETCDF_ENABLE_S3_AWS)
    # See if aws-s3-sdk is available
    find_package(AWSSDK REQUIRED COMPONENTS s3;transfer)
    if(AWSSDK_FOUND)
      set(NETCDF_ENABLE_S3_AWS ON CACHE BOOL "S3 AWS" FORCE)
      target_include_directories(netcdf
        PRIVATE
          ${AWSSDK_INCLUDE_DIR}
      )
    else(AWSSDK_FOUND)
      set(NETCDF_ENABLE_S3_AWS OFF CACHE BOOL "S3 AWS" FORCE)
    endif(AWSSDK_FOUND)
  else(NETCDF_ENABLE_S3_INTERNAL)
    # Find crypto libraries required with testing with the internal s3 api.
    #find_library(SSL_LIB NAMES ssl openssl)
    find_package(OpenSSL REQUIRED)
    if(NOT OpenSSL_FOUND)
      message(FATAL_ERROR "Can't find an ssl library, required by S3_INTERNAL")
    endif(NOT OpenSSL_FOUND)
<<<<<<< HEAD
=======

>>>>>>> abfd7576
    #find_package(Crypto REQUIRED)
    #if(NOT CRYPTO_LIB)
    #  message(FATAL_ERROR "Can't find a crypto library, required by S3_INTERNAL")
    #endif(NOT CRYPTO_LIB)

  endif(NETCDF_ENABLE_S3_AWS)
else()
  set(NETCDF_ENABLE_S3_AWS OFF CACHE BOOL "S3 AWS" FORCE)
endif()

################################
# LibXML
################################
# see if we have libxml2
if(NETCDF_ENABLE_LIBXML2)
  find_package(LibXml2)
  if(LibXml2_FOUND)
    set(HAVE_LIBXML2 TRUE)
    target_include_directories(netcdf
      PRIVATE
        ${LIBXML2_INCLUDE_DIRS}
    )
    set(XMLPARSER "libxml2")
  else()
    set(HAVE_LIBXML2 FALSE)
  endif()
endif(NETCDF_ENABLE_LIBXML2)

################################
# MPI
################################
if(NETCDF_ENABLE_PARALLEL4 OR HDF5_PARALLEL)
  find_package(MPI REQUIRED)
endif()

################################
# Parallel IO
################################ 
if(NETCDF_ENABLE_PNETCDF)
  find_package(PNETCDF 1.6.0 REQUIRED)
  if(NOT PNETCDF_HAS_RELAXED_COORD_BOUND)
    message(FATAL_ERROR "Pnetcdf must be built with relax-coord-bound enabled")
  endif()
endif()

################################
# Doxygen
################################ 

if(NETCDF_ENABLE_DOXYGEN)
  find_package(Doxygen REQUIRED)
endif()

################################
# NC_DPKG
################################ 
if (NETCDF_PACKAGE)
  find_program(NC_DPKG NAMES dpkg)
endif()<|MERGE_RESOLUTION|>--- conflicted
+++ resolved
@@ -453,10 +453,7 @@
     if(NOT OpenSSL_FOUND)
       message(FATAL_ERROR "Can't find an ssl library, required by S3_INTERNAL")
     endif(NOT OpenSSL_FOUND)
-<<<<<<< HEAD
-=======
-
->>>>>>> abfd7576
+
     #find_package(Crypto REQUIRED)
     #if(NOT CRYPTO_LIB)
     #  message(FATAL_ERROR "Can't find a crypto library, required by S3_INTERNAL")
