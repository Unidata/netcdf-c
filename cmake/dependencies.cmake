################################
# PkgConfig
################################
find_package(PkgConfig QUIET)

################################
# MakeDist
################################
# Enable 'dist and distcheck'.
# File adapted from http://ensc.de/cmake/FindMakeDist.cmake
find_package(MakeDist)
# End 'enable dist and distcheck'

################################
# HDF4
################################
if(ENABLE_HDF4)
  set(USE_HDF4 ON )
  # Check for include files, libraries.

  find_path(MFHDF_H_INCLUDE_DIR mfhdf.h)
  if(NOT MFHDF_H_INCLUDE_DIR)
    message(FATAL_ERROR "HDF4 Support specified, cannot find file mfhdf.h")
  else()
    include_directories(${MFHDF_H_INCLUDE_DIR})
  endif()

  find_library(HDF4_DF_LIB NAMES df libdf hdf)
  if(NOT HDF4_DF_LIB)
    message(FATAL_ERROR "Can't find or link to the hdf4 df library.")
  endif()

  find_library(HDF4_MFHDF_LIB NAMES mfhdf libmfhdf)
  if(NOT HDF4_MFHDF_LIB)
    message(FATAL_ERROR "Can't find or link to the hdf4 mfhdf library.")
  endif()

  set(HAVE_LIBMFHDF TRUE )

  set(HDF4_LIBRARIES ${HDF4_DF_LIB} ${HDF4_MFHDF_LIB} )
  # End include files, libraries.
  message(STATUS "HDF4 libraries: ${HDF4_DF_LIB}, ${HDF4_MFHDF_LIB}")

  message(STATUS "Seeking HDF4 jpeg dependency.")

  # Look for the jpeglib.h header file.
  find_path(JPEGLIB_H_INCLUDE_DIR jpeglib.h)
  if(NOT JPEGLIB_H_INCLUDE_DIR)
    message(FATAL_ERROR "HDF4 Support enabled but cannot find jpeglib.h")
  else()
    set(HAVE_JPEGLIB_H ON CACHE BOOL "")
    set(HAVE_LIBJPEG TRUE )
    include_directories(${JPEGLIB_H_INCLUDE_DIR})
  endif()

  find_library(JPEG_LIB NAMES jpeg libjpeg)
  if(NOT JPEG_LIB)
    message(FATAL_ERROR "HDF4 Support enabled but cannot find libjpeg")
  endif()
  set(HDF4_LIBRARIES ${JPEG_LIB} ${HDF4_LIBRARIES} )
  message(STATUS "Found JPEG libraries: ${JPEG_LIB}")

  # Option to enable HDF4 file tests.
  option(ENABLE_HDF4_FILE_TESTS "Run HDF4 file tests.  This fetches sample HDF4 files from the Unidata ftp site to test with (requires curl)." ON)
  if(ENABLE_HDF4_FILE_TESTS)
    find_program(PROG_CURL NAMES curl)
    if(PROG_CURL)
      set(USE_HDF4_FILE_TESTS ON )
    else()
      message(STATUS "Unable to locate 'curl'.  Disabling hdf4 file tests.")
      set(USE_HDF4_FILE_TESTS OFF )
    endif()
    set(USE_HDF4_FILE_TESTS ${USE_HDF4_FILE_TESTS} )
  endif()
endif()

################################
# HDF5
################################
##
# Option to Enable HDF5
#
# The HDF5 cmake variables differ between platform (linux/osx and Windows),
# as well as between HDF5 versions.  As a result, this section is a bit convoluted.
#
# Note that the behavior seems much more stable across HDF5 versions under linux,
# so we do not have to do as much version-based tweaking.
#
# At the end of it, we should have the following defined:
#
# * HDF5_C_LIBRARY
# * HDF5_HL_LIBRARY
# * HDF5_LIBRARIES
# * HDF5_INCLUDE_DIR
# *
##
if(USE_HDF5)

  ##
  # Assert HDF5 version meets minimum required version.
  ##
  set(HDF5_VERSION_REQUIRED 1.8.10)


  ##
  # Accommodate developers who have hdf5 libraries and
  # headers on their system, but do not have a the hdf
  # .cmake files.  If this is the case, they should
  # specify HDF5_HL_LIBRARY, HDF5_LIBRARY, HDF5_INCLUDE_DIR manually.
  #
  # This script will attempt to determine the version of the HDF5 library programatically.
  ##
  if(HDF5_C_LIBRARY AND HDF5_HL_LIBRARY AND HDF5_INCLUDE_DIR)
    set(HDF5_LIBRARIES ${HDF5_C_LIBRARY} ${HDF5_HL_LIBRARY} )
    set(HDF5_C_LIBRARIES ${HDF5_C_LIBRARY} )
    set(HDF5_C_LIBRARY_hdf5 ${HDF5_C_LIBRARY} )
    set(HDF5_HL_LIBRARIES ${HDF5_HL_LIBRARY} )
    include_directories(${HDF5_INCLUDE_DIR})
    message(STATUS "Using HDF5 C Library: ${HDF5_C_LIBRARY}")
    message(STATUS "Using HDF5 HL LIbrary: ${HDF5_HL_LIBRARY}")
    if (EXISTS "${HDF5_INCLUDE_DIR}/H5pubconf.h")
      file(READ "${HDF5_INCLUDE_DIR}/H5pubconf.h" _hdf5_version_lines
        REGEX "#define[ \t]+H5_VERSION")
      string(REGEX REPLACE ".*H5_VERSION .*\"\(.*\)\".*" "\\1" _hdf5_version "${_hdf5_version_lines}")
      set(HDF5_VERSION "${_hdf5_version}" CACHE STRING "")
      set(HDF5_VERSION ${HDF5_VERSION} PARENT_SCOPE)
      unset(_hdf5_version)
      unset(_hdf5_version_lines)
    endif ()
    message(STATUS "Found HDF5 libraries version ${HDF5_VERSION}")
    ###
    # If HDF5_VERSION is still empty, we have a problem.
    # Error out.
    ###
    if("${HDF5_VERSION}" STREQUAL "")
      message(FATAL_ERR "Unable to determine HDF5 version.  NetCDF requires at least version ${HDF5_VERSION_REQUIRED}. Please ensure that libhdf5 is installed and accessible.")
    endif()

    ###
    # Now that we know HDF5_VERSION isn't empty, we can check for minimum required version,
    # and toggle various options.
    ###
    if(${HDF5_VERSION} VERSION_LESS ${HDF5_VERSION_REQUIRED})
      message(FATAL_ERROR "netCDF requires at least HDF5 ${HDF5_VERSION_REQUIRED}. Found ${HDF5_VERSION}.")
    endif()

  else(HDF5_C_LIBRARY AND HDF5_HL_LIBRARY AND HDF5_INCLUDE_DIR) # We are seeking out HDF5 with Find Package.
    ###
    # For now we assume that if we are building netcdf
    # as a shared library, we will use hdf5 as a shared
    # library. If we are building netcdf statically,
    # we will use a static library.  This can be toggled
    # by explicitly modifying NC_FIND_SHARED_LIBS.
    ##
    if(NC_FIND_SHARED_LIBS)
      set(NC_HDF5_LINK_TYPE "shared")
      set(NC_HDF5_LINK_TYPE_UPPER "SHARED")
      ADD_DEFINITIONS(-DH5_BUILT_AS_DYNAMIC_LIB)
    else(NC_FIND_SHARED_LIBS)
      set(NC_HDF5_LINK_TYPE "static")
      set(NC_HDF5_LINK_TYPE_UPPER "STATIC")
      ADD_DEFINITIONS(-DH5_BUILT_AS_STATIC_LIB )
    endif(NC_FIND_SHARED_LIBS)

    #####
    # First, find the C and HL libraries.
    #
    # This has been updated to reflect what is in the hdf5
    # examples, even though the previous version of what we
    # had worked.
    #####
    if(MSVC)
      set(SEARCH_PACKAGE_NAME ${HDF5_PACKAGE_NAME})
      find_package(HDF5 NAMES ${SEARCH_PACKAGE_NAME} COMPONENTS C HL CONFIG REQUIRED ${NC_HDF5_LINK_TYPE})
    else(MSVC)
      find_package(HDF5 COMPONENTS C HL REQUIRED)
    endif(MSVC)

    ##
    # Next, check the HDF5 version. This will inform which
    # HDF5 variables we need to munge.
    ##

    # Some versions of HDF5 set HDF5_VERSION_STRING instead of HDF5_VERSION
    if(HDF5_VERSION_STRING AND NOT HDF5_VERSION)
      set(HDF5_VERSION ${HDF5_VERSION_STRING})
    endif()


    ###
    # If HDF5_VERSION is undefined, attempt to determine it programatically.
    ###
    if("${HDF5_VERSION}" STREQUAL "")
      message(STATUS "HDF5_VERSION not detected. Attempting to determine programatically.")
      IF (EXISTS "${HDF5_INCLUDE_DIR}/H5pubconf.h")
        file(READ "${HDF5_INCLUDE_DIR}/H5pubconf.h" _hdf5_version_lines
          REGEX "#define[ \t]+H5_VERSION")
        string(REGEX REPLACE ".*H5_VERSION .*\"\(.*\)\".*" "\\1" _hdf5_version "${_hdf5_version_lines}")
        set(HDF5_VERSION "${_hdf5_version}" CACHE STRING "")
        unset(_hdf5_version)
        unset(_hdf5_version_lines)
        message(STATUS "Found HDF5 libraries version ${HDF5_VERSION}")
      endif()
    else()
      set(HDF5_VERSION ${HDF5_VERSION} CACHE STRING "")
    endif()

    ###
    # If HDF5_VERSION is still empty, we have a problem.
    # Error out.
    ###
    if("${HDF5_VERSION}" STREQUAL "")
      message(FATAL_ERR "Unable to determine HDF5 version.  NetCDF requires at least version ${HDF5_VERSION_REQUIRED}. Please ensure that libhdf5 is installed and accessible.")
    endif()

    ###
    # Now that we know HDF5_VERSION isn't empty, we can check for minimum required version,
    # and toggle various options.
    ###

    if(${HDF5_VERSION} VERSION_LESS ${HDF5_VERSION_REQUIRED})
      message(FATAL_ERROR "netCDF requires at least HDF5 ${HDF5_VERSION_REQUIRED}. Found ${HDF5_VERSION}.")
    endif()



    ##
    # Include the HDF5 include directory.
    ##
    if(HDF5_INCLUDE_DIRS AND NOT HDF5_INCLUDE_DIR)
      set(HDF5_INCLUDE_DIR ${HDF5_INCLUDE_DIRS} )
    endif()
    message(STATUS "Using HDF5 include dir: ${HDF5_INCLUDE_DIR}")
    include_directories(${HDF5_INCLUDE_DIR})

    ###
    # This is the block where we figure out what the appropriate
    # variables are, and we ensure that we end up with
    # HDF5_C_LIBRARY, HDF5_HL_LIBRARY and HDF5_LIBRARIES.
    ###
    if(MSVC)
      ####
      # Environmental variables in Windows when using MSVC
      # are a hot mess between versions.
      ####

      ##
      # HDF5 1.8.15 defined HDF5_LIBRARIES.
      ##
      if(${HDF5_VERSION} VERSION_LESS "1.8.16")
        set(HDF5_C_LIBRARY hdf5 )
        set(HDF5_C_LIBRARY_hdf5 hdf5 )
      endif(${HDF5_VERSION} VERSION_LESS "1.8.16")

      if(${HDF5_VERSION} VERSION_GREATER "1.8.15")
        if(NOT HDF5_LIBRARIES AND HDF5_C_${NC_HDF5_LINK_TYPE_UPPER}_LIBRARY AND HDF5_HL_${NC_HDF5_LINK_TYPE_UPPER}_LIBRARY)
          set(HDF5_C_LIBRARY ${HDF5_C_${NC_HDF5_LINK_TYPE_UPPER}_LIBRARY} )
          set(HDF5_C_LIBRARY_hdf5 ${HDF5_C_${NC_HDF5_LINK_TYPE_UPPER}_LIBRARY} )
          set(HDF5_HL_LIBRARY ${HDF5_HL_${NC_HDF5_LINK_TYPE_UPPER}_LIBRARY} )

      	  set(HDF5_LIBRARIES ${HDF5_C_${NC_HDF5_LINK_TYPE_UPPER}_LIBRARY} ${HDF5_HL_${NC_HDF5_LINK_TYPE_UPPER}_LIBRARY} )
        endif()
      endif(${HDF5_VERSION} VERSION_GREATER "1.8.15")

    else(MSVC)

      # Depending on the install, either HDF5_hdf_library or
      # HDF5_C_LIBRARIES may be defined.  We must check for either.
      if(HDF5_C_LIBRARIES AND NOT HDF5_hdf5_LIBRARY)
        set(HDF5_hdf5_LIBRARY ${HDF5_C_LIBRARIES} )
      endif()

      # Some versions of find_package set HDF5_C_LIBRARIES, but not HDF5_C_LIBRARY
      # We use HDF5_C_LIBRARY below, so need to make sure it is set.
      if(HDF5_C_LIBRARIES AND NOT HDF5_C_LIBRARY)
        set(HDF5_C_LIBRARY ${HDF5_C_LIBRARIES} )
      endif()

      # Same issue as above...
      if(HDF5_HL_LIBRARIES AND NOT HDF5_HL_LIBRARY)
        set(HDF5_HL_LIBRARY ${HDF5_HL_LIBRARIES} )
      endif()

    endif(MSVC)
    if(NOT HDF5_C_LIBRARY)
      set(HDF5_C_LIBRARY hdf5 )
    endif()

  endif(HDF5_C_LIBRARY AND HDF5_HL_LIBRARY AND HDF5_INCLUDE_DIR)

  find_package(Threads)

  # There is a missing case in the above code so default it
  if(NOT HDF5_C_LIBRARY_hdf5 OR "${HDF5_C_LIBRARY_hdf5}" STREQUAL "" )
    set(HDF5_C_LIBRARY_hdf5 "${HDF5_C_LIBRARY}" )
  endif()

  find_path(HAVE_HDF5_H hdf5.h PATHS ${HDF5_INCLUDE_DIR} NO_DEFAULT_PATH)
  if(NOT HAVE_HDF5_H)
    message(FATAL_ERROR "Compiling a test with hdf5 failed. Either hdf5.h cannot be found, or the log messages should be checked for another reason.")
  else(NOT HAVE_HDF5_H)
    include_directories(${HAVE_HDF5_H})
  endif(NOT HAVE_HDF5_H)

  include(cmake/check_hdf5.cmake)

  # Check to ensure that HDF5 was built with zlib.
  # This needs to be near the beginning since we
  # need to know whether to add "-lz" to the symbol
  # tests below.

  check_hdf5_feature(HAVE_HDF5_ZLIB H5_HAVE_ZLIB_H)
  if(NOT HAVE_HDF5_ZLIB)
    message(FATAL_ERROR "HDF5 was built without zlib. Rebuild HDF5 with zlib.")
  else()
    # If user has specified the `ZLIB_LIBRARY`, use it; otherwise try to find...
    if(NOT ZLIB_LIBRARY)
      find_package(ZLIB)
      if(ZLIB_FOUND)
        set(ZLIB_LIBRARY ${ZLIB_LIBRARIES} )
      else()
        message(FATAL_ERROR "HDF5 Requires ZLIB, but cannot find libz.")
      endif()
    endif()
    set(CMAKE_REQUIRED_LIBRARIES ${ZLIB_LIBRARY} ${CMAKE_REQUIRED_LIBRARIES} )
    message(STATUS "HDF5 has zlib.")
  endif()


  # Check to see if H5Z_SZIP exists in HDF5_Libraries. If so, we must use szip library.
  check_hdf5_feature(HAVE_H5Z_SZIP H5_HAVE_FILTER_SZIP)


  ####
  # Check to see if HDF5 library is 1.10.6 or greater.
  # Used to control path name conversion
  ####
  if(${HDF5_VERSION} VERSION_GREATER "1.10.5")
    set(HDF5_UTF8_PATHS ON )
  else()
    set(HDF5_UTF8_PATHS OFF )
  endif()

  message("-- HDF5_UTF8_PATHS (HDF5 version 1.10.6+): ${HDF5_UTF8_PATHS}")

  # Find out if HDF5 was built with parallel support.
  # Do that by checking for the targets H5Pget_fapl_mpiposx and
  # H5Pget_fapl_mpio in ${HDF5_LIB}.

  # H5Pset_fapl_mpiposix and H5Pget_fapl_mpiposix have been removed since HDF5 1.8.12.
  # Use H5Pset_fapl_mpio and H5Pget_fapl_mpio, instead.
  # CHECK_LIBRARY_EXISTS(${HDF5_C_LIBRARY_hdf5} H5Pget_fapl_mpiposix "" HDF5_IS_PARALLEL_MPIPOSIX)

  CHECK_LIBRARY_EXISTS(${HDF5_C_LIBRARY_hdf5} H5Pget_fapl_mpio "" HDF5_IS_PARALLEL_MPIO)
  if(HDF5_IS_PARALLEL_MPIO)
    set(HDF5_PARALLEL ON)
  else()
    set(HDF5_PARALLEL OFF)
  endif()
  set(HDF5_PARALLEL ${HDF5_PARALLEL} )

  #Check to see if HDF5 library has collective metadata APIs, (HDF5 >= 1.10.0)
  CHECK_LIBRARY_EXISTS(${HDF5_C_LIBRARY_hdf5} H5Pset_all_coll_metadata_ops "" HDF5_HAS_COLL_METADATA_OPS)

  if(HDF5_PARALLEL)
	set(HDF5_CC h5pcc )
  else()
	set(HDF5_CC h5cc )
  endif()

  # Check to see if H5Dread_chunk is available
  CHECK_LIBRARY_EXISTS(${HDF5_C_LIBRARY_hdf5} H5Dread_chunk "" HAS_READCHUNKS)

  # Check to see if H5Pset_fapl_ros3 is available
  CHECK_LIBRARY_EXISTS(${HDF5_C_LIBRARY_hdf5} H5Pset_fapl_ros3 "" HAS_HDF5_ROS3)

  # Check to see if this is hdf5-1.10.3 or later.
  if(HAS_READCHUNKS)
    set(HDF5_SUPPORTS_PAR_FILTERS ON )
    set(ENABLE_NCDUMPCHUNKS ON )
  endif()

  # Record if ROS3 Driver is available
  if(HAS_HDF5_ROS3)
    set(ENABLE_HDF5_ROS3 ON )
  endif()

  IF (HDF5_SUPPORTS_PAR_FILTERS)
    set(HDF5_HAS_PAR_FILTERS TRUE CACHE BOOL "" )
    set(HAS_PAR_FILTERS yes CACHE STRING "" )
  else()
    set(HDF5_HAS_PAR_FILTERS FALSE CACHE BOOL "" )
    set(HAS_PAR_FILTERS no CACHE STRING "" )
  endif()

  find_path(HAVE_HDF5_H hdf5.h PATHS ${HDF5_INCLUDE_DIR} NO_DEFAULT_PATH)
  if(NOT HAVE_HDF5_H)
    message(FATAL_ERROR "Compiling a test with hdf5 failed. Either hdf5.h cannot be found, or the log messages should be checked for another reason.")
  else(NOT HAVE_HDF5_H)
    include_directories(${HAVE_HDF5_H})
  endif(NOT HAVE_HDF5_H)

  #option to include HDF5 High Level header file (hdf5_hl.h) in case we are not doing a make install
  include_directories(${HDF5_HL_INCLUDE_DIR})

endif(USE_HDF5)

################################
# Curl
################################
# See if we have libcurl
find_package(CURL)
ADD_DEFINITIONS(-DCURL_STATICLIB=1)
include_directories(${CURL_INCLUDE_DIRS})

# Define a test flag for have curl library
if(CURL_LIBRARIES OR CURL_LIBRARY)
  set(FOUND_CURL TRUE)
else()
  set(FOUND_CURL FALSE)
endif()
set(FOUND_CURL ${FOUND_CURL} TRUE )

# Start disabling if curl not found
if(NOT FOUND_CURL)
  message(WARNING "ENABLE_REMOTE_FUNCTIONALITY requires libcurl; disabling")
  set(ENABLE_REMOTE_FUNCTIONALITY OFF CACHE BOOL "ENABLE_REMOTE_FUNCTIONALITY requires libcurl; disabling" FORCE )
endif()

set (CMAKE_REQUIRED_INCLUDES ${CURL_INCLUDE_DIRS})
# Check to see if we have libcurl 7.66 or later
CHECK_C_SOURCE_COMPILES("
#include <curl/curl.h>
int main() {
#if LIBCURL_VERSION_NUM < 0x074200
      choke me;
#endif
}" HAVE_LIBCURL_766)

IF (HAVE_LIBCURL_766)
  # If libcurl version is >= 7.66, then can skip tests
  # for these symbols which were added in an earlier version
  set(HAVE_CURLOPT_USERNAME TRUE)
  set(HAVE_CURLOPT_PASSWORD TRUE)
  set(HAVE_CURLOPT_KEYPASSWD TRUE)
  set(HAVE_CURLINFO_RESPONSE_CODE TRUE)
  set(HAVE_CURLINFO_HTTP_CONNECTCODE TRUE)
  set(HAVE_CURLOPT_BUFFERSIZE TRUE)
  set(HAVE_CURLOPT_KEEPALIVE TRUE)
else()
  # Check to see if CURLOPT_USERNAME is defined.
  # It is present starting version 7.19.1.
  CHECK_C_SOURCE_COMPILES("
  #include <curl/curl.h>
  int main() {int x = CURLOPT_USERNAME;}" HAVE_CURLOPT_USERNAME)

  # Check to see if CURLOPT_PASSWORD is defined.
  # It is present starting version 7.19.1.
  CHECK_C_SOURCE_COMPILES("
  #include <curl/curl.h>
  int main() {int x = CURLOPT_PASSWORD;}" HAVE_CURLOPT_PASSWORD)

  # Check to see if CURLOPT_KEYPASSWD is defined.
  # It is present starting version 7.16.4.
  CHECK_C_SOURCE_COMPILES("
  #include <curl/curl.h>
  int main() {int x = CURLOPT_KEYPASSWD;}" HAVE_CURLOPT_KEYPASSWD)

  # Check to see if CURLINFO_RESPONSE_CODE is defined.
  # It showed up in curl 7.10.7.
  CHECK_C_SOURCE_COMPILES("
  #include <curl/curl.h>
  int main() {int x = CURLINFO_RESPONSE_CODE;}" HAVE_CURLINFO_RESPONSE_CODE)

  # Check to see if CURLINFO_HTTP_CONNECTCODE is defined.
  # It showed up in curl 7.10.7.
  CHECK_C_SOURCE_COMPILES("
  #include <curl/curl.h>
  int main() {int x = CURLINFO_HTTP_CONNECTCODE;}" HAVE_CURLINFO_HTTP_CONNECTCODE)

  # Check to see if CURLOPT_BUFFERSIZE is defined.
  # It is present starting version 7.59
  CHECK_C_SOURCE_COMPILES("
  #include <curl/curl.h>
  int main() {int x = CURLOPT_BUFFERSIZE;}" HAVE_CURLOPT_BUFFERSIZE)

  # Check to see if CURLOPT_TCP_KEEPALIVE is defined.
  # It is present starting version 7.25
  CHECK_C_SOURCE_COMPILES("
  #include <curl/curl.h>
  int main() {int x = CURLOPT_TCP_KEEPALIVE;}" HAVE_CURLOPT_KEEPALIVE)
endif()

################################
# Math
################################
# Check for the math library so it can be explicitly linked.
if(NOT WIN32)
  find_library(HAVE_LIBM NAMES math m libm)
  if(NOT HAVE_LIBM)
    CHECK_FUNCTION_EXISTS(exp HAVE_LIBM_FUNC)
    if(NOT HAVE_LIBM_FUNC)
        message(FATAL_ERROR "Unable to find the math library.")
    else(NOT HAVE_LIBM_FUNC)
        set(HAVE_LIBM "")
    endif()
  else(NOT HAVE_LIBM)
    message(STATUS "Found Math library: ${HAVE_LIBM}")
  endif()
endif()

################################
# zlib
################################
# See if we have zlib
find_package(ZLIB)

# Define a test flag for have zlib library
if(ZLIB_FOUND)
  include_directories(${ZLIB_INCLUDE_DIRS})
  set(ENABLE_ZLIB TRUE)
else()
  set(ENABLE_ZLIB FALSE)
endif()

################################
# Zips
################################
IF (ENABLE_FILTER_SZIP)
  find_package(Szip)
elseif(ENABLE_NCZARR)
  find_package(Szip)
endif()
IF (ENABLE_FILTER_BZ2)
  find_package(Bz2)
endif()
IF (ENABLE_FILTER_BLOSC)
  find_package(Blosc)
endif()
IF (ENABLE_FILTER_ZSTD)
  find_package(Zstd)
endif()

# Accumulate standard filters
set(STD_FILTERS "deflate") # Always have deflate*/
set_std_filter(Szip)
set(HAVE_SZ ${Szip_FOUND})
set(USE_SZIP ${HAVE_SZ})
set_std_filter(Blosc)
if(Zstd_FOUND)
  set_std_filter(Zstd)
  set(HAVE_ZSTD ON)
endif()
if(Bz2_FOUND)
  set_std_filter(Bz2)
else()
  # The reason we use a local version is to support a more comples test case
  message("libbz2 not found using built-in version")
  set(HAVE_LOCAL_BZ2 ON)
  set(HAVE_BZ2 ON CACHE BOOL "")
  set(STD_FILTERS "${STD_FILTERS} bz2")
endif()

IF (ENABLE_NCZARR_ZIP)
  find_package(Zip REQUIRED)
  include_directories(${Zip_INCLUDE_DIRS})
endif ()

################################
# S3
################################
# Note we check for the library after checking for enable_s3
# because for some reason this screws up if we unconditionally test for sdk
# and it is not available. Fix someday
if(ENABLE_S3)
  if(NOT ENABLE_S3_INTERNAL)
    # See if aws-s3-sdk is available
    find_package(AWSSDK REQUIRED COMPONENTS s3;transfer)
    if(AWSSDK_FOUND)
      set(ENABLE_S3_AWS ON CACHE BOOL "S3 AWS" FORCE)
      include_directories(${AWSSDK_INCLUDE_DIR})
    else(AWSSDK_FOUND)
      set(ENABLE_S3_AWS OFF CACHE BOOL "S3 AWS" FORCE)
    endif(AWSSDK_FOUND)
  else(NOT ENABLE_S3_INTERNAL)
    # Find crypto libraries required with testing with the internal s3 api.
    #find_library(SSL_LIB NAMES ssl openssl)
    find_package(OpenSSL REQUIRED)
    if(NOT OpenSSL_FOUND)
      message(FATAL_ERROR "Can't find an ssl library, required by S3_INTERNAL")
    endif(NOT OpenSSL_FOUND)
    
    #find_package(Crypto REQUIRED)
    #if(NOT CRYPTO_LIB)
    #  message(FATAL_ERROR "Can't find a crypto library, required by S3_INTERNAL")
    #endif(NOT CRYPTO_LIB)

  endif(NOT ENABLE_S3_INTERNAL)
else()
  set(ENABLE_S3_AWS OFF CACHE BOOL "S3 AWS" FORCE)
endif()

################################
# LibXML
################################
# see if we have libxml2
if(ENABLE_LIBXML2)
  find_package(LibXml2)
  if(LibXml2_FOUND)
    set(HAVE_LIBXML2 TRUE)
    include_directories(${LIBXML2_INCLUDE_DIRS})
    set(XMLPARSER "libxml2")
  else()
    set(HAVE_LIBXML2 FALSE)
  endif()
endif(ENABLE_LIBXML2)

################################
# parallel IO
################################ 
<<<<<<< HEAD
IF(ENABLE_PNETCDF)
  find_package(PNETCDF 1.6.0 REQUIRED)
ENDIF()

################################
# MPI
################################
IF(ENABLE_PARALLEL4 OR HDF5_PARALLEL OR ENABLE_PNETCDF)
  FIND_PACKAGE(MPI REQUIRED)
ENDIF()
=======
if(ENABLE_PARALLEL4 OR HDF5_PARALLEL)
  find_package(MPI REQUIRED)
endif()

################################
# parallel IO
################################ 
if(ENABLE_PNETCDF)
  find_library(PNETCDF NAMES pnetcdf)
  find_path(PNETCDF_INCLUDE_DIR pnetcdf.h)
  if(NOT PNETCDF)
    message(STATUS "Cannot find PnetCDF library. Disabling PnetCDF support.")
    set(USE_PNETCDF OFF CACHE BOOL "")
  endif()
endif()
>>>>>>> 5b79304c

################################
# Doxygen
################################ 

if(ENABLE_DOXYGEN)
  find_package(Doxygen REQUIRED)
endif()

################################
# NC_DPKG
################################ 
if (NETCDF_PACKAGE)
  find_program(NC_DPKG NAMES dpkg)
endif()<|MERGE_RESOLUTION|>--- conflicted
+++ resolved
@@ -616,36 +616,18 @@
 endif(ENABLE_LIBXML2)
 
 ################################
-# parallel IO
-################################ 
-<<<<<<< HEAD
-IF(ENABLE_PNETCDF)
-  find_package(PNETCDF 1.6.0 REQUIRED)
-ENDIF()
-
-################################
-# MPI
-################################
-IF(ENABLE_PARALLEL4 OR HDF5_PARALLEL OR ENABLE_PNETCDF)
-  FIND_PACKAGE(MPI REQUIRED)
-ENDIF()
-=======
-if(ENABLE_PARALLEL4 OR HDF5_PARALLEL)
-  find_package(MPI REQUIRED)
-endif()
-
-################################
-# parallel IO
+# Parallel IO
 ################################ 
 if(ENABLE_PNETCDF)
-  find_library(PNETCDF NAMES pnetcdf)
-  find_path(PNETCDF_INCLUDE_DIR pnetcdf.h)
-  if(NOT PNETCDF)
-    message(STATUS "Cannot find PnetCDF library. Disabling PnetCDF support.")
-    set(USE_PNETCDF OFF CACHE BOOL "")
-  endif()
-endif()
->>>>>>> 5b79304c
+  find_package(PNETCDF 1.6.0 REQUIRED)
+endif()
+
+################################
+# MPI
+################################
+if(ENABLE_PARALLEL4 OR HDF5_PARALLEL OR ENABLE_PNETCDF)
+  find_package(MPI REQUIRED)
+endif()
 
 ################################
 # Doxygen
