#!/bin/bash
#X="-x"
#NB=1
DB=1
<<<<<<< HEAD
FAST=1
=======

if test $# != 0 ; then
cmds=$@
fi
>>>>>>> 490198e0

HDF5=1
DAP=1
#HDF4=1
#PNETCDF=1
#PAR4=1

if test $# != 0 ; then
cmds=$@
fi

if test "x$PNETCDF" = x1 ; then
PAR=1
fi

#RPC=1
#PGI=1
#M32=1
#M64=1

CFLAGS=""
#CFLAGS="-Wall -Wno-unused-variable -Wno-unused-parameter -Wconversion ${CFLAGS}"
CFLAGS="-Wall ${CFLAGS}"
#CFLAGS="-Wconversion"

stddir="/usr/local"
PREFIX=/usr/local

if test "x${cmds}" = x ; then
  cmds=""
else
for f in $cmds ; do
  if test "x$f" = "xdistcheck" ; then
    PREFIX=/tmp/$HOST
  fi
done
fi

# HDF4=>HDF5
if test "x$HDF4" = x1 ; then
HDF5=1
fi

# Test pgi compiler
if test "x$PGI" = x1 ; then
PATH="/opt/pgi/linux86/11.1/bin:$PATH"
CC=pgcc
else
CC=gcc
fi

MALLOC_CHECK=""

CPPFLAGS=""
LDFLAGS=""

CFLAGS="-g -O0 $CFLAGS"

case "$HOST" in
  mort)
	CFLAGS="-std=c99 $CFLAGS"
	;;
  yakov)
	CFLAGS="-std=c99 $CFLAGS"
	;;
  spock)
	if test "x$PGI" = x ; then
  	  CFLAGS="-Wdeclaration-after-statement -Wall $CFLAGS"
	fi
	;;
  spike)
	CFLAGS="-Wall $CFLAGS"
	;;
  *)
	;;
esac

MAKE=make
IGNORE="test 0 = 1"

if test "x$HDF5" = "x1" ; then
CPPFLAGS="-I${stddir}/include $CPPFLAGS"
LDFLAGS="-L${stddir}/lib -lhdf5_hl -lhdf5 -lz $LDFLAGS"
LD_LIBRARY_PATH="${stddir}/lib:$LD_LIBRARY_PATH"
fi

if test "x$HDF4" = "x1" ; then
LDFLAGS="$LDFLAGS -ljpeg"
fi

if test "x$DAP" = "x1" -o "x$CDMR" = "x1" -o "x$RPC" = "x1" ; then
if curl-config --version >/dev/null ; then
TMP=`curl-config --cflags`
CPPFLAGS="$TMP $CPPFLAGS"
TMP=`curl-config --libs`
LDFLAGS="$TMP $LDFLAGS"
TMP=`curl-config --prefix`
LD_LIBRARY_PATH="$TMP/lib:$LD_LIBRARY_PATH"
else
  echo "Cannot find curl-config"
  exit 1
fi
fi

CXXFLAGS="$CPPFLAGS $CXXFLAGS"

FLAGS="--prefix ${PREFIX}"
#FLAGS="$FLAGS --disable-f77 --disable-f90"
#FLAGS="$FLAGS --disable-cxx"
FLAGS="$FLAGS --disable-examples"
#FLAGS="$FLAGS --disable-utilities"
#FLAGS="$FLAGS --enable-cxx-4"
#FLAGS="$FLAGS --enable-dap-long-tests"
#FLAGS="$FLAGS --enable-ffio"
#FLAGS="$FLAGS --enable-benchmarks"
#FLAGS="$FLAGS --enable-extra-tests"
#FLAGS="$FLAGS --enable-large-file-tests"
#FLAGS="$FLAGS --disable-testsets"
#FLAGS="$FLAGS --disable-dap-remote-tests"
FLAGS="$FLAGS --enable-dap-auth-tests"
#FLAGS="$FLAGS --enable-doxygen"
#FLAGS="$FLAGS --enable-logging"
#FLAGS="$FLAGS --disable-diskless"
#FLAGS="$FLAGS --enable-mmap"
#FLAGS="$FLAGS --with-udunits"
#FLAGS="$FLAGS --with-libcf"
#valgrind => not shared
#FLAGS="$FLAGS --enable-valgrind-tests"
FLAGS="$FLAGS --enable-jna"

if test "x${DB}" = x1 ; then
FLAGS="$FLAGS --disable-shared"
else
FLAGS="$FLAGS --enable-shared"
fi

TMP=
rm -f ./test_mpi.tmp
if test -f $stddir/lib/libhdf5.a ; then
  nm $stddir/lib/libhdf5.a | grep mpich_mpi_float$ >./test_mpi.tmp
else
  if test -f $stddir/lib/libhdf5.so ; then
    nm $stddir/lib/libhdf5.so | grep mpich_mpi_float$ >./test_mpi.tmp
  fi
fi
if test -s ./test_mpi.tmp ; then
  PAR=1
fi
rm -f ./test_mpi.tmp

if test "x${PAR}" != x ; then
FLAGS="$FLAGS --enable-parallel"
fi

if test "x$HDF5" = "x" ; then
FLAGS="$FLAGS --disable-netcdf-4"
fi
if test "x$HDF4" = x1 ; then
FLAGS="$FLAGS --enable-hdf4 --enable-hdf4-file-tests"
fi
if test "x$DAP" = "x" ; then
FLAGS="$FLAGS --disable-dap"
fi
if test "x$CDMR" = "x1" ; then
FLAGS="$FLAGS --enable-cdmremote"
fi
if test "x$RPC" = "x1" ; then
FLAGS="$FLAGS --enable-rpc"
fi

if test "x$PAR" = x1 -o "x$PNETCDF" = x1 ; then
if test -f /machine/local_mpich2 ; then
MPI1=/machine/local_mpich2
MPI2=/machine/local_par7
MPI3=/machine/local_par
else
MPI1=/usr/local
MPI2=${MPI1}
MPI3=${MPI1}
fi
PATH=${PATH}:${MPI1}/bin
CC="${MPI1}/bin/mpicc"
CPPFLAGS="-I${MPI2}/include -I${MPI1}/include -I${MPI3}/include"
LDFLAGS="-L${MPI2}/lib -L${MPI1}/lib -L${MPI3}/lib"
LDLIBS="-lmpich"
FLAGS="$FLAGS --enable-pnetcdf"
FLAGS="$FLAGS --enable-parallel-tests"
fi

#FLAGS="${FLAGS} --enable-stdio"

export PATH
export CC
export CPPFLAGS
export CFLAGS
export LDFLAGS
export LD_LIBRARY_PATH
export MALLOC_CHECK
export CXXFLAGS

DISTCHECK_CONFIGURE_FLAGS="$FLAGS"
export DISTCHECK_CONFIGURE_FLAGS

if test "x$NB" != x -o "x$FAST" = x ; then
${MAKE} maintainer-clean >/dev/null 2>&1
fi
if test -z "$NB" ; then
  if autoreconf -i --force ; then ok=1; else exit ; fi
fi

if test -z "$FAST" ; then
  if test -f Makefile ; then ${MAKE} distclean >/dev/null 2>&1 ; fi
fi
sh $X ./configure ${FLAGS}
for c in $cmds; do
printenv LD_LIBRARY_PATH
  ${MAKE} ${FORCE} $c
done
exit 0<|MERGE_RESOLUTION|>--- conflicted
+++ resolved
@@ -2,14 +2,8 @@
 #X="-x"
 #NB=1
 DB=1
-<<<<<<< HEAD
+
 FAST=1
-=======
-
-if test $# != 0 ; then
-cmds=$@
-fi
->>>>>>> 490198e0
 
 HDF5=1
 DAP=1
