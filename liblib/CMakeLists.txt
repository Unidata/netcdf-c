--- conflicted
+++ resolved
@@ -8,75 +8,74 @@
 #####
 # Add target objects/modules based on options.
 #####
-<<<<<<< HEAD
-target_sources(netcdf
+target_link_libraries(netcdf
   PRIVATE
-    $<TARGET_OBJECTS:netcdf3>
-    $<TARGET_OBJECTS:dispatch>
+    netcdf3
+    dispatch
 )
 
 if(USE_NETCDF4)
-  target_sources(netcdf
-    PRIVATE
-      $<TARGET_OBJECTS:netcdf4>
+  target_link_libraries(netcdf
+    PRIVATE
+      netcdf4
   )
 endif()
 
 if(USE_HDF5)
-  target_sources(netcdf
-    PRIVATE
-      $<TARGET_OBJECTS:netcdfhdf5>
+  target_link_libraries(netcdf
+    PRIVATE
+      netcdfhdf5
   )
 endif()
 
 if(USE_PNETCDF)
-  target_sources(netcdf
-    PRIVATE
-      $<TARGET_OBJECTS:netcdfp>
+  target_link_libraries(netcdf
+    PRIVATE
+      netcdfp
   )
 endif()
 
 if(USE_HDF4)
-  target_sources(netcdf
-    PRIVATE
-      $<TARGET_OBJECTS:netcdfhdf4>
+  target_link_libraries(netcdf
+    PRIVATE
+      netcdfhdf4
   )
 endif()
 
 if(ENABLE_DAP2)
-  target_sources(netcdf
-    PRIVATE
-      $<TARGET_OBJECTS:oc2>
-      $<TARGET_OBJECTS:dap2>
+  target_link_libraries(netcdf
+    PRIVATE
+      oc2
+      dap2
   )
 endif()
 
 if(ENABLE_DAP4)
-  target_sources(netcdf
-    PRIVATE
-      $<TARGET_OBJECTS:dap4>
-      $<TARGET_OBJECTS:ncxml>
+  target_link_libraries(netcdf
+    PRIVATE
+      dap4
+      ncxml
   )
 endif()
 
 if(ENABLE_NCZARR)
-  target_sources(netcdf
-    PRIVATE
-      $<TARGET_OBJECTS:nczarr>
+  target_link_libraries(netcdf
+    PRIVATE
+      nczarr
   )
 endif()
 
 if(ENABLE_S3_INTERNAL)
-  target_sources(netcdf
-    PRIVATE
-      $<TARGET_OBJECTS:ncxml>
+  target_link_libraries(netcdf
+    PRIVATE
+      ncxml
   )
 endif()
 
 if(ENABLE_PLUGINS)
-  target_sources(netcdf
-    PRIVATE
-      $<TARGET_OBJECTS:ncpoco>
+  target_link_libraries(netcdf
+    PRIVATE
+      ncpoco
   )
 endif()
 
@@ -86,65 +85,14 @@
 )
 
 if(STATUS_PARALLEL)
-=======
-
-IF(USE_NETCDF4)
-  SET(liblib_LIBS ${liblib_LIBS} netcdf4)
-ENDIF()
-IF(USE_HDF5)
-  SET(liblib_LIBS ${liblib_LIBS} netcdfhdf5)
-ENDIF()
-
-IF(USE_PNETCDF)
-  SET(liblib_LIBS ${liblib_LIBS} netcdfp)
-ENDIF()
-
-IF(USE_HDF4)
-  SET(liblib_LIBS ${liblib_LIBS} netcdfhdf4)
-ENDIF()
-
-IF(ENABLE_DAP2)
-  SET(liblib_LIBS ${liblib_LIBS} oc2 dap2)
-ENDIF()
-
-IF(ENABLE_DAP4)
-  SET(liblib_LIBS ${liblib_LIBS} dap4)
-  SET(liblib_LIBS ${liblib_LIBS} ncxml)
-ENDIF()
-
-IF(ENABLE_NCZARR)
-  SET(liblib_LIBS ${liblib_LIBS} nczarr)
-ENDIF()
-
-IF(ENABLE_S3_INTERNAL)
-  SET(liblib_LIBS ${liblib_LIBS} ncxml)
-ENDIF()
-
-IF(ENABLE_PLUGINS)
-  SET(liblib_LIBS ${liblib_LIBS} ncpoco)
-ENDIF()
-
-FOREACH(LIBS ${liblib_LIBS})
-  SET(LARGS ${LARGS} $<TARGET_NAME_IF_EXISTS:${LIBS}>)
-ENDFOREACH()
-
-ADD_LIBRARY(netcdf nc_initialize.c )
-target_link_libraries( netcdf ${LARGS} )
-
-IF(STATUS_PARALLEL)
->>>>>>> e528c8b6
-  # TODO: Make PUBLIC when other dependencies have PUBLIC/PRIVATE specified
-  target_link_libraries(netcdf MPI::MPI_C)
+  target_link_libraries(netcdf PUBLIC MPI::MPI_C)
 endif(STATUS_PARALLEL)
 
-if(TARGET MPI::MPI_C)
-  target_link_libraries(netcdf MPI::MPI_C)
-endif(TARGET MPI::MPI_C)
-
 if(MOD_NETCDF_NAME)
-  set_target_properties(netcdf PROPERTIES LIBRARY_OUTPUT_NAME ${NETCDF_LIB_NAME})
-  set_target_properties(netcdf PROPERTIES ARCHIVE_OUTPUT_NAME ${NETCDF_LIB_NAME})
-  set_target_properties(netcdf PROPERTIES RUNTIME_OUTPUT_NAME ${NETCDF_LIB_NAME})
+  set_target_properties(netcdf 
+    PROPERTIES 
+      OUTPUT_NAME ${NETCDF_LIB_NAME}
+  )
 endif()
 
 # Make sure that netcdf.dll path does not include the build configuration
