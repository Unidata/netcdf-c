# Copyright 1993, 1994, 1995, 1996, 1997, 1998, 1999, 2000, 2001, 2002,
# 2003, 2004, 2005, 2006, 2007, 2008, 2009, 2010, 2011, 2012, 2013, 2014,
# 2015, 2016, 2017, 2018
# University Corporation for Atmospheric Research/Unidata.

# See netcdf-c/COPYRIGHT file for more info.
SET(liblib_LIBS dispatch netcdf3)

#####
# Add target objects/modules based on options.
#####

IF(USE_NETCDF4)
  SET(liblib_LIBS ${liblib_LIBS} netcdf4)
ENDIF()
IF(USE_HDF5)
  SET(liblib_LIBS ${liblib_LIBS} netcdfhdf5)
ENDIF()

IF(USE_PNETCDF)
  SET(liblib_LIBS ${liblib_LIBS} netcdfp)
ENDIF()

IF(USE_HDF4)
  SET(liblib_LIBS ${liblib_LIBS} netcdfhdf4)
ENDIF()

IF(ENABLE_DAP2)
  SET(liblib_LIBS ${liblib_LIBS} oc2 dap2)
ENDIF()

IF(ENABLE_DAP4)
  SET(liblib_LIBS ${liblib_LIBS} dap4)
  SET(liblib_LIBS ${liblib_LIBS} ncxml)
ENDIF()

IF(ENABLE_NCZARR)
  SET(liblib_LIBS ${liblib_LIBS} nczarr)
ENDIF()

IF(ENABLE_S3_INTERNAL)
  SET(liblib_LIBS ${liblib_LIBS} ncxml)
ENDIF()

IF(ENABLE_PLUGINS)
  SET(liblib_LIBS ${liblib_LIBS} ncpoco)
ENDIF()

FOREACH(LIBS ${liblib_LIBS})
  SET(LARGS ${LARGS} $<TARGET_OBJECTS:${LIBS}>)
ENDFOREACH()

ADD_LIBRARY(netcdf nc_initialize.c ${LARGS} )

IF(MPI_C_INCLUDE_PATH)
    target_include_directories(netcdf PUBLIC ${MPI_C_INCLUDE_PATH})
ENDIF(MPI_C_INCLUDE_PATH)

IF(MOD_NETCDF_NAME)
  SET_TARGET_PROPERTIES(netcdf PROPERTIES LIBRARY_OUTPUT_NAME ${NETCDF_LIB_NAME})
  SET_TARGET_PROPERTIES(netcdf PROPERTIES ARCHIVE_OUTPUT_NAME ${NETCDF_LIB_NAME})
  SET_TARGET_PROPERTIES(netcdf PROPERTIES RUNTIME_OUTPUT_NAME ${NETCDF_LIB_NAME})
ENDIF()

# Make sure that netcdf.dll path does not include the build configuration
IF(MSVC)
  SET_TARGET_PROPERTIES(netcdf PROPERTIES
	RUNTIME_OUTPUT_DIRECTORY ${CMAKE_CURRENT_BINARY_DIR}
	RUNTIME_OUTPUT_DIRECTORY_DEBUG ${CMAKE_CURRENT_BINARY_DIR}
	RUNTIME_OUTPUT_DIRECTORY_RELEASE ${CMAKE_CURRENT_BINARY_DIR})
ENDIF()

#####
# Add dependencies required for linking.
#####

SET(TLL_LIBS "")

SET(TLL_LIBS ${TLL_LIBS} ${HAVE_LIBM} ${ZLIB_LIBRARY})

# Add extra dependencies specified via NC_EXTRA_DEPS
SET(TLL_LIBS ${TLL_LIBS} ${EXTRA_DEPS})

IF(ENABLE_NCZARR_ZIP)
  SET(TLL_LIBS ${TLL_LIBS} ${Zip_LIBRARIES})
ENDIF()

IF(Blosc_FOUND)
SET(TLL_LIBS ${TLL_LIBS} ${Blosc_LIBRARIES})
ENDIF()
IF(Zstd_FOUND)
SET(TLL_LIBS ${TLL_LIBS} ${Zstd_LIBRARIES})
ENDIF()
IF(Bz2_FOUND)
SET(TLL_LIBS ${TLL_LIBS} ${Bz2_LIBRARIES})
ENDIF()
IF(SZIP_FOUND)
SET(TLL_LIBS ${TLL_LIBS} ${SZIP_LIBRARIES})
ENDIF()

IF(HAVE_LIBDL)
  SET(TLL_LIBS ${LIBDL} ${TLL_LIBS})
ENDIF()

IF(ENABLE_NCZARR_ZIP)
  SET(TLL_LIBS ${TLL_LIBS} ${Zip_LIBRARIES})
ENDIF()

IF(USE_HDF5)
  IF(NOT MSVC)
    # Some version of cmake define HDF5_hdf5_LIBRARY instead of
    # HDF5_LIBRARY. Same with HDF5_HL_LIBRARIES
    IF(HDF5_hdf5_LIBRARY AND NOT HDF5_C_LIBRARIES)
      SET(HDF5_C_LIBRARIES ${HDF5_hdf5_LIBRARY})
    ENDIF()
    IF(HDF5_hdf5_hl_LIBRARY AND NOT HDF5_HL_LIBRARIES)
      SET(HDF5_HL_LIBRARIES ${HDF5_hdf5_hl_LIBRARY})
    ENDIF()
    # The order of the libraries is important here for static
    # builds:
    # Make sure that HDF5_C_LIBRARY appears *after*
    # HDF5_HL_LIBRARY.
    SET(TLL_LIBS ${HDF5_HL_LIBRARIES} ${HDF5_C_LIBRARIES} ${HDF5_LIBRARIES} ${TLL_LIBS} ${SZIP_LIBRARY})
  ELSE() # Windows CMake defines HDF5_LIBRARIES.
    SET(TLL_LIBS ${HDF5_LIBRARIES} ${TLL_LIBS} ${SZIP_LIBRARY})
  ENDIF()
ENDIF()

IF(FOUND_CURL)
  SET(TLL_LIBS ${TLL_LIBS} ${CURL_LIBRARIES})
ENDIF()

IF(USE_HDF4)
  SET(TLL_LIBS ${HDF4_MFHDF_LIB} ${HDF4_DF_LIB} ${TLL_LIBS})
ENDIF()

IF(ENABLE_PNETCDF AND PNETCDF)
  SET(TLL_LIBS ${TLL_LIBS} ${PNETCDF})
ENDIF()

IF(ENABLE_S3_AWS)
  TARGET_LINK_DIRECTORIES(netcdf PUBLIC ${AWSSDK_LIB_DIR})
  TARGET_LINK_LIBRARIES(netcdf ${AWS_LINK_LIBRARIES})
ENDIF()

IF(HAVE_LIBXML2)
  SET(TLL_LIBS ${TLL_LIBS} ${LIBXML2_LIBRARIES})
ENDIF()

<<<<<<< HEAD
#IF(ENABLE_THREADSAFE)
  IF(Threads_FOUND)
    SET(TLL_LIBS ${TLL_LIBS} ${CMAKE_THREAD_LIBS_INIT})
  ENDIF()
#ENDIF()
=======
IF(Threads_FOUND)
  SET(TLL_LIBS ${TLL_LIBS} ${CMAKE_THREAD_LIBS_INIT})
ENDIF()
>>>>>>> bc0e62fc

IF(NOT WIN32)
  IF(NOT APPLE)
    IF(CMAKE_DL_LIBS)
      TARGET_LINK_LIBRARIES(netcdf ${CMAKE_DL_LIBS})
    ENDIF()
  ENDIF()
ENDIF()

IF(TLL_LIBS)
  LIST(REMOVE_DUPLICATES TLL_LIBS)
ENDIF()

TARGET_LINK_LIBRARIES(netcdf ${TLL_LIBS})

SET(CMAKE_REQUIRED_LIBRARIES ${CMAKE_REQUIRED_LIBRARIES} ${TLL_LIBS})
IF(MSVC)
  SET_TARGET_PROPERTIES(netcdf PROPERTIES
    LINK_FLAGS_DEBUG " /NODEFAULTLIB:MSVCRT"
    )
ENDIF()

IF(NOT MSVC)
  IF(BUILD_SHARED_LIBS)
    SET_TARGET_PROPERTIES(netcdf PROPERTIES LINK_FLAGS -shared)
  ENDIF()
ENDIF()

IF(ENABLE_SHARED_LIBRARY_VERSION)
  SET_TARGET_PROPERTIES(netcdf PROPERTIES
    VERSION ${netCDF_LIB_VERSION}
    SOVERSION ${netCDF_SO_VERSION}
    )
ENDIF(ENABLE_SHARED_LIBRARY_VERSION)

###
# The INCLUDES directive was introduced in 2.8.12.
# However, 2.8.11 is still the default on some
# popular linux distributions. See
# https://github.com/Unidata/netcdf-c/issues/135
# for more information.
###
IF(${CMAKE_VERSION} VERSION_LESS 2.8.12)
  INSTALL(
    TARGETS netcdf EXPORT netCDFTargets
    LIBRARY DESTINATION ${CMAKE_INSTALL_LIBDIR} COMPONENT libraries
    ARCHIVE DESTINATION ${CMAKE_INSTALL_LIBDIR} COMPONENT libraries
    RUNTIME DESTINATION ${CMAKE_INSTALL_BINDIR} COMPONENT libraries
    PUBLIC_HEADER DESTINATION ${CMAKE_INSTALL_INCLUDEDIR}
    )
ELSE()
    INSTALL(
    TARGETS netcdf EXPORT netCDFTargets
    LIBRARY DESTINATION ${CMAKE_INSTALL_LIBDIR} COMPONENT libraries
    ARCHIVE DESTINATION ${CMAKE_INSTALL_LIBDIR} COMPONENT libraries
    RUNTIME DESTINATION ${CMAKE_INSTALL_BINDIR} COMPONENT libraries
    INCLUDES DESTINATION ${CMAKE_INSTALL_INCLUDEDIR}
    )
ENDIF()

SET(ALL_TLL_LIBS ${TLL_LIBS} PARENT_SCOPE)
SET(NC_LIBS ${NC_LIBS} PARENT_SCOPE)

FILE(GLOB CUR_EXTRA_DIST RELATIVE ${CMAKE_CURRENT_SOURCE_DIR} ${CMAKE_CURRENT_SOURCE_DIR}/*.h ${CMAKE_CURRENT_SOURCE_DIR}/*.c)
SET(CUR_EXTRA_DIST ${CUR_EXTRA_DIST} CMakeLists.txt Makefile.am)
ADD_EXTRA_DIST("${CUR_EXTRA_DIST}")<|MERGE_RESOLUTION|>--- conflicted
+++ resolved
@@ -147,17 +147,9 @@
   SET(TLL_LIBS ${TLL_LIBS} ${LIBXML2_LIBRARIES})
 ENDIF()
 
-<<<<<<< HEAD
-#IF(ENABLE_THREADSAFE)
-  IF(Threads_FOUND)
-    SET(TLL_LIBS ${TLL_LIBS} ${CMAKE_THREAD_LIBS_INIT})
-  ENDIF()
-#ENDIF()
-=======
 IF(Threads_FOUND)
   SET(TLL_LIBS ${TLL_LIBS} ${CMAKE_THREAD_LIBS_INIT})
 ENDIF()
->>>>>>> bc0e62fc
 
 IF(NOT WIN32)
   IF(NOT APPLE)
