--- conflicted
+++ resolved
@@ -84,13 +84,9 @@
 
     if(NC_initialized) return NC_NOERR;
 
-<<<<<<< HEAD
-    NC_global_mutex_initialize();
-=======
 #ifdef ENABLE_THREADSAFE
     NC_global_mutex_initialize();
 #endif
->>>>>>> 3e9eebed
 
     NCLOCK;
 
@@ -200,13 +196,9 @@
 
     NCUNLOCK;
 
-<<<<<<< HEAD
-    NC_global_mutex_finalize();
-=======
 #ifdef ENABLE_THREADSAFE
     NC_global_mutex_finalize();
 #endif
->>>>>>> 3e9eebed
 
     if(failed) fprintf(stderr,"nc_finalize failed: %d\n",failed);
     return failed;
