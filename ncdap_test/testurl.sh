--- conflicted
+++ resolved
@@ -59,27 +59,22 @@
 buildurl $PREFIX ""
 # Invoke ncdump to extract the URL
 echo "command: ${NCDUMP} -h $url"
-<<<<<<< HEAD
 ${NCDUMP} -h "$url" >./tmp_testurl 2> ./errtmp_testurl
 if test "x${SHOW}" = x1 ; then cat ./tmp_testurl ; fi
-=======
-${NCDUMP} -h "$url" >./tmp 2> ./errtmp
-if test "x${SHOW}" = x1 ; then cat ./tmp ; fi
 
 # Test that maxstrlen works as alias for stringlength
 echo "***Testing maxstrlen=stringlength alias"
 buildurl $STRLEN ""
 # Invoke ncdump to extract the URL
 echo "command: ${NCDUMP} -h $url"
-${NCDUMP} "$url" >./tmp 2> ./errtmp
-if test "x${SHOW}" = x1 ; then cat ./tmp ; fi
+${NCDUMP} "$url" >./tmp_testurl 2> ./errtmp_testurl
+if test "x${SHOW}" = x1 ; then cat ./tmp_testurl ; fi
 # Look for the value of maxStrlen in output cdl
-if ! fgrep -i "maxstrlen = 16" ./tmp ; then
+if ! fgrep -i "maxstrlen = 16" ./tmp_testurl ; then
 echo "***Fail: maxStrlen not recognized"
-fgrep -i "maxstrlen16 = 16" ./tmp > ./errtmp
+fgrep -i "maxstrlen16 = 16" ./tmp_testurl > ./errtmp_testurl
 fi
 
->>>>>>> 3074cc78
 fi
 
 locreset
