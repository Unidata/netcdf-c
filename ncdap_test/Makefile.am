--- conflicted
+++ resolved
@@ -63,14 +63,6 @@
 TESTS += tst_longremote3.sh
 tst_longremote3.log: tst_remote3.log
 
-<<<<<<< HEAD
-if NETCDF_ENABLE_DAP_LONG_TESTS
-test_manyurls_SOURCES = test_manyurls.c manyurls.h
-check_PROGRAMS += test_manyurls
-TESTS += test_manyurls
-test_manyurls.log: tst_longremote3.log
-endif
-=======
 # This test how many urls we can have open at one time, but it is basically useless, so disable it */
 #if NETCDF_ENABLE_DAP_LONG_TESTS
 #check_PROGRAMS += test_manyurls
@@ -78,7 +70,6 @@
 #test_manyurls_SOURCES = test_manyurls.c manyurls.h
 #test_manyurls.log: tst_longremote3.log
 #endif
->>>>>>> d496e6c6
 
 endif # NETCDF_BUILD_UTILITIES
 
