--- conflicted
+++ resolved
@@ -63,14 +63,6 @@
 TESTS += tst_longremote3.sh
 tst_longremote3.log: tst_remote3.log
 
-<<<<<<< HEAD
-if NETCDF_ENABLE_DAP_LONG_TESTS
-test_manyurls_SOURCES = test_manyurls.c manyurls.h
-test_manyurls.log: tst_longremote3.log
-check_PROGRAMS += test_manyurls
-TESTS += test_manyurls
-endif
-=======
 # This test how many urls we can have open at one time, but it is basically useless, so disable it */
 #if NETCDF_ENABLE_DAP_LONG_TESTS
 #check_PROGRAMS += test_manyurls
@@ -80,7 +72,6 @@
 #endif
 
 endif # NETCDF_BUILD_UTILITIES
->>>>>>> 659bc3a8
 
 test_partvar_SOURCES = test_partvar.c
 
