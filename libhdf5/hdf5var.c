
/* Copyright 2003-2019, University Corporation for Atmospheric
 * Research. See COPYRIGHT file for copying and redistribution
 * conditions.*/
/**
 * @file
 * @internal This file handles the HDF5 variable functions.
 *
 * @author Ed Hartnett
 */

#include "config.h"
#ifdef USE_HDF5
#include <hdf5internal.h>
#endif
#include <math.h> /* For pow() used below. */

/** @internal Default size for unlimited dim chunksize. */
#define DEFAULT_1D_UNLIM_SIZE (4096)

/** @internal Temp name used when renaming vars to preserve varid
 * order. */
#define NC_TEMP_NAME "_netcdf4_temporary_variable_name_for_rename"

/** Number of bytes in 64 KB. */
#define SIXTY_FOUR_KB (65536)

/** Number of parameters needed when turning on szip filter. */
#define NUM_SZIP_PARAM 2

/** The HDF5 ID for the szip filter. */
#define HDF5_FILTER_SZIP 4

#ifdef LOGGING
/**
 * Report the chunksizes selected for a variable.
 *
 * @param title A text title for the report.
 * @param var Pointer to the var of interest.
 *
 * @author Dennis Heimbigner
 */
static void
reportchunking(const char *title, NC_VAR_INFO_T *var)
{
    int i;
    char buf[8192];

    buf[0] = '\0'; /* for strlcat */
    strlcat(buf,title,sizeof(buf));
    strlcat(buf,"chunksizes for var ",sizeof(buf));
    strlcat(buf,var->hdr.name,sizeof(buf));
    strlcat(buf,"sizes=",sizeof(buf));
    for(i=0;i<var->ndims;i++) {
        char digits[64];
        if(i > 0) strlcat(buf,",",sizeof(buf));
        snprintf(digits,sizeof(digits),"%ld",(unsigned long)var->chunksizes[i]);
        strlcat(buf,digits,sizeof(buf));
    }
    LOG((3,"%s",buf));
}
#endif

/**
 * @internal If the HDF5 dataset for this variable is open, then close
 * it and reopen it, with the perhaps new settings for chunk caching.
 *
 * @param grp Pointer to the group info.
 * @param var Pointer to the var info.
 *
 * @returns ::NC_NOERR No error.
 * @returns ::NC_EHDFERR HDF5 error.
 * @author Ed Hartnett
 */
int
nc4_reopen_dataset(NC_GRP_INFO_T *grp, NC_VAR_INFO_T *var)
{
    NC_HDF5_VAR_INFO_T *hdf5_var;
    hid_t access_pid;
    hid_t grpid;

    assert(var && var->format_var_info && grp && grp->format_grp_info);

    /* Get the HDF5-specific var info. */
    hdf5_var = (NC_HDF5_VAR_INFO_T *)var->format_var_info;

    if (hdf5_var->hdf_datasetid)
    {
        /* Get the HDF5 group id. */
        grpid = ((NC_HDF5_GRP_INFO_T *)(grp->format_grp_info))->hdf_grpid;


        if ((access_pid = H5Pcreate(H5P_DATASET_ACCESS)) < 0)
            return NC_EHDFERR;
        if (H5Pset_chunk_cache(access_pid, var->chunk_cache_nelems,
                               var->chunk_cache_size,
                               var->chunk_cache_preemption) < 0)
            return NC_EHDFERR;
        if (H5Dclose(hdf5_var->hdf_datasetid) < 0)
            return NC_EHDFERR;
        if ((hdf5_var->hdf_datasetid = H5Dopen2(grpid, var->hdr.name, access_pid)) < 0)
            return NC_EHDFERR;
        if (H5Pclose(access_pid) < 0)
            return NC_EHDFERR;
    }

    return NC_NOERR;
}

/**
 * @internal Check a set of chunksizes to see if they specify a chunk
 * that is too big.
 *
 * @param grp Pointer to the group info.
 * @param var Pointer to the var info.
 * @param chunksizes Array of chunksizes to check.
 *
 * @returns ::NC_NOERR No error.
 * @returns ::NC_EBADID Bad ncid.
 * @returns ::NC_ENOTVAR Invalid variable ID.
 * @returns ::NC_EBADCHUNK Bad chunksize.
 */
static int
check_chunksizes(NC_GRP_INFO_T *grp, NC_VAR_INFO_T *var, const size_t *chunksizes)
{
    double dprod;
    size_t type_len;
    int d;
    int retval;

    if ((retval = nc4_get_typelen_mem(grp->nc4_info, var->type_info->hdr.id, &type_len)))
        return retval;
    if (var->type_info->nc_type_class == NC_VLEN)
        dprod = (double)sizeof(hvl_t);
    else
        dprod = (double)type_len;
    for (d = 0; d < var->ndims; d++)
        dprod *= (double)chunksizes[d];

    if (dprod > (double) NC_MAX_UINT)
        return NC_EBADCHUNK;

    return NC_NOERR;
}

/**
 * @internal Determine some default chunksizes for a variable.
 *
 * @param grp Pointer to the group info.
 * @param var Pointer to the var info.
 *
 * @returns ::NC_NOERR for success
 * @returns ::NC_EBADID Bad ncid.
 * @returns ::NC_ENOTVAR Invalid variable ID.
 * @author Ed Hartnett, Dennis Heimbigner
 */
static int
nc4_find_default_chunksizes2(NC_GRP_INFO_T *grp, NC_VAR_INFO_T *var)
{
    int d;
    size_t type_size;
    float num_values = 1, num_unlim = 0;
    int retval;
    size_t suggested_size;
#ifdef LOGGING
    double total_chunk_size;
#endif

    if (var->type_info->nc_type_class == NC_STRING)
        type_size = sizeof(char *);
    else
        type_size = var->type_info->size;

#ifdef LOGGING
    /* Later this will become the total number of bytes in the default
     * chunk. */
    total_chunk_size = (double) type_size;
#endif

    /* How many values in the variable (or one record, if there are
     * unlimited dimensions). */
    for (d = 0; d < var->ndims; d++)
    {
        assert(var->dim[d]);
        if (! var->dim[d]->unlimited)
            num_values *= (float)var->dim[d]->len;
        else {
            num_unlim++;
            var->chunksizes[d] = 1; /* overwritten below, if all dims are unlimited */
        }
    }
    /* Special case to avoid 1D vars with unlim dim taking huge amount
       of space (DEFAULT_CHUNK_SIZE bytes). Instead we limit to about
       4KB */
    if (var->ndims == 1 && num_unlim == 1) {
        if (DEFAULT_CHUNK_SIZE / type_size <= 0)
            suggested_size = 1;
        else if (DEFAULT_CHUNK_SIZE / type_size > DEFAULT_1D_UNLIM_SIZE)
            suggested_size = DEFAULT_1D_UNLIM_SIZE;
        else
            suggested_size = DEFAULT_CHUNK_SIZE / type_size;
        var->chunksizes[0] = suggested_size / type_size;
        LOG((4, "%s: name %s dim %d DEFAULT_CHUNK_SIZE %d num_values %f type_size %d "
             "chunksize %ld", __func__, var->hdr.name, d, DEFAULT_CHUNK_SIZE, num_values, type_size, var->chunksizes[0]));
    }
    if (var->ndims > 1 && var->ndims == num_unlim) { /* all dims unlimited */
        suggested_size = pow((double)DEFAULT_CHUNK_SIZE/type_size, 1.0/(double)(var->ndims));
        for (d = 0; d < var->ndims; d++)
        {
            var->chunksizes[d] = suggested_size ? suggested_size : 1;
            LOG((4, "%s: name %s dim %d DEFAULT_CHUNK_SIZE %d num_values %f type_size %d "
                 "chunksize %ld", __func__, var->hdr.name, d, DEFAULT_CHUNK_SIZE, num_values, type_size, var->chunksizes[d]));
        }
    }

    /* Pick a chunk length for each dimension, if one has not already
     * been picked above. */
    for (d = 0; d < var->ndims; d++)
        if (!var->chunksizes[d])
        {
            suggested_size = (pow((double)DEFAULT_CHUNK_SIZE/(num_values * type_size),
                                  1.0/(double)(var->ndims - num_unlim)) * var->dim[d]->len - .5);
            if (suggested_size > var->dim[d]->len)
                suggested_size = var->dim[d]->len;
            var->chunksizes[d] = suggested_size ? suggested_size : 1;
            LOG((4, "%s: name %s dim %d DEFAULT_CHUNK_SIZE %d num_values %f type_size %d "
                 "chunksize %ld", __func__, var->hdr.name, d, DEFAULT_CHUNK_SIZE, num_values, type_size, var->chunksizes[d]));
        }

#ifdef LOGGING
    /* Find total chunk size. */
    for (d = 0; d < var->ndims; d++)
        total_chunk_size *= (double) var->chunksizes[d];
    LOG((4, "total_chunk_size %f", total_chunk_size));
#endif

    /* But did this result in a chunk that is too big? */
    retval = check_chunksizes(grp, var, var->chunksizes);
    if (retval)
    {
        /* Other error? */
        if (retval != NC_EBADCHUNK)
            return retval;

        /* Chunk is too big! Reduce each dimension by half and try again. */
        for ( ; retval == NC_EBADCHUNK; retval = check_chunksizes(grp, var, var->chunksizes))
            for (d = 0; d < var->ndims; d++)
                var->chunksizes[d] = var->chunksizes[d]/2 ? var->chunksizes[d]/2 : 1;
    }

    /* Do we have any big data overhangs? They can be dangerous to
     * babies, the elderly, or confused campers who have had too much
     * beer. */
    for (d = 0; d < var->ndims; d++)
    {
        size_t num_chunks;
        size_t overhang;
        assert(var->chunksizes[d] > 0);
        num_chunks = (var->dim[d]->len + var->chunksizes[d] - 1) / var->chunksizes[d];
        if(num_chunks > 0) {
            overhang = (num_chunks * var->chunksizes[d]) - var->dim[d]->len;
            var->chunksizes[d] -= overhang / num_chunks;
        }
    }

#ifdef LOGGING
    reportchunking("find_default: ",var);
#endif
    return NC_NOERR;
}

/**
 * @internal Give a var a secret HDF5 name. This is needed when a var
 * is defined with the same name as a dim, but it is not a coord var
 * of that dim. In that case, the var uses a secret name inside the
 * HDF5 file.
 *
 * @param var Pointer to var info.
 * @param name Name to use for base of secret name.
 *
 * @returns ::NC_NOERR No error.
 * @returns ::NC_EMAXNAME Name too long to fit secret prefix.
 * @returns ::NC_ENOMEM Out of memory.
 * @author Ed Hartnett
 */
static int
give_var_secret_name(NC_VAR_INFO_T *var, const char *name)
{
    /* Set a different hdf5 name for this variable to avoid name
     * clash. */
    if (strlen(name) + strlen(NON_COORD_PREPEND) > NC_MAX_NAME)
        return NC_EMAXNAME;
    if (!(var->hdf5_name = malloc((strlen(NON_COORD_PREPEND) +
                                   strlen(name) + 1) * sizeof(char))))
        return NC_ENOMEM;

    sprintf(var->hdf5_name, "%s%s", NON_COORD_PREPEND, name);

    return NC_NOERR;
}

/**
 * @internal This is called when a new netCDF-4 variable is defined
 * with nc_def_var().
 *
 * @param ncid File ID.
 * @param name Name.
 * @param xtype Type.
 * @param ndims Number of dims. HDF5 has maximum of 32.
 * @param dimidsp Array of dim IDs.
 * @param varidp Gets the var ID.
 *
 * @returns ::NC_NOERR No error.
 * @returns ::NC_EBADID Bad ncid.
 * @returns ::NC_ENOTVAR Invalid variable ID.
 * @returns ::NC_ENOTNC4 Attempting netcdf-4 operation on file that is
 * not netCDF-4/HDF5.
 * @returns ::NC_ESTRICTNC3 Attempting netcdf-4 operation on strict nc3
 * netcdf-4 file.
 * @returns ::NC_ELATEDEF Too late to change settings for this variable.
 * @returns ::NC_ENOTINDEFINE Not in define mode.
 * @returns ::NC_EPERM File is read only.
 * @returns ::NC_EMAXDIMS Classic model file exceeds ::NC_MAX_VAR_DIMS.
 * @returns ::NC_ESTRICTNC3 Attempting to create netCDF-4 type var in
 * classic model file
 * @returns ::NC_EBADNAME Bad name.
 * @returns ::NC_EBADTYPE Bad type.
 * @returns ::NC_ENOMEM Out of memory.
 * @returns ::NC_EHDFERR Error returned by HDF5 layer.
 * @returns ::NC_EINVAL Invalid input
 * @author Ed Hartnett, Dennis Heimbigner
 */
int
NC4_def_var(int ncid, const char *name, nc_type xtype, int ndims,
            const int *dimidsp, int *varidp)
{
    NC_GRP_INFO_T *grp;
    NC_VAR_INFO_T *var;
    NC_DIM_INFO_T *dim;
    NC_FILE_INFO_T *h5;
    NC_TYPE_INFO_T *type = NULL;
    NC_HDF5_TYPE_INFO_T *hdf5_type;
    NC_HDF5_GRP_INFO_T *hdf5_grp;
    char norm_name[NC_MAX_NAME + 1];
    int d;
    int retval;

    /* Find info for this file and group, and set pointer to each. */
    if ((retval = nc4_find_grp_h5(ncid, &grp, &h5)))
        BAIL(retval);
    assert(grp && grp->format_grp_info && h5);

    /* Get HDF5-specific group info. */
    hdf5_grp = (NC_HDF5_GRP_INFO_T *)grp->format_grp_info;

    /* HDF5 allows maximum of 32 dimensions. */
    if (ndims > H5S_MAX_RANK)
        BAIL(NC_EMAXDIMS);

    /* If it's not in define mode, strict nc3 files error out,
     * otherwise switch to define mode. This will also check that the
     * file is writable. */
    if (!(h5->flags & NC_INDEF))
    {
        if (h5->cmode & NC_CLASSIC_MODEL)
            BAIL(NC_ENOTINDEFINE);
        if ((retval = NC4_redef(ncid)))
            BAIL(retval);
    }
    assert(!h5->no_write);

    /* Check and normalize the name. */
    if ((retval = nc4_check_name(name, norm_name)))
        BAIL(retval);

    /* Not a Type is, well, not a type.*/
    if (xtype == NC_NAT)
        BAIL(NC_EBADTYPE);

    /* For classic files, only classic types are allowed. */
    if (h5->cmode & NC_CLASSIC_MODEL && xtype > NC_DOUBLE)
        BAIL(NC_ESTRICTNC3);

    /* For classic files limit number of dims. */
    if (h5->cmode & NC_CLASSIC_MODEL && ndims > NC_MAX_VAR_DIMS)
        BAIL(NC_EMAXDIMS);

    /* cast needed for braindead systems with signed size_t */
    if ((unsigned long) ndims > X_INT_MAX) /* Backward compat */
        BAIL(NC_EINVAL);

    /* Check that this name is not in use as a var, grp, or type. */
    if ((retval = nc4_check_dup_name(grp, norm_name)))
        BAIL(retval);

    /* For non-scalar vars, dim IDs must be provided. */
    if (ndims && !dimidsp)
        BAIL(NC_EINVAL);

    /* Check all the dimids to make sure they exist. */
    for (d = 0; d < ndims; d++)
        if ((retval = nc4_find_dim(grp, dimidsp[d], &dim, NULL)))
            BAIL(retval);

    /* These degrubbing messages sure are handy! */
    LOG((2, "%s: name %s type %d ndims %d", __func__, norm_name, xtype, ndims));
#ifdef LOGGING
    {
        int dd;
        for (dd = 0; dd < ndims; dd++)
            LOG((4, "dimid[%d] %d", dd, dimidsp[dd]));
    }
#endif

    /* If this is a user-defined type, there is a type struct with
     * all the type information. For atomic types, fake up a type
     * struct. */
    if (xtype <= NC_STRING)
    {
        size_t len;

        /* Get type length. */
        if ((retval = nc4_get_typelen_mem(h5, xtype, &len)))
            BAIL(retval);

        /* Create new NC_TYPE_INFO_T struct for this atomic type. */
        if ((retval = nc4_type_new(len, nc4_atomic_name[xtype], xtype, &type)))
            BAIL(retval);
        type->endianness = NC_ENDIAN_NATIVE;
        type->size = len;

        /* Allocate storage for HDF5-specific type info. */
        if (!(hdf5_type = calloc(1, sizeof(NC_HDF5_TYPE_INFO_T))))
            BAIL(NC_ENOMEM);
        type->format_type_info = hdf5_type;

        /* Get HDF5 typeids. */
        if ((retval = nc4_get_hdf_typeid(h5, xtype, &hdf5_type->hdf_typeid,
                                         type->endianness)))
            BAIL(retval);

        /* Get the native HDF5 typeid. */
        if ((hdf5_type->native_hdf_typeid = H5Tget_native_type(hdf5_type->hdf_typeid,
                                                               H5T_DIR_DEFAULT)) < 0)
            BAIL(NC_EHDFERR);

        /* Set the "class" of the type */
        if (xtype == NC_CHAR)
            type->nc_type_class = NC_CHAR;
        else
        {
            H5T_class_t class;

            if ((class = H5Tget_class(hdf5_type->hdf_typeid)) < 0)
                BAIL(NC_EHDFERR);
            switch(class)
            {
            case H5T_STRING:
                type->nc_type_class = NC_STRING;
                break;

            case H5T_INTEGER:
                type->nc_type_class = NC_INT;
                break;

            case H5T_FLOAT:
                type->nc_type_class = NC_FLOAT;
                break;

            default:
                BAIL(NC_EBADTYPID);
            }
        }
    }
    else
    {
        /* If this is a user defined type, find it. */
        if (nc4_find_type(grp->nc4_info, xtype, &type))
            BAIL(NC_EBADTYPE);
    }

    /* Create a new var and fill in some HDF5 cache setting values. */
    if ((retval = nc4_var_list_add(grp, norm_name, ndims, &var)))
        BAIL(retval);

    /* Add storage for HDF5-specific var info. */
    if (!(var->format_var_info = calloc(1, sizeof(NC_HDF5_VAR_INFO_T))))
        BAIL(NC_ENOMEM);

    /* Set these state flags for the var. */
    var->is_new_var = NC_TRUE;
    var->meta_read = NC_TRUE;
    var->atts_read = NC_TRUE;

    /* Point to the type, and increment its ref. count */
    var->type_info = type;
    var->type_info->rc++;
    type = NULL;

    /* Set variables no_fill to match the database default unless the
     * variable type is variable length (NC_STRING or NC_VLEN) or is
     * user-defined type. */
    if (var->type_info->nc_type_class < NC_STRING)
        var->no_fill = h5->fill_mode;

    /* Assign dimensions to the variable. At the same time, check to
     * see if this is a coordinate variable. If so, it will have the
     * same name as one of its dimensions. If it is a coordinate var,
     * is it a coordinate var in the same group as the dim? Also, check
     * whether we should use contiguous or chunked storage. */
    var->contiguous = NC_TRUE;
    for (d = 0; d < ndims; d++)
    {
        NC_GRP_INFO_T *dim_grp;
        NC_HDF5_DIM_INFO_T *hdf5_dim;

        /* Look up each dimension */
        if ((retval = nc4_find_dim(grp, dimidsp[d], &dim, &dim_grp)))
            BAIL(retval);
        assert(dim && dim->format_dim_info);
        hdf5_dim = (NC_HDF5_DIM_INFO_T *)dim->format_dim_info;

        /* Check for dim index 0 having the same name, in the same group */
        if (d == 0 && dim_grp == grp && strcmp(dim->hdr.name, norm_name) == 0)
        {
            var->dimscale = NC_TRUE;
            dim->coord_var = var;

            /* Use variable's dataset ID for the dimscale ID. So delete
             * the HDF5 DIM_WITHOUT_VARIABLE dataset that was created for
             * this dim. */
            if (hdf5_dim->hdf_dimscaleid)
            {
                /* Detach dimscale from any variables using it */
                if ((retval = rec_detach_scales(grp, dimidsp[d],
                                                hdf5_dim->hdf_dimscaleid)) < 0)
                    BAIL(retval);

                /* Close the HDF5 DIM_WITHOUT_VARIABLE dataset. */
                if (H5Dclose(hdf5_dim->hdf_dimscaleid) < 0)
                    BAIL(NC_EHDFERR);
                hdf5_dim->hdf_dimscaleid = 0;

                /* Now delete the DIM_WITHOUT_VARIABLE dataset (it will be
                 * recreated later, if necessary). */
                if (H5Gunlink(hdf5_grp->hdf_grpid, dim->hdr.name) < 0)
                    BAIL(NC_EDIMMETA);
            }
        }

        /* Check for unlimited dimension and turn off contiguous storage. */
        if (dim->unlimited)
            var->contiguous = NC_FALSE;

        /* Track dimensions for variable */
        var->dimids[d] = dimidsp[d];
        var->dim[d] = dim;
    }

    /* Determine default chunksizes for this variable. (Even for
     * variables which may be contiguous.) */
    LOG((4, "allocating array of %d size_t to hold chunksizes for var %s",
         var->ndims, var->hdr.name));
    if (var->ndims)
        if (!(var->chunksizes = calloc(var->ndims, sizeof(size_t))))
            BAIL(NC_ENOMEM);

    if ((retval = nc4_find_default_chunksizes2(grp, var)))
        BAIL(retval);

    /* Is this a variable with a chunksize greater than the current
     * cache size? */
    if ((retval = nc4_adjust_var_cache(grp, var)))
        BAIL(retval);

    /* If the user names this variable the same as a dimension, but
     * doesn't use that dimension first in its list of dimension ids,
     * is not a coordinate variable. I need to change its HDF5 name,
     * because the dimension will cause a HDF5 dataset to be created,
     * and this var has the same name. */
    dim = (NC_DIM_INFO_T*)ncindexlookup(grp->dim,norm_name);
    if (dim && (!var->ndims || dimidsp[0] != dim->hdr.id))
        if ((retval = give_var_secret_name(var, var->hdr.name)))
            BAIL(retval);

    /* If this is a coordinate var, it is marked as a HDF5 dimension
     * scale. (We found dim above.) Otherwise, allocate space to
     * remember whether dimension scales have been attached to each
     * dimension. */
    if (!var->dimscale && ndims)
        if (!(var->dimscale_attached = calloc(ndims, sizeof(nc_bool_t))))
            BAIL(NC_ENOMEM);

    /* Return the varid. */
    if (varidp)
        *varidp = var->hdr.id;
    LOG((4, "new varid %d", var->hdr.id));

exit:
    if (type)
        if ((retval = nc4_type_free(type)))
            BAIL2(retval);

    return retval;
}

/**
 * @internal This functions sets extra stuff about a netCDF-4 variable which
 * must be set before the enddef but after the def_var.
 *
 * @note All pointer parameters may be NULL, in which case they are ignored.
 * @param ncid File ID.
 * @param varid Variable ID.
 * @param shuffle Pointer to shuffle setting.
 * @param deflate Pointer to deflate setting.
 * @param deflate_level Pointer to deflate level.
 * @param fletcher32 Pointer to fletcher32 setting.
 * @param contiguous Pointer to contiguous setting.
 * @param chunksizes Array of chunksizes.
 * @param no_fill Pointer to no_fill setting.
 * @param fill_value Pointer to fill value.
 * @param endianness Pointer to endianness setting.
 *
 * @returns ::NC_NOERR for success
 * @returns ::NC_EBADID Bad ncid.
 * @returns ::NC_ENOTVAR Invalid variable ID.
 * @returns ::NC_ENOTNC4 Attempting netcdf-4 operation on file that is
 * not netCDF-4/HDF5.
 * @returns ::NC_ESTRICTNC3 Attempting netcdf-4 operation on strict nc3
 * netcdf-4 file.
 * @returns ::NC_ELATEDEF Too late to change settings for this variable.
 * @returns ::NC_ENOTINDEFINE Not in define mode.
 * @returns ::NC_EPERM File is read only.
 * @returns ::NC_EINVAL Invalid input
 * @returns ::NC_EBADCHUNK Bad chunksize.
 * @author Ed Hartnett
 */
static int
nc_def_var_extra(int ncid, int varid, int *shuffle, int *deflate,
                 int *deflate_level, int *fletcher32, int *contiguous,
                 const size_t *chunksizes, int *no_fill,
                 const void *fill_value, int *endianness)
{
    NC_GRP_INFO_T *grp;
    NC_FILE_INFO_T *h5;
    NC_VAR_INFO_T *var;
    int d;
    int retval;

    /* All or none of these will be provided. */
    assert((deflate && deflate_level && shuffle) ||
           (!deflate && !deflate_level && !shuffle));

    LOG((2, "%s: ncid 0x%x varid %d", __func__, ncid, varid));

    /* Find info for this file and group, and set pointer to each. */
    if ((retval = nc4_find_nc_grp_h5(ncid, NULL, &grp, &h5)))
        return retval;
    assert(grp && h5);

    /* Trying to write to a read-only file? No way, Jose! */
    if (h5->no_write)
        return NC_EPERM;

    /* Find the var. */
    if (!(var = (NC_VAR_INFO_T *)ncindexith(grp->vars, varid)))
        return NC_ENOTVAR;
    assert(var && var->hdr.id == varid);

<<<<<<< HEAD
    /* Can't turn on parallel and any filters before HDF5 1.10.2. */
=======
    /* Can't turn on parallel and deflate/fletcher32/szip/shuffle
     * before HDF5 1.10.2. */
>>>>>>> 5d34ea5b
#ifndef HDF5_SUPPORTS_PAR_FILTERS
    if (h5->parallel == NC_TRUE)
        if (deflate || fletcher32 || shuffle)
            return NC_EINVAL;
#endif

    /* If the HDF5 dataset has already been created, then it is too
     * late to set all the extra stuff. */
    if (var->created)
        return NC_ELATEDEF;

    /* Check compression options. */
    if (deflate && !deflate_level)
        return NC_EINVAL;

    /* Valid deflate level? */
    if (deflate)
    {
        if (*deflate)
            if (*deflate_level < NC_MIN_DEFLATE_LEVEL ||
                *deflate_level > NC_MAX_DEFLATE_LEVEL)
                return NC_EINVAL;

        /* For scalars, just ignore attempt to deflate. */
        if (!var->ndims)
            return NC_NOERR;

        /* Set the deflate settings. */
        var->contiguous = NC_FALSE;
        var->deflate = *deflate;
        if (*deflate)
            var->deflate_level = *deflate_level;
        LOG((3, "%s: *deflate_level %d", __func__, *deflate_level));
    }

    /* Shuffle filter? */
    if (shuffle)
    {
        var->shuffle = *shuffle;
        var->contiguous = NC_FALSE;
    }

    /* Fletcher32 checksum error protection? */
    if (fletcher32)
    {
        var->fletcher32 = *fletcher32;
        var->contiguous = NC_FALSE;
    }

#ifdef USE_PARALLEL
<<<<<<< HEAD
    /* If deflate, shuffle, or fletcher32 was turned on with
     * parallel I/O writes, then switch to collective access. HDF5
     * requires collevtive access for filter use with parallel
     * I/O. */
=======
        /* If deflate, shuffle, or fletcher32 was turned on with
         * parallel I/O writes, then switch to collective access. HDF5
         * requires collevtive access for filter use with parallel
         * I/O. */
>>>>>>> 5d34ea5b
    if (deflate || shuffle || fletcher32)
    {
        if (h5->parallel && (var->deflate || var->shuffle || var->fletcher32))
            var->parallel_access = NC_COLLECTIVE;
    }
#endif /* USE_PARALLEL */

    /* Handle storage settings. */
    if (contiguous)
    {
        /* Does the user want a contiguous or compact dataset? Not so
         * fast! Make sure that there are no unlimited dimensions, and
         * no filters in use for this data. */
        if (*contiguous)
        {
            if (var->deflate || var->fletcher32 || var->shuffle)
                return NC_EINVAL;

            for (d = 0; d < var->ndims; d++)
                if (var->dim[d]->unlimited)
                    return NC_EINVAL;
        }

        /* Handle chunked storage settings. */
        if (*contiguous == NC_CHUNKED)
        {
            var->contiguous = NC_FALSE;

            /* If the user provided chunksizes, check that they are not too
             * big, and that their total size of chunk is less than 4 GB. */
            if (chunksizes)
            {
                /* Check the chunksizes for validity. */
                if ((retval = check_chunksizes(grp, var, chunksizes)))
                    return retval;

                /* Ensure chunksize is smaller than dimension size */
                for (d = 0; d < var->ndims; d++)
                    if (!var->dim[d]->unlimited && var->dim[d]->len > 0 &&
                        chunksizes[d] > var->dim[d]->len)
                        return NC_EBADCHUNK;

                /* Set the chunksizes for this variable. */
                for (d = 0; d < var->ndims; d++)
                    var->chunksizes[d] = chunksizes[d];
            }
        }
        else if (*contiguous == NC_CONTIGUOUS)
        {
            var->contiguous = NC_TRUE;
        }
        else if (*contiguous == NC_COMPACT)
        {
            size_t ndata = 1;

            /* Find the number of elements in the data. */
            for (d = 0; d < var->ndims; d++)
                ndata *= var->dim[d]->len;

            /* Ensure var is small enough to fit in compact
             * storage. It must be <= 64 KB. */
            if (ndata * var->type_info->size > SIXTY_FOUR_KB)
                return NC_EVARSIZE;

            var->contiguous = NC_FALSE;
            var->compact = NC_TRUE;
        }
    }

    /* Is this a variable with a chunksize greater than the current
     * cache size? */
    if (!var->contiguous && (deflate || contiguous))
    {
        /* Determine default chunksizes for this variable (do nothing
         * for scalar vars). */
        if (var->chunksizes && !var->chunksizes[0])
            if ((retval = nc4_find_default_chunksizes2(grp, var)))
                return retval;

        /* Adjust the cache. */
        if ((retval = nc4_adjust_var_cache(grp, var)))
            return retval;
    }

#ifdef LOGGING
    {
        int dfalt = (chunksizes == NULL);
        reportchunking(dfalt ? "extra: default: " : "extra: user: ", var);
    }
#endif

    /* Are we setting a fill modes? */
    if (no_fill)
    {
        if (*no_fill)
        {
            /* NC_STRING types may not turn off fill mode. It's disallowed
             * by HDF5 and will cause a HDF5 error later. */
            if (*no_fill)
                if (var->type_info->hdr.id == NC_STRING)
                    return NC_EINVAL;

            /* Set the no-fill mode. */
            var->no_fill = NC_TRUE;
        }
        else
            var->no_fill = NC_FALSE;
    }

    /* Are we setting a fill value? */
    if (fill_value && !var->no_fill)
    {
        /* Copy the fill_value. */
        LOG((4, "Copying fill value into metadata for variable %s",
             var->hdr.name));

        /* If there's a _FillValue attribute, delete it. */
        retval = NC4_HDF5_del_att(ncid, varid, _FillValue);
        if (retval && retval != NC_ENOTATT)
            return retval;

        /* Create a _FillValue attribute. */
        if ((retval = nc_put_att(ncid, varid, _FillValue, var->type_info->hdr.id,
                                 1, fill_value)))
            return retval;
    }

    /* Is the user setting the endianness? */
    if (endianness)
    {
        /* Setting endianness is only premitted on atomic integer and
         * atomic float types. */
        switch (var->type_info->hdr.id)
        {
        case NC_BYTE:
        case NC_SHORT:
        case NC_INT:
        case NC_FLOAT:
        case NC_DOUBLE:
        case NC_UBYTE:
        case NC_USHORT:
        case NC_UINT:
        case NC_INT64:
        case NC_UINT64:
            break;
        default:
            return NC_EINVAL;
        }
        var->type_info->endianness = *endianness;
    }

    return NC_NOERR;
}

/**
 * @internal Set zlib compression settings on a variable. This is
 * called by nc_def_var_deflate().
 *
 * @param ncid File ID.
 * @param varid Variable ID.
 * @param shuffle True to turn on the shuffle filter.
 * @param deflate True to turn on deflation.
 * @param deflate_level A number between 0 (no compression) and 9
 * (maximum compression).
 *
 * @returns ::NC_NOERR No error.
 * @returns ::NC_EBADID Bad ncid.
 * @returns ::NC_ENOTVAR Invalid variable ID.
 * @returns ::NC_ENOTNC4 Attempting netcdf-4 operation on file that is
 * not netCDF-4/HDF5.
 * @returns ::NC_ELATEDEF Too late to change settings for this variable.
 * @returns ::NC_ENOTINDEFINE Not in define mode.
 * @returns ::NC_EINVAL Invalid input
 * @author Ed Hartnett, Dennis Heimbigner
 */
int
NC4_def_var_deflate(int ncid, int varid, int shuffle, int deflate,
                    int deflate_level)
{
    return nc_def_var_extra(ncid, varid, &shuffle, &deflate,
                            &deflate_level, NULL, NULL, NULL, NULL, NULL, NULL);
}

/**
 * Set szip compression settings on a variable. Szip is an
 * implementation of the extended-Rice lossless compression
 * algorithm. Szip is reported to provide fast and effective
 * compression.
 *
 * SZIP compression cannot be applied to variables with any
 * user-defined type.
 *
 * @note The options_mask parameter may be either NC_SZIP_EC (entropy
 * coding) or NC_SZIP_NN (nearest neighbor):
 * * The entropy coding method is best suited for data that has been
 * processed. The EC method works best for small numbers.
 * * The nearest neighbor coding method preprocesses the data then the
 * applies EC method as above.
 *
 * @param ncid File ID.
 * @param varid Variable ID.
 * @param options_mask The options mask. Can be NC_SZIP_EC or
 * NC_SZIP_NN.
 * @param pixels_per_block Pixels per block. Must be even and not
 * greater than 32, with typical values being 8, 10, 16, or 32. This
 * parameter affects compression ratio; the more pixel values vary,
 * the smaller this number should be to achieve better performance. If
 * pixels_per_block is bigger than the total number of elements in a
 * dataset chunk, H5Pset_szip will succeed but the subsequent call to
 * H5Dcreate will fail; the conflict can be detected only when the
 * property list is used.
 *
 * @returns ::NC_NOERR No error.
 * @returns ::NC_ENOTBUILT This HDF5 install was not built with szip.
 * @returns ::NC_EBADID Bad ncid.
 * @returns ::NC_ENOTVAR Invalid variable ID.
 * @returns ::NC_ENOTNC4 Attempting netcdf-4 operation on file that is
 * not netCDF-4/HDF5.
 * @returns ::NC_ELATEDEF Too late to change settings for this variable.
 * @returns ::NC_ENOTINDEFINE Not in define mode.
 * @returns ::NC_EINVAL Invalid input
 * @author Ed Hartnett
 */
int
nc_def_var_szip(int ncid, int varid, int options_mask, int pixels_per_block)
{
    NC_GRP_INFO_T *grp;
    NC_FILE_INFO_T *h5;
    NC_VAR_INFO_T *var;
    int built = 0;
    int ret;

    LOG((2, "%s: ncid 0x%x varid %d", __func__, ncid, varid));

    /* If HDF5 was not built with szip, then return error. */
#ifdef HAVE_H5Z_SZIP
    built = 1;
#endif /* HAVE_H5Z_SZIP */
    if (!built)
        return NC_EFILTER;

    /* Find info for this file and group, and set pointer to each. */
    if ((ret = nc4_find_nc_grp_h5(ncid, NULL, &grp, &h5)))
        return ret;
    assert(grp && h5);

    /* Trying to write to a read-only file? No way, Jose! */
    if (h5->no_write)
        return NC_EPERM;

    /* Can't turn on parallel and szip before HDF5 1.10.2. */
#ifdef USE_PARALLEL
#ifndef HDF5_SUPPORTS_PAR_FILTERS
    if (h5->parallel == NC_TRUE)
        return NC_EINVAL;
#endif /* HDF5_SUPPORTS_PAR_FILTERS */
#endif /* USE_PARALLEL */

    /* Find the var. */
    if (!(var = (NC_VAR_INFO_T *)ncindexith(grp->vars, varid)))
        return NC_ENOTVAR;
    assert(var && var->hdr.id == varid);

#ifdef USE_PARALLEL
    /* Switch to collective access. HDF5 requires collevtive access
     * for filter use with parallel I/O. */
    if (h5->parallel)
        var->parallel_access = NC_COLLECTIVE;
#endif /* USE_PARALLEL */

    /* This will cause H5Pset_szip to be called when the var is created. */
    var->szip = 1;
    var->contiguous = NC_FALSE;
    var->options_mask = options_mask;
    var->pixels_per_block = pixels_per_block;

    return NC_NOERR;
}

/**
 * @internal Set checksum on a variable. This is called by
 * nc_def_var_fletcher32().
 *
 * @param ncid File ID.
 * @param varid Variable ID.
 * @param fletcher32 Pointer to fletcher32 setting.
 *
 * @returns ::NC_NOERR No error.
 * @returns ::NC_EBADID Bad ncid.
 * @returns ::NC_ENOTVAR Invalid variable ID.
 * @returns ::NC_ENOTNC4 Attempting netcdf-4 operation on file that is
 * not netCDF-4/HDF5.
 * @returns ::NC_ELATEDEF Too late to change settings for this variable.
 * @returns ::NC_ENOTINDEFINE Not in define mode.
 * @returns ::NC_EINVAL Invalid input
 * @author Ed Hartnett, Dennis Heimbigner
 */
int
NC4_def_var_fletcher32(int ncid, int varid, int fletcher32)
{
    return nc_def_var_extra(ncid, varid, NULL, NULL, NULL, &fletcher32,
                            NULL, NULL, NULL, NULL, NULL);
}

/**
 * @internal Define chunking stuff for a var. This is called by
 * nc_def_var_chunking(). Chunking is required in any dataset with one
 * or more unlimited dimensions in HDF5, or any dataset using a
 * filter.
 *
 * @param ncid File ID.
 * @param varid Variable ID.
 * @param contiguous Pointer to contiguous setting.
 * @param chunksizesp Array of chunksizes.
 *
 * @returns ::NC_NOERR No error.
 * @returns ::NC_EBADID Bad ncid.
 * @returns ::NC_ENOTVAR Invalid variable ID.
 * @returns ::NC_ENOTNC4 Attempting netcdf-4 operation on file that is
 * not netCDF-4/HDF5.
 * @returns ::NC_ELATEDEF Too late to change settings for this variable.
 * @returns ::NC_ENOTINDEFINE Not in define mode.
 * @returns ::NC_EINVAL Invalid input
 * @returns ::NC_EBADCHUNK Bad chunksize.
 * @author Ed Hartnett, Dennis Heimbigner
 */
int
NC4_def_var_chunking(int ncid, int varid, int contiguous, const size_t *chunksizesp)
{
    return nc_def_var_extra(ncid, varid, NULL, NULL, NULL, NULL,
                            &contiguous, chunksizesp, NULL, NULL, NULL);
}

/**
 * @internal Define chunking stuff for a var. This is called by
 * the fortran API.
 *
 * @param ncid File ID.
 * @param varid Variable ID.
 * @param contiguous Pointer to contiguous setting.
 * @param chunksizesp Array of chunksizes.
 *
 * @returns ::NC_NOERR No error.
 * @returns ::NC_EBADID Bad ncid.
 * @returns ::NC_ENOTVAR Invalid variable ID.
 * @returns ::NC_ENOTNC4 Attempting netcdf-4 operation on file that is
 * not netCDF-4/HDF5.
 * @returns ::NC_ELATEDEF Too late to change settings for this variable.
 * @returns ::NC_ENOTINDEFINE Not in define mode.
 * @returns ::NC_EINVAL Invalid input
 * @returns ::NC_EBADCHUNK Bad chunksize.
 * @author Ed Hartnett
 */
int
nc_def_var_chunking_ints(int ncid, int varid, int contiguous, int *chunksizesp)
{
    NC_VAR_INFO_T *var = NULL;
    size_t *cs = NULL;
    int i, retval;

    /* Get pointer to the var. */
    if ((retval = nc4_hdf5_find_grp_h5_var(ncid, varid, NULL, NULL, &var)))
        return retval;
    assert(var);

    /* Allocate space for the size_t copy of the chunksizes array. */
    if (var->ndims)
        if (!(cs = malloc(var->ndims * sizeof(size_t))))
            return NC_ENOMEM;

    /* Copy to size_t array. */
    for (i = 0; i < var->ndims; i++)
        cs[i] = chunksizesp[i];

    retval = nc_def_var_extra(ncid, varid, NULL, NULL, NULL, NULL,
                              &contiguous, cs, NULL, NULL, NULL);

    if (var->ndims)
        free(cs);
    return retval;
}

/**
 * @internal This functions sets fill value and no_fill mode for a
 * netCDF-4 variable. It is called by nc_def_var_fill().
 *
 * @note All pointer parameters may be NULL, in which case they are ignored.
 * @param ncid File ID.
 * @param varid Variable ID.
 * @param no_fill No_fill setting.
 * @param fill_value Pointer to fill value.
 *
 * @returns ::NC_NOERR for success
 * @returns ::NC_EBADID Bad ncid.
 * @returns ::NC_ENOTVAR Invalid variable ID.
 * @returns ::NC_ENOTNC4 Attempting netcdf-4 operation on file that is
 * not netCDF-4/HDF5.
 * @returns ::NC_ESTRICTNC3 Attempting netcdf-4 operation on strict nc3
 * netcdf-4 file.
 * @returns ::NC_ELATEDEF Too late to change settings for this variable.
 * @returns ::NC_ENOTINDEFINE Not in define mode.
 * @returns ::NC_EPERM File is read only.
 * @returns ::NC_EINVAL Invalid input
 * @author Ed Hartnett
 */
int
NC4_def_var_fill(int ncid, int varid, int no_fill, const void *fill_value)
{
    return nc_def_var_extra(ncid, varid, NULL, NULL, NULL, NULL, NULL,
                            NULL, &no_fill, fill_value, NULL);
}

/**
 * @internal This functions sets endianness for a netCDF-4
 * variable. Called by nc_def_var_endian().
 *
 * @note All pointer parameters may be NULL, in which case they are ignored.
 * @param ncid File ID.
 * @param varid Variable ID.
 * @param endianness Endianness setting.
 *
 * @returns ::NC_NOERR for success
 * @returns ::NC_EBADID Bad ncid.
 * @returns ::NC_ENOTVAR Invalid variable ID.
 * @returns ::NC_ENOTNC4 Attempting netcdf-4 operation on file that is
 * not netCDF-4/HDF5.
 * @returns ::NC_ESTRICTNC3 Attempting netcdf-4 operation on strict nc3
 * netcdf-4 file.
 * @returns ::NC_ELATEDEF Too late to change settings for this variable.
 * @returns ::NC_ENOTINDEFINE Not in define mode.
 * @returns ::NC_EPERM File is read only.
 * @returns ::NC_EINVAL Invalid input
 * @author Ed Hartnett
 */
int
NC4_def_var_endian(int ncid, int varid, int endianness)
{
    return nc_def_var_extra(ncid, varid, NULL, NULL, NULL, NULL, NULL,
                            NULL, NULL, NULL, &endianness);
}

/**
 * @internal Define filter settings. Called by nc_def_var_filter().
 *
 * @param ncid File ID.
 * @param varid Variable ID.
 * @param id Filter ID
 * @param nparams Number of parameters for filter.
 * @param parms Filter parameters.
 *
 * @returns ::NC_NOERR for success
 * @returns ::NC_EBADID Bad ncid.
 * @returns ::NC_ENOTVAR Invalid variable ID.
 * @returns ::NC_ENOTNC4 Attempting netcdf-4 operation on file that is
 * not netCDF-4/HDF5.
 * @returns ::NC_ELATEDEF Too late to change settings for this variable.
 * @returns ::NC_EFILTER Filter error.
 * @returns ::NC_EINVAL Invalid input
 * @author Dennis Heimbigner
 */
int
NC4_def_var_filter(int ncid, int varid, unsigned int id, size_t nparams,
                   const unsigned int* parms)
{
    int retval = NC_NOERR;
    NC *nc;
    NC_GRP_INFO_T *grp;
    NC_FILE_INFO_T *h5;
    NC_VAR_INFO_T *var;

    LOG((2, "%s: ncid 0x%x varid %d", __func__, ncid, varid));

    /* Find info for this file and group, and set pointer to each. */
    if ((retval = nc4_find_nc_grp_h5(ncid, &nc, &grp, &h5)))
        return retval;

    assert(nc && grp && h5);

    /* Find the var. */
    var = (NC_VAR_INFO_T*)ncindexith(grp->vars,varid);
    if(!var)
        return NC_ENOTVAR;
    assert(var->hdr.id == varid);

    /* If the HDF5 dataset has already been created, then it is too
     * late to set all the extra stuff. */
    if (var->created)
        return NC_ELATEDEF;

    /* Can't turn on parallel and filter (for now). */
    if (h5->parallel == NC_TRUE)
        return NC_EINVAL;

#ifdef HAVE_H5Z_SZIP
    if(id == H5Z_FILTER_SZIP) {
        if(nparams != 2)
            return NC_EFILTER; /* incorrect no. of parameters */
    }
#else /*!HAVE_H5Z_SZIP*/
    if(id == H5Z_FILTER_SZIP)
        return NC_EFILTER; /* Not allowed */
#endif

#if 0
    {
        unsigned int fcfg = 0;
        herr_t herr = H5Zget_filter_info(id,&fcfg);
        if(herr < 0)
            return NC_EFILTER;
        if((H5Z_FILTER_CONFIG_ENCODE_ENABLED & fcfg) == 0
           || (H5Z_FILTER_CONFIG_DECODE_ENABLED & fcfg) == 0)
            return NC_EFILTER;
    }
#endif /*0*/

    var->filterid = id;
    var->nparams = nparams;
    var->params = NULL;
    if(parms != NULL) {
        var->params = (unsigned int*)calloc(nparams,sizeof(unsigned int));
        if(var->params == NULL) return NC_ENOMEM;
        memcpy(var->params,parms,sizeof(unsigned int)*var->nparams);
    }
    /* Filter => chunking */
    var->contiguous = NC_FALSE;
    /* Determine default chunksizes for this variable unless already specified */
    if(var->chunksizes && !var->chunksizes[0]) {
        if((retval = nc4_find_default_chunksizes2(grp, var)))
            return retval;
        /* Adjust the cache. */
        if ((retval = nc4_adjust_var_cache(grp, var)))
            return retval;
    }

    return NC_NOERR;
}

/**
 * @internal Rename a var to "bubba," for example. This is called by
 * nc_rename_var() for netCDF-4 files. This results in complexities
 * when coordinate variables are involved.

 * Whenever a var has the same name as a dim, and also uses that dim
 * as its first dimension, then that var is aid to be a coordinate
 * variable for that dimensions. Coordinate variables are represented
 * in the HDF5 by making them dimscales. Dimensions without coordinate
 * vars are represented by datasets which are dimscales, but have a
 * special attribute marking them as dimscales without associated
 * coordinate variables.
 *
 * When a var is renamed, we must detect whether it has become a
 * coordinate var (by being renamed to the same name as a dim that is
 * also its first dimension), or whether it is no longer a coordinate
 * var. These cause flags to be set in NC_VAR_INFO_T which are used at
 * enddef time to make changes in the HDF5 file.
 *
 * @param ncid File ID.
 * @param varid Variable ID
 * @param name New name of the variable.
 *
 * @returns ::NC_NOERR No error.
 * @returns ::NC_EBADID Bad ncid.
 * @returns ::NC_ENOTVAR Invalid variable ID.
 * @returns ::NC_EBADNAME Bad name.
 * @returns ::NC_EMAXNAME Name is too long.
 * @returns ::NC_ENAMEINUSE Name in use.
 * @returns ::NC_ENOMEM Out of memory.
 * @author Ed Hartnett
 */
int
NC4_rename_var(int ncid, int varid, const char *name)
{
    NC_GRP_INFO_T *grp;
    NC_HDF5_GRP_INFO_T *hdf5_grp;
    NC_FILE_INFO_T *h5;
    NC_VAR_INFO_T *var;
    NC_DIM_INFO_T *other_dim;
    int use_secret_name = 0;
    int retval = NC_NOERR;

    if (!name)
        return NC_EINVAL;

    LOG((2, "%s: ncid 0x%x varid %d name %s", __func__, ncid, varid, name));

    /* Find info for this file and group, and set pointer to each. */
    if ((retval = nc4_find_grp_h5(ncid, &grp, &h5)))
        return retval;
    assert(h5 && grp && grp->format_grp_info);

    /* Get HDF5-specific group info. */
    hdf5_grp = (NC_HDF5_GRP_INFO_T *)grp->format_grp_info;

    /* Is the new name too long? */
    if (strlen(name) > NC_MAX_NAME)
        return NC_EMAXNAME;

    /* Trying to write to a read-only file? No way, Jose! */
    if (h5->no_write)
        return NC_EPERM;

    /* Check name validity, if strict nc3 rules are in effect for this
     * file. */
    if ((retval = NC_check_name(name)))
        return retval;

    /* Get the variable wrt varid */
    if (!(var = (NC_VAR_INFO_T *)ncindexith(grp->vars, varid)))
        return NC_ENOTVAR;

    /* Check if new name is in use; note that renaming to same name is
       still an error according to the nc_test/test_write.c
       code. Why?*/
    if (ncindexlookup(grp->vars, name))
        return NC_ENAMEINUSE;

    /* If we're not in define mode, new name must be of equal or
       less size, if strict nc3 rules are in effect for this . */
    if (!(h5->flags & NC_INDEF) && strlen(name) > strlen(var->hdr.name) &&
        (h5->cmode & NC_CLASSIC_MODEL))
        return NC_ENOTINDEFINE;

    /* Is there another dim with this name, for which this var will not
     * be a coord var? If so, we have to create a dim without a
     * variable for the old name. */
    if ((other_dim = (NC_DIM_INFO_T *)ncindexlookup(grp->dim, name)) &&
        strcmp(name, var->dim[0]->hdr.name))
    {
        /* Create a dim without var dataset for old dim. */
        if ((retval = nc4_create_dim_wo_var(other_dim)))
            return retval;

        /* Give this var a secret HDF5 name so it can co-exist in file
         * with dim wp var dataset. Base the secret name on the new var
         * name. */
        if ((retval = give_var_secret_name(var, name)))
            return retval;
        use_secret_name++;
    }

    /* Change the HDF5 file, if this var has already been created
       there. */
    if (var->created)
    {
        int v;
        char *hdf5_name; /* Dataset will be renamed to this. */
        hdf5_name = use_secret_name ? var->hdf5_name: (char *)name;

        /* Do we need to read var metadata? */
        if (!var->meta_read)
            if ((retval = nc4_get_var_meta(var)))
                return retval;

        if (var->ndims)
        {
            NC_HDF5_DIM_INFO_T *hdf5_d0;
            hdf5_d0 = (NC_HDF5_DIM_INFO_T *)var->dim[0]->format_dim_info;

            /* Is there an existing dimscale-only dataset of this name? If
             * so, it must be deleted. */
            if (hdf5_d0->hdf_dimscaleid)
            {
                if ((retval = delete_dimscale_dataset(grp, var->dim[0]->hdr.id,
                                                      var->dim[0])))
                    return retval;
            }
        }

        LOG((3, "Moving dataset %s to %s", var->hdr.name, name));
        if (H5Lmove(hdf5_grp->hdf_grpid, var->hdr.name, hdf5_grp->hdf_grpid,
                    hdf5_name, H5P_DEFAULT, H5P_DEFAULT) < 0)
            return NC_EHDFERR;

        /* Rename all the vars in this file with a varid greater than
         * this var. Varids are assigned based on dataset creation time,
         * and we have just changed that for this var. We must do the
         * same for all vars with a > varid, so that the creation order
         * will continue to be correct. */
        for (v = var->hdr.id + 1; v < ncindexsize(grp->vars); v++)
        {
            NC_VAR_INFO_T *my_var;
            my_var = (NC_VAR_INFO_T *)ncindexith(grp->vars, v);
            assert(my_var);

            LOG((3, "mandatory rename of %s to same name", my_var->hdr.name));

            /* Rename to temp name. */
            if (H5Lmove(hdf5_grp->hdf_grpid, my_var->hdr.name, hdf5_grp->hdf_grpid,
                        NC_TEMP_NAME, H5P_DEFAULT, H5P_DEFAULT) < 0)
                return NC_EHDFERR;

            /* Rename to real name. */
            if (H5Lmove(hdf5_grp->hdf_grpid, NC_TEMP_NAME, hdf5_grp->hdf_grpid,
                        my_var->hdr.name, H5P_DEFAULT, H5P_DEFAULT) < 0)
                return NC_EHDFERR;
        }
    }

    /* Now change the name in our metadata. */
    free(var->hdr.name);
    if (!(var->hdr.name = strdup(name)))
        return NC_ENOMEM;
    LOG((3, "var is now %s", var->hdr.name));

    /* Fix hash key and rebuild index. */
    var->hdr.hashkey = NC_hashmapkey(var->hdr.name, strlen(var->hdr.name));
    if (!ncindexrebuild(grp->vars))
        return NC_EINTERNAL;

    /* Check if this was a coordinate variable previously, but names
     * are different now */
    if (var->dimscale && strcmp(var->hdr.name, var->dim[0]->hdr.name))
    {
        /* Break up the coordinate variable */
        if ((retval = nc4_break_coord_var(grp, var, var->dim[0])))
            return retval;
    }

    /* Check if this should become a coordinate variable. */
    if (!var->dimscale)
    {
        /* Only variables with >0 dimensions can become coordinate
         * variables. */
        if (var->ndims)
        {
            NC_GRP_INFO_T *dim_grp;
            NC_DIM_INFO_T *dim;

            /* Check to see if this is became a coordinate variable.  If
             * so, it will have the same name as dimension index 0. If it
             * is a coordinate var, is it a coordinate var in the same
             * group as the dim? */
            if ((retval = nc4_find_dim(grp, var->dimids[0], &dim, &dim_grp)))
                return retval;
            if (!strcmp(dim->hdr.name, name) && dim_grp == grp)
            {
                /* Reform the coordinate variable. */
                if ((retval = nc4_reform_coord_var(grp, var, dim)))
                    return retval;
                var->became_coord_var = NC_TRUE;
            }
        }
    }

    return retval;
}

/**
 * @internal Write an array of data to a variable. This is called by
 * nc_put_vara() and other nc_put_vara_* functions, for netCDF-4
 * files.
 *
 * @param ncid File ID.
 * @param varid Variable ID.
 * @param startp Array of start indices.
 * @param countp Array of counts.
 * @param op pointer that gets the data.
 * @param memtype The type of these data in memory.
 *
 * @returns ::NC_NOERR for success
 * @author Ed Hartnett, Dennis Heimbigner
 */
int
NC4_put_vara(int ncid, int varid, const size_t *startp,
             const size_t *countp, const void *op, int memtype)
{
    return NC4_put_vars(ncid, varid, startp, countp, NULL, op, memtype);
}

/**
 * @internal Read an array of values. This is called by nc_get_vara()
 * for netCDF-4 files, as well as all the other nc_get_vara_*
 * functions.
 *
 * @param ncid File ID.
 * @param varid Variable ID.
 * @param startp Array of start indices.
 * @param countp Array of counts.
 * @param ip pointer that gets the data.
 * @param memtype The type of these data after it is read into memory.

 * @returns ::NC_NOERR for success
 * @author Ed Hartnett, Dennis Heimbigner
 */
int
NC4_get_vara(int ncid, int varid, const size_t *startp,
             const size_t *countp, void *ip, int memtype)
{
    return NC4_get_vars(ncid, varid, startp, countp, NULL, ip, memtype);
}

/**
 * @internal Do some common check for NC4_put_vars and
 * NC4_get_vars. These checks have to be done when both reading and
 * writing data.
 *
 * @param mem_nc_type Pointer to type of data in memory.
 * @param var Pointer to var info struct.
 * @param h5 Pointer to HDF5 file info struct.
 *
 * @return ::NC_NOERR No error.
 * @author Ed Hartnett
 */
static int
check_for_vara(nc_type *mem_nc_type, NC_VAR_INFO_T *var, NC_FILE_INFO_T *h5)
{
    int retval;

    /* If mem_nc_type is NC_NAT, it means we want to use the file type
     * as the mem type as well. */
    assert(mem_nc_type);
    if (*mem_nc_type == NC_NAT)
        *mem_nc_type = var->type_info->hdr.id;
    assert(*mem_nc_type);

    /* No NC_CHAR conversions, you pervert! */
    if (var->type_info->hdr.id != *mem_nc_type &&
        (var->type_info->hdr.id == NC_CHAR || *mem_nc_type == NC_CHAR))
        return NC_ECHAR;

    /* If we're in define mode, we can't read or write data. */
    if (h5->flags & NC_INDEF)
    {
        if (h5->cmode & NC_CLASSIC_MODEL)
            return NC_EINDEFINE;
        if ((retval = nc4_enddef_netcdf4_file(h5)))
            return retval;
    }

    return NC_NOERR;
}

#ifdef LOGGING
/**
 * @intarnal Print some debug info about dimensions to the log.
 */
static void
log_dim_info(NC_VAR_INFO_T *var, hsize_t *fdims, hsize_t *fmaxdims,
             hsize_t *start, hsize_t *count)
{
    int d2;

    /* Print some debugging info... */
    LOG((4, "%s: var name %s ndims %d", __func__, var->hdr.name, var->ndims));
    LOG((4, "File space, and requested:"));
    for (d2 = 0; d2 < var->ndims; d2++)
    {
        LOG((4, "fdims[%d]=%Ld fmaxdims[%d]=%Ld", d2, fdims[d2], d2,
             fmaxdims[d2]));
        LOG((4, "start[%d]=%Ld  count[%d]=%Ld", d2, start[d2], d2, count[d2]));
    }
}
#endif /* LOGGING */

#ifdef USE_PARALLEL4
/**
 * @internal Set the parallel access for a var (collective
 * vs. independent).
 *
 * @param h5 Pointer to HDF5 file info struct.
 * @param var Pointer to var info struct.
 * @param xfer_plistid H5FD_MPIO_COLLECTIVE or H5FD_MPIO_INDEPENDENT.
 *
 * @returns NC_NOERR No error.
 * @author Ed Hartnett
 */
static int
set_par_access(NC_FILE_INFO_T *h5, NC_VAR_INFO_T *var, hid_t xfer_plistid)
{
    /* If netcdf is built with parallel I/O, then parallel access can
     * be used, and, if this file was opened or created for parallel
     * access, we need to set the transfer mode. */
    if (h5->parallel)
    {
        H5FD_mpio_xfer_t hdf5_xfer_mode;

        /* Decide on collective or independent. */
        hdf5_xfer_mode = (var->parallel_access != NC_INDEPENDENT) ?
            H5FD_MPIO_COLLECTIVE : H5FD_MPIO_INDEPENDENT;

        /* Set the mode in the transfer property list. */
        if (H5Pset_dxpl_mpio(xfer_plistid, hdf5_xfer_mode) < 0)
            return NC_EPARINIT;

        LOG((4, "%s: %d H5FD_MPIO_COLLECTIVE: %d H5FD_MPIO_INDEPENDENT: %d",
             __func__, (int)hdf5_xfer_mode, H5FD_MPIO_COLLECTIVE,
             H5FD_MPIO_INDEPENDENT));
    }
    return NC_NOERR;
}
#endif /* USE_PARALLEL4 */

/**
 * @internal Write a strided array of data to a variable. This is
 * called by nc_put_vars() and other nc_put_vars_* functions, for
 * netCDF-4 files. Also the nc_put_vara() calls end up calling this
 * with a NULL stride parameter.
 *
 * @param ncid File ID.
 * @param varid Variable ID.
 * @param startp Array of start indices. Must always be provided by
 * caller for non-scalar vars.
 * @param countp Array of counts. Will default to counts of full
 * dimension size if NULL.
 * @param stridep Array of strides. Will default to strides of 1 if
 * NULL.
 * @param data The data to be written.
 * @param mem_nc_type The type of the data in memory.
 *
 * @returns ::NC_NOERR No error.
 * @returns ::NC_EBADID Bad ncid.
 * @returns ::NC_ENOTVAR Var not found.
 * @returns ::NC_EHDFERR HDF5 function returned error.
 * @returns ::NC_EINVALCOORDS Incorrect start.
 * @returns ::NC_EEDGE Incorrect start/count.
 * @returns ::NC_ENOMEM Out of memory.
 * @returns ::NC_EMPI MPI library error (parallel only)
 * @returns ::NC_ECANTEXTEND Can't extend dimension for write.
 * @returns ::NC_ERANGE Data conversion error.
 * @author Ed Hartnett, Dennis Heimbigner
 */
int
NC4_put_vars(int ncid, int varid, const size_t *startp, const size_t *countp,
             const ptrdiff_t *stridep, const void *data, nc_type mem_nc_type)
{
    NC_GRP_INFO_T *grp;
    NC_FILE_INFO_T *h5;
    NC_VAR_INFO_T *var;
    NC_DIM_INFO_T *dim;
    NC_HDF5_VAR_INFO_T *hdf5_var;
    hid_t file_spaceid = 0, mem_spaceid = 0, xfer_plistid = 0;
    long long unsigned xtend_size[NC_MAX_VAR_DIMS];
    hsize_t fdims[NC_MAX_VAR_DIMS], fmaxdims[NC_MAX_VAR_DIMS];
    hsize_t start[NC_MAX_VAR_DIMS], count[NC_MAX_VAR_DIMS];
    hsize_t stride[NC_MAX_VAR_DIMS];
    int need_to_extend = 0;
#ifdef USE_PARALLEL4
    int extend_possible = 0;
#endif
    int retval, range_error = 0, i, d2;
    void *bufr = NULL;
    int need_to_convert = 0;
    int zero_count = 0; /* true if a count is zero */
    size_t len = 1;

    /* Find info for this file, group, and var. */
    if ((retval = nc4_hdf5_find_grp_h5_var(ncid, varid, &h5, &grp, &var)))
        return retval;
    assert(h5 && grp && var && var->hdr.id == varid && var->format_var_info);

    /* Get the HDF5-specific var info. */
    hdf5_var = (NC_HDF5_VAR_INFO_T *)var->format_var_info;

    /* Cannot convert to user-defined types. */
    if (mem_nc_type >= NC_FIRSTUSERTYPEID)
        mem_nc_type = NC_NAT;

    LOG((3, "%s: var->hdr.name %s mem_nc_type %d", __func__,
         var->hdr.name, mem_nc_type));

    /* Check some stuff about the type and the file. If the file must
     * be switched from define mode, it happens here. */
    if ((retval = check_for_vara(&mem_nc_type, var, h5)))
        return retval;
    assert(hdf5_var->hdf_datasetid && (!var->ndims || (startp && countp)));

    /* Convert from size_t and ptrdiff_t to hssize_t, and hsize_t. */
    /* Also do sanity checks */
    for (i = 0; i < var->ndims; i++)
    {
        /* Check for non-positive stride. */
        if (stridep && stridep[i] <= 0)
            return NC_ESTRIDE;

        start[i] = startp[i];
        count[i] = countp ? countp[i] : var->dim[i]->len;
        stride[i] = stridep ? stridep[i] : 1;

        /* Check to see if any counts are zero. */
        if (!count[i])
            zero_count++;
    }

    /* Get file space of data. */
    if ((file_spaceid = H5Dget_space(hdf5_var->hdf_datasetid)) < 0)
        BAIL(NC_EHDFERR);

    /* Get the sizes of all the dims and put them in fdims. */
    if (H5Sget_simple_extent_dims(file_spaceid, fdims, fmaxdims) < 0)
        BAIL(NC_EHDFERR);

#ifdef LOGGING
    log_dim_info(var, fdims, fmaxdims, start, count);
#endif

    /* Check dimension bounds. Remember that unlimited dimensions can
     * put data beyond their current length. */
    for (d2 = 0; d2 < var->ndims; d2++)
    {
        hsize_t endindex = start[d2] + stride[d2] * (count[d2] - 1); /* last index written */
        dim = var->dim[d2];
        assert(dim && dim->hdr.id == var->dimids[d2]);
        if (count[d2] == 0)
            endindex = start[d2]; /* fixup for zero read count */
        if (!dim->unlimited)
        {
            /* Allow start to equal dim size if count is zero. */
            if (start[d2] > (hssize_t)fdims[d2] ||
                (start[d2] == (hssize_t)fdims[d2] && count[d2] > 0))
                BAIL_QUIET(NC_EINVALCOORDS);
            if (!zero_count && endindex >= fdims[d2])
                BAIL_QUIET(NC_EEDGE);
        }
    }

    /* Now you would think that no one would be crazy enough to write
       a scalar dataspace with one of the array function calls, but you
       would be wrong. So let's check to see if the dataset is
       scalar. If it is, we won't try to set up a hyperslab. */
    if (H5Sget_simple_extent_type(file_spaceid) == H5S_SCALAR)
    {
        if ((mem_spaceid = H5Screate(H5S_SCALAR)) < 0)
            BAIL(NC_EHDFERR);
    }
    else
    {
        if (H5Sselect_hyperslab(file_spaceid, H5S_SELECT_SET, start, stride,
                                count, NULL) < 0)
            BAIL(NC_EHDFERR);

        /* Create a space for the memory, just big enough to hold the slab
           we want. */
        if ((mem_spaceid = H5Screate_simple(var->ndims, count, NULL)) < 0)
            BAIL(NC_EHDFERR);
    }

    /* Are we going to convert any data? (No converting of compound or
     * opaque types.) */
    if (mem_nc_type != var->type_info->hdr.id &&
        mem_nc_type != NC_COMPOUND && mem_nc_type != NC_OPAQUE)
    {
        size_t file_type_size;

        /* We must convert - allocate a buffer. */
        need_to_convert++;
        if (var->ndims)
            for (d2=0; d2<var->ndims; d2++)
                len *= countp[d2];
        LOG((4, "converting data for var %s type=%d len=%d", var->hdr.name,
             var->type_info->hdr.id, len));

        /* Later on, we will need to know the size of this type in the
         * file. */
        assert(var->type_info->size);
        file_type_size = var->type_info->size;

        /* If we're reading, we need bufr to have enough memory to store
         * the data in the file. If we're writing, we need bufr to be
         * big enough to hold all the data in the file's type. */
        if (len > 0)
            if (!(bufr = malloc(len * file_type_size)))
                BAIL(NC_ENOMEM);
    }
    else
        bufr = (void *)data;

    /* Create the data transfer property list. */
    if ((xfer_plistid = H5Pcreate(H5P_DATASET_XFER)) < 0)
        BAIL(NC_EHDFERR);

#ifdef USE_PARALLEL4
    /* Set up parallel I/O, if needed. */
    if ((retval = set_par_access(h5, var, xfer_plistid)))
        BAIL(retval);
#endif

    /* Read this hyperslab from memory. Does the dataset have to be
       extended? If it's already extended to the required size, it will
       do no harm to reextend it to that size. */
    if (var->ndims)
    {
        for (d2 = 0; d2 < var->ndims; d2++)
        {
            hsize_t endindex = start[d2] + stride[d2] * (count[d2] - 1); /* last index written */
            if (count[d2] == 0)
                endindex = start[d2];
            dim = var->dim[d2];
            assert(dim && dim->hdr.id == var->dimids[d2]);
            if (dim->unlimited)
            {
#ifdef USE_PARALLEL4
                extend_possible = 1;
#endif
                if (!zero_count && endindex >= fdims[d2])
                {
                    xtend_size[d2] = (long long unsigned)(endindex + 1);
                    need_to_extend++;
                }
                else
                    xtend_size[d2] = (long long unsigned)fdims[d2];

                if (!zero_count && endindex >= dim->len)
                {
                    dim->len = endindex + 1;
                    dim->extended = NC_TRUE;
                }
            }
            else
            {
                xtend_size[d2] = (long long unsigned)dim->len;
            }
        }

#ifdef USE_PARALLEL4
        /* Check if anyone wants to extend. */
        if (extend_possible && h5->parallel &&
            NC_COLLECTIVE == var->parallel_access)
        {
            /* Form consensus opinion among all processes about whether
             * to perform collective I/O.  */
            if (MPI_SUCCESS != MPI_Allreduce(MPI_IN_PLACE, &need_to_extend, 1,
                                             MPI_INT, MPI_BOR, h5->comm))
                BAIL(NC_EMPI);
        }
#endif /* USE_PARALLEL4 */

        /* If we need to extend it, we also need a new file_spaceid
           to reflect the new size of the space. */
        if (need_to_extend)
        {
            LOG((4, "extending dataset"));
#ifdef USE_PARALLEL4
            if (h5->parallel)
            {
                if (NC_COLLECTIVE != var->parallel_access)
                    BAIL(NC_ECANTEXTEND);

                /* Reach consensus about dimension sizes to extend to */
                if (MPI_SUCCESS != MPI_Allreduce(MPI_IN_PLACE, xtend_size, var->ndims,
                                                 MPI_UNSIGNED_LONG_LONG, MPI_MAX,
                                                 h5->comm))
                    BAIL(NC_EMPI);
            }
#endif /* USE_PARALLEL4 */
            /* Convert xtend_size back to hsize_t for use with
             * H5Dset_extent. */
            for (d2 = 0; d2 < var->ndims; d2++)
                fdims[d2] = (hsize_t)xtend_size[d2];

            if (H5Dset_extent(hdf5_var->hdf_datasetid, fdims) < 0)
                BAIL(NC_EHDFERR);
            if (file_spaceid > 0 && H5Sclose(file_spaceid) < 0)
                BAIL2(NC_EHDFERR);
            if ((file_spaceid = H5Dget_space(hdf5_var->hdf_datasetid)) < 0)
                BAIL(NC_EHDFERR);
            if (H5Sselect_hyperslab(file_spaceid, H5S_SELECT_SET,
                                    start, stride, count, NULL) < 0)
                BAIL(NC_EHDFERR);
        }
    }

    /* Do we need to convert the data? */
    if (need_to_convert)
    {
        if ((retval = nc4_convert_type(data, bufr, mem_nc_type, var->type_info->hdr.id,
                                       len, &range_error, var->fill_value,
                                       (h5->cmode & NC_CLASSIC_MODEL))))
            BAIL(retval);
    }

    /* Write the data. At last! */
    LOG((4, "about to H5Dwrite datasetid 0x%x mem_spaceid 0x%x "
         "file_spaceid 0x%x", hdf5_var->hdf_datasetid, mem_spaceid, file_spaceid));
    if (H5Dwrite(hdf5_var->hdf_datasetid,
                 ((NC_HDF5_TYPE_INFO_T *)var->type_info->format_type_info)->hdf_typeid,
                 mem_spaceid, file_spaceid, xfer_plistid, bufr) < 0)
        BAIL(NC_EHDFERR);

    /* Remember that we have written to this var so that Fill Value
     * can't be set for it. */
    if (!var->written_to)
        var->written_to = NC_TRUE;

    /* For strict netcdf-3 rules, ignore erange errors between UBYTE
     * and BYTE types. */
    if ((h5->cmode & NC_CLASSIC_MODEL) &&
        (var->type_info->hdr.id == NC_UBYTE || var->type_info->hdr.id == NC_BYTE) &&
        (mem_nc_type == NC_UBYTE || mem_nc_type == NC_BYTE) &&
        range_error)
        range_error = 0;

exit:
    if (file_spaceid > 0 && H5Sclose(file_spaceid) < 0)
        BAIL2(NC_EHDFERR);
    if (mem_spaceid > 0 && H5Sclose(mem_spaceid) < 0)
        BAIL2(NC_EHDFERR);
    if (xfer_plistid && (H5Pclose(xfer_plistid) < 0))
        BAIL2(NC_EPARINIT);
    if (need_to_convert && bufr) free(bufr);

    /* If there was an error return it, otherwise return any potential
       range error value. If none, return NC_NOERR as usual.*/
    if (retval)
        return retval;
    if (range_error)
        return NC_ERANGE;
    return NC_NOERR;
}

/**
 * @internal Read a strided array of data from a variable. This is
 * called by nc_get_vars() for netCDF-4 files, as well as all the
 * other nc_get_vars_* functions.
 *
 * @param ncid File ID.
 * @param varid Variable ID.
 * @param startp Array of start indices. Must be provided for
 * non-scalar vars.
 * @param countp Array of counts. Will default to counts of extent of
 * dimension if NULL.
 * @param stridep Array of strides. Will default to strides of 1 if
 * NULL.
 * @param data The data to be written.
 * @param mem_nc_type The type of the data in memory. (Convert to this
 * type from file type.)
 *
 * @returns ::NC_NOERR No error.
 * @returns ::NC_EBADID Bad ncid.
 * @returns ::NC_ENOTVAR Var not found.
 * @returns ::NC_EHDFERR HDF5 function returned error.
 * @returns ::NC_EINVALCOORDS Incorrect start.
 * @returns ::NC_EEDGE Incorrect start/count.
 * @returns ::NC_ENOMEM Out of memory.
 * @returns ::NC_EMPI MPI library error (parallel only)
 * @returns ::NC_ECANTEXTEND Can't extend dimension for write.
 * @returns ::NC_ERANGE Data conversion error.
 * @author Ed Hartnett, Dennis Heimbigner
 */
int
NC4_get_vars(int ncid, int varid, const size_t *startp, const size_t *countp,
             const ptrdiff_t *stridep, void *data, nc_type mem_nc_type)
{
    NC_GRP_INFO_T *grp;
    NC_FILE_INFO_T *h5;
    NC_VAR_INFO_T *var;
    NC_HDF5_VAR_INFO_T *hdf5_var;
    NC_DIM_INFO_T *dim;
    NC_HDF5_TYPE_INFO_T *hdf5_type;
    hid_t file_spaceid = 0, mem_spaceid = 0;
    hid_t xfer_plistid = 0;
    size_t file_type_size;
    hsize_t count[NC_MAX_VAR_DIMS];
    hsize_t fdims[NC_MAX_VAR_DIMS], fmaxdims[NC_MAX_VAR_DIMS];
    hsize_t start[NC_MAX_VAR_DIMS];
    hsize_t stride[NC_MAX_VAR_DIMS];
    void *fillvalue = NULL;
    int no_read = 0, provide_fill = 0;
    int fill_value_size[NC_MAX_VAR_DIMS];
    int scalar = 0, retval, range_error = 0, i, d2;
    void *bufr = NULL;
    int need_to_convert = 0;
    size_t len = 1;

    /* Find info for this file, group, and var. */
    if ((retval = nc4_hdf5_find_grp_h5_var(ncid, varid, &h5, &grp, &var)))
        return retval;
    assert(h5 && grp && var && var->hdr.id == varid && var->format_var_info &&
           var->type_info && var->type_info->size &&
           var->type_info->format_type_info);

    /* Get the HDF5-specific var and type info. */
    hdf5_var = (NC_HDF5_VAR_INFO_T *)var->format_var_info;
    hdf5_type = (NC_HDF5_TYPE_INFO_T *)var->type_info->format_type_info;

    LOG((3, "%s: var->hdr.name %s mem_nc_type %d", __func__,
         var->hdr.name, mem_nc_type));

    /* Check some stuff about the type and the file. Also end define
     * mode, if needed. */
    if ((retval = check_for_vara(&mem_nc_type, var, h5)))
        return retval;
    assert(hdf5_var->hdf_datasetid && (!var->ndims || (startp && countp)));

    /* Convert from size_t and ptrdiff_t to hsize_t. Also do sanity
     * checks. */
    for (i = 0; i < var->ndims; i++)
    {
        /* If any of the stride values are non-positive, fail. */
        if (stridep && stridep[i] <= 0)
            return NC_ESTRIDE;

        start[i] = startp[i];
        count[i] = countp[i];
        stride[i] = stridep ? stridep[i] : 1;

        /* if any of the count values are zero don't actually read. */
        if (count[i] == 0)
            no_read++;
    }

    /* Get file space of data. */
    if ((file_spaceid = H5Dget_space(hdf5_var->hdf_datasetid)) < 0)
        BAIL(NC_EHDFERR);

    /* Check to ensure the user selection is
     * valid. H5Sget_simple_extent_dims gets the sizes of all the dims
     * and put them in fdims. */
    if (H5Sget_simple_extent_dims(file_spaceid, fdims, fmaxdims) < 0)
        BAIL(NC_EHDFERR);

#ifdef LOGGING
    log_dim_info(var, fdims, fmaxdims, start, count);
#endif

    /* Check dimension bounds. Remember that unlimited dimensions can
     * get data beyond the length of the dataset, but within the
     * lengths of the unlimited dimension(s). */
    for (d2 = 0; d2 < var->ndims; d2++)
    {
        hsize_t endindex = start[d2] + stride[d2] * (count[d2] - 1); /* last index read */
        dim = var->dim[d2];
        assert(dim && dim->hdr.id == var->dimids[d2]);
        if (count[d2] == 0)
            endindex = start[d2]; /* fixup for zero read count */
        if (dim->unlimited)
        {
            size_t ulen;

            /* We can't go beyond the largest current extent of
               the unlimited dim. */
            if ((retval = NC4_inq_dim(ncid, dim->hdr.id, NULL, &ulen)))
                BAIL(retval);

            /* Check for out of bound requests. */
            /* Allow start to equal dim size if count is zero. */
            if (start[d2] > (hssize_t)ulen ||
                (start[d2] == (hssize_t)ulen && count[d2] > 0))
                BAIL_QUIET(NC_EINVALCOORDS);
            if (count[d2] && endindex >= ulen)
                BAIL_QUIET(NC_EEDGE);

            /* Things get a little tricky here. If we're getting a GET
               request beyond the end of this var's current length in
               an unlimited dimension, we'll later need to return the
               fill value for the variable. */
            if (!no_read)
            {
                if (start[d2] >= (hssize_t)fdims[d2])
                    fill_value_size[d2] = count[d2];
                else if (endindex >= fdims[d2])
                    fill_value_size[d2] = count[d2] - ((fdims[d2] - start[d2])/stride[d2]);
                else
                    fill_value_size[d2] = 0;
                count[d2] -= fill_value_size[d2];
                if (count[d2] == 0)
                    no_read++;
                if (fill_value_size[d2])
                    provide_fill++;
            }
            else
                fill_value_size[d2] = count[d2];
        }
        else /* Dim is not unlimited. */
        {
            /* Check for out of bound requests. */
            /* Allow start to equal dim size if count is zero. */
            if (start[d2] > (hssize_t)fdims[d2] ||
                (start[d2] == (hssize_t)fdims[d2] && count[d2] > 0))
                BAIL_QUIET(NC_EINVALCOORDS);
            if (count[d2] && endindex >= fdims[d2])
                BAIL_QUIET(NC_EEDGE);

            /* Set the fill value boundary */
            fill_value_size[d2] = count[d2];
        }
    }

    /* Check the type_info fields. */
    assert(var->type_info && var->type_info->size &&
           var->type_info->format_type_info);

    /* Later on, we will need to know the size of this type in the
     * file. */
    file_type_size = var->type_info->size;

    if (!no_read)
    {
        /* Now you would think that no one would be crazy enough to write
           a scalar dataspace with one of the array function calls, but you
           would be wrong. So let's check to see if the dataset is
           scalar. If it is, we won't try to set up a hyperslab. */
        if (H5Sget_simple_extent_type(file_spaceid) == H5S_SCALAR)
        {
            if ((mem_spaceid = H5Screate(H5S_SCALAR)) < 0)
                BAIL(NC_EHDFERR);
            scalar++;
        }
        else
        {
            if (H5Sselect_hyperslab(file_spaceid, H5S_SELECT_SET,
                                    start, stride, count, NULL) < 0)
                BAIL(NC_EHDFERR);
            /* Create a space for the memory, just big enough to hold the slab
               we want. */
            if ((mem_spaceid = H5Screate_simple(var->ndims, count, NULL)) < 0)
                BAIL(NC_EHDFERR);
        }

        /* Fix bug when reading HDF5 files with variable of type
         * fixed-length string.  We need to make it look like a
         * variable-length string, because that's all netCDF-4 data
         * model supports, lacking anonymous dimensions.  So
         * variable-length strings are in allocated memory that user has
         * to free, which we allocate here. */
        if (var->type_info->nc_type_class == NC_STRING &&
            H5Tget_size(hdf5_type->hdf_typeid) > 1 &&
            !H5Tis_variable_str(hdf5_type->hdf_typeid))
        {
            hsize_t fstring_len;

            if ((fstring_len = H5Tget_size(hdf5_type->hdf_typeid)) == 0)
                BAIL(NC_EHDFERR);
            if (!(*(char **)data = malloc(1 + fstring_len)))
                BAIL(NC_ENOMEM);
            bufr = *(char **)data;
        }

        /* Are we going to convert any data? (No converting of compound or
         * opaque types.) */
        if (mem_nc_type != var->type_info->hdr.id &&
            mem_nc_type != NC_COMPOUND && mem_nc_type != NC_OPAQUE)
        {
            /* We must convert - allocate a buffer. */
            need_to_convert++;
            if (var->ndims)
                for (d2 = 0; d2 < var->ndims; d2++)
                    len *= countp[d2];
            LOG((4, "converting data for var %s type=%d len=%d", var->hdr.name,
                 var->type_info->hdr.id, len));

            /* If we're reading, we need bufr to have enough memory to store
             * the data in the file. If we're writing, we need bufr to be
             * big enough to hold all the data in the file's type. */
            if (len > 0)
                if (!(bufr = malloc(len * file_type_size)))
                    BAIL(NC_ENOMEM);
        }
        else
            if (!bufr)
                bufr = data;

        /* Create the data transfer property list. */
        if ((xfer_plistid = H5Pcreate(H5P_DATASET_XFER)) < 0)
            BAIL(NC_EHDFERR);

#ifdef USE_PARALLEL4
        /* Set up parallel I/O, if needed. */
        if ((retval = set_par_access(h5, var, xfer_plistid)))
            BAIL(retval);
#endif

        /* Read this hyperslab into memory. */
        LOG((5, "About to H5Dread some data..."));
        if (H5Dread(hdf5_var->hdf_datasetid,
                    ((NC_HDF5_TYPE_INFO_T *)var->type_info->format_type_info)->native_hdf_typeid,
                    mem_spaceid, file_spaceid, xfer_plistid, bufr) < 0)
            BAIL(NC_EHDFERR);

        /* Convert data type if needed. */
        if (need_to_convert)
        {
            if ((retval = nc4_convert_type(bufr, data, var->type_info->hdr.id, mem_nc_type,
                                           len, &range_error, var->fill_value,
                                           (h5->cmode & NC_CLASSIC_MODEL))))
                BAIL(retval);

            /* For strict netcdf-3 rules, ignore erange errors between UBYTE
             * and BYTE types. */
            if ((h5->cmode & NC_CLASSIC_MODEL) &&
                (var->type_info->hdr.id == NC_UBYTE || var->type_info->hdr.id == NC_BYTE) &&
                (mem_nc_type == NC_UBYTE || mem_nc_type == NC_BYTE) &&
                range_error)
                range_error = 0;
        }
    } /* endif ! no_read */
    else
    {
#ifdef USE_PARALLEL4 /* Start block contributed by HDF group. */
        /* For collective IO read, some processes may not have any element for reading.
           Collective requires all processes to participate, so we use H5Sselect_none
           for these processes. */
        if (var->parallel_access == NC_COLLECTIVE)
        {
            /* Create the data transfer property list. */
            if ((xfer_plistid = H5Pcreate(H5P_DATASET_XFER)) < 0)
                BAIL(NC_EHDFERR);

            if ((retval = set_par_access(h5, var, xfer_plistid)))
                BAIL(retval);

            if (H5Sselect_none(file_spaceid) < 0)
                BAIL(NC_EHDFERR);

            /* Since no element will be selected, we just get the memory
             * space the same as the file space. */
            if ((mem_spaceid = H5Dget_space(hdf5_var->hdf_datasetid)) < 0)
                BAIL(NC_EHDFERR);
            if (H5Sselect_none(mem_spaceid) < 0)
                BAIL(NC_EHDFERR);

            /* Read this hyperslab into memory. */
            LOG((5, "About to H5Dread some data..."));
            if (H5Dread(hdf5_var->hdf_datasetid,
                        ((NC_HDF5_TYPE_INFO_T *)var->type_info->format_type_info)->native_hdf_typeid,
                        mem_spaceid, file_spaceid, xfer_plistid, bufr) < 0)
                BAIL(NC_EHDFERR);
        }
#endif /* USE_PARALLEL4 */
    }
    /* Now we need to fake up any further data that was asked for,
       using the fill values instead. First skip past the data we
       just read, if any. */
    if (!scalar && provide_fill)
    {
        void *filldata;
        size_t real_data_size = 0;
        size_t fill_len;

        /* Skip past the real data we've already read. */
        if (!no_read)
            for (real_data_size = file_type_size, d2 = 0; d2 < var->ndims; d2++)
                real_data_size *= count[d2];

        /* Get the fill value from the HDF5 variable. Memory will be
         * allocated. */
        if (nc4_get_fill_value(h5, var, &fillvalue) < 0)
            BAIL(NC_EHDFERR);

        /* How many fill values do we need? */
        for (fill_len = 1, d2 = 0; d2 < var->ndims; d2++)
            fill_len *= (fill_value_size[d2] ? fill_value_size[d2] : 1);

        /* Copy the fill value into the rest of the data buffer. */
        filldata = (char *)data + real_data_size;
        for (i = 0; i < fill_len; i++)
        {

            if (var->type_info->nc_type_class == NC_STRING)
            {
                if (*(char **)fillvalue)
                {
                    if (!(*(char **)filldata = strdup(*(char **)fillvalue)))
                        BAIL(NC_ENOMEM);
                }
                else
                    *(char **)filldata = NULL;
            }
            else if (var->type_info->nc_type_class == NC_VLEN)
            {
                if (fillvalue)
                {
                    memcpy(filldata,fillvalue,file_type_size);
                } else {
                    *(char **)filldata = NULL;
                }
            }
            else
                memcpy(filldata, fillvalue, file_type_size);
            filldata = (char *)filldata + file_type_size;
        }
    }

exit:
    if (file_spaceid > 0)
        if (H5Sclose(file_spaceid) < 0)
            BAIL2(NC_EHDFERR);
    if (mem_spaceid > 0)
        if (H5Sclose(mem_spaceid) < 0)
            BAIL2(NC_EHDFERR);
    if (xfer_plistid > 0)
        if (H5Pclose(xfer_plistid) < 0)
            BAIL2(NC_EHDFERR);
    if (need_to_convert && bufr)
        free(bufr);
    if (fillvalue)
    {
        if (var->type_info->nc_type_class == NC_VLEN)
            nc_free_vlen((nc_vlen_t *)fillvalue);
        else if (var->type_info->nc_type_class == NC_STRING && *(char **)fillvalue)
            free(*(char **)fillvalue);
        free(fillvalue);
    }

    /* If there was an error return it, otherwise return any potential
       range error value. If none, return NC_NOERR as usual.*/
    if (retval)
        return retval;
    if (range_error)
        return NC_ERANGE;
    return NC_NOERR;
}

/**
 * @internal Get all the information about a variable. Pass NULL for
 * whatever you don't care about.
 *
 * @param ncid File ID.
 * @param varid Variable ID.
 * @param name Gets name.
 * @param xtypep Gets type.
 * @param ndimsp Gets number of dims.
 * @param dimidsp Gets array of dim IDs.
 * @param nattsp Gets number of attributes.
 * @param shufflep Gets shuffle setting.
 * @param deflatep Gets deflate setting.
 * @param deflate_levelp Gets deflate level.
 * @param fletcher32p Gets fletcher32 setting.
 * @param contiguousp Gets contiguous setting.
 * @param chunksizesp Gets chunksizes.
 * @param no_fill Gets fill mode.
 * @param fill_valuep Gets fill value.
 * @param endiannessp Gets one of ::NC_ENDIAN_BIG ::NC_ENDIAN_LITTLE
 * ::NC_ENDIAN_NATIVE
 * @param idp Pointer to memory to store filter id.
 * @param nparamsp Pointer to memory to store filter parameter count.
 * @param params Pointer to vector of unsigned integers into which
 * to store filter parameters.
 *
 * @returns ::NC_NOERR No error.
 * @returns ::NC_EBADID Bad ncid.
 * @returns ::NC_ENOTVAR Bad varid.
 * @returns ::NC_ENOMEM Out of memory.
 * @returns ::NC_EINVAL Invalid input.
 * @author Ed Hartnett, Dennis Heimbigner
 */
int
NC4_HDF5_inq_var_all(int ncid, int varid, char *name, nc_type *xtypep,
                     int *ndimsp, int *dimidsp, int *nattsp,
                     int *shufflep, int *deflatep, int *deflate_levelp,
                     int *fletcher32p, int *contiguousp, size_t *chunksizesp,
                     int *no_fill, void *fill_valuep, int *endiannessp,
                     unsigned int *idp, size_t *nparamsp, unsigned int *params)
{
    NC_FILE_INFO_T *h5;
    NC_GRP_INFO_T *grp;
    NC_VAR_INFO_T *var = NULL;
    int retval;

    LOG((2, "%s: ncid 0x%x varid %d", __func__, ncid, varid));

    /* Find the file, group, and var info, and do lazy att read if
     * needed. */
    if ((retval = nc4_hdf5_find_grp_var_att(ncid, varid, NULL, 0, 0, NULL,
                                            &h5, &grp, &var, NULL)))
        return retval;
    assert(grp && h5);

    /* Now that lazy atts have been read, use the libsrc4 function to
     * get the answers. */
    return NC4_inq_var_all(ncid, varid, name, xtypep, ndimsp, dimidsp, nattsp,
                           shufflep, deflatep, deflate_levelp, fletcher32p,
                           contiguousp, chunksizesp, no_fill, fill_valuep,
                           endiannessp, idp, nparamsp, params);
}

/**
 * @internal Set chunk cache size for a variable. This is the internal
 * function called by nc_set_var_chunk_cache().
 *
 * @param ncid File ID.
 * @param varid Variable ID.
 * @param size Size in bytes to set cache.
 * @param nelems Number of elements in cache.
 * @param preemption Controls cache swapping.
 *
 * @returns ::NC_NOERR No error.
 * @returns ::NC_EBADID Bad ncid.
 * @returns ::NC_ENOTVAR Invalid variable ID.
 * @returns ::NC_ESTRICTNC3 Attempting netcdf-4 operation on strict
 * nc3 netcdf-4 file.
 * @returns ::NC_EINVAL Invalid input.
 * @returns ::NC_EHDFERR HDF5 error.
 * @author Ed Hartnett
 */
int
NC4_HDF5_set_var_chunk_cache(int ncid, int varid, size_t size, size_t nelems,
                             float preemption)
{
    NC_GRP_INFO_T *grp;
    NC_FILE_INFO_T *h5;
    NC_VAR_INFO_T *var;
    int retval;

    /* Check input for validity. */
    if (preemption < 0 || preemption > 1)
        return NC_EINVAL;

    /* Find info for this file and group, and set pointer to each. */
    if ((retval = nc4_find_nc_grp_h5(ncid, NULL, &grp, &h5)))
        return retval;
    assert(grp && h5);

    /* Find the var. */
    if (!(var = (NC_VAR_INFO_T *)ncindexith(grp->vars, varid)))
        return NC_ENOTVAR;
    assert(var && var->hdr.id == varid);

    /* Set the values. */
    var->chunk_cache_size = size;
    var->chunk_cache_nelems = nelems;
    var->chunk_cache_preemption = preemption;

    /* Reopen the dataset to bring new settings into effect. */
    if ((retval = nc4_reopen_dataset(grp, var)))
        return retval;
    return NC_NOERR;
}

/**
 * @internal A wrapper for NC4_set_var_chunk_cache(), we need this
 * version for fortran. Negative values leave settings as they are.
 *
 * @param ncid File ID.
 * @param varid Variable ID.
 * @param size Size in bytes to set cache.
 * @param nelems Number of elements in cache.
 * @param preemption Controls cache swapping.
 *
 * @returns ::NC_NOERR for success
 * @author Ed Hartnett
 */
int
nc_set_var_chunk_cache_ints(int ncid, int varid, int size, int nelems,
                            int preemption)
{
    size_t real_size = H5D_CHUNK_CACHE_NBYTES_DEFAULT;
    size_t real_nelems = H5D_CHUNK_CACHE_NSLOTS_DEFAULT;
    float real_preemption = CHUNK_CACHE_PREEMPTION;

    if (size >= 0)
        real_size = ((size_t) size) * MEGABYTE;

    if (nelems >= 0)
        real_nelems = nelems;

    if (preemption >= 0)
        real_preemption = preemption / 100.;

    return NC4_HDF5_set_var_chunk_cache(ncid, varid, real_size, real_nelems,
                                        real_preemption);
}<|MERGE_RESOLUTION|>--- conflicted
+++ resolved
@@ -667,12 +667,9 @@
         return NC_ENOTVAR;
     assert(var && var->hdr.id == varid);
 
-<<<<<<< HEAD
-    /* Can't turn on parallel and any filters before HDF5 1.10.2. */
-=======
+
     /* Can't turn on parallel and deflate/fletcher32/szip/shuffle
      * before HDF5 1.10.2. */
->>>>>>> 5d34ea5b
 #ifndef HDF5_SUPPORTS_PAR_FILTERS
     if (h5->parallel == NC_TRUE)
         if (deflate || fletcher32 || shuffle)
@@ -723,17 +720,10 @@
     }
 
 #ifdef USE_PARALLEL
-<<<<<<< HEAD
     /* If deflate, shuffle, or fletcher32 was turned on with
      * parallel I/O writes, then switch to collective access. HDF5
      * requires collevtive access for filter use with parallel
      * I/O. */
-=======
-        /* If deflate, shuffle, or fletcher32 was turned on with
-         * parallel I/O writes, then switch to collective access. HDF5
-         * requires collevtive access for filter use with parallel
-         * I/O. */
->>>>>>> 5d34ea5b
     if (deflate || shuffle || fletcher32)
     {
         if (h5->parallel && (var->deflate || var->shuffle || var->fletcher32))
