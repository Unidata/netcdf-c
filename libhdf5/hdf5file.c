/* Copyright 2003-2018, University Corporation for Atmospheric
 * Research. See COPYRIGHT file for copying and redistribution
 * conditions. */
/**
 * @file
 * @internal The netCDF-4 file functions.
 *
 * This file is part of netcdf-4, a netCDF-like interface for HDF5, or
 * a HDF5 backend for netCDF, depending on your point of view.
 *
 * @author Ed Hartnett
 */

#include "config.h"
<<<<<<< HEAD
#include <errno.h>  /* netcdf functions sometimes return system errors */
#include "nc.h"
#include "nc4internal.h"
#include "hdf5internal.h"
#include "nc4dispatch.h"
#include "netcdf_mem.h"
#ifdef USE_HDF4
#include <mfhdf.h>
#endif
#include <hdf5_hl.h>
=======
#include "hdf5internal.h"
>>>>>>> 1424391a

extern int nc4_vararray_add(NC_GRP_INFO_T *grp, NC_VAR_INFO_T *var);

/* From nc4mem.c */
extern int NC4_extract_file_image(NC_FILE_INFO_T* h5);

/** @internal When we have open objects at file close, should
    we log them or print to stdout. Default is to log. */
#define LOGOPEN 1

/* Define the table of names and properties of attributes that are reserved. */

#define NRESERVED 11 /*|NC_reservedatt|*/

/* Must be in sorted order for binary search */
static const NC_reservedatt NC_reserved[NRESERVED] = {
   {NC_ATT_CLASS, READONLYFLAG|DIMSCALEFLAG},            /*CLASS*/
   {NC_ATT_DIMENSION_LIST, READONLYFLAG|DIMSCALEFLAG},   /*DIMENSION_LIST*/
   {NC_ATT_NAME, READONLYFLAG|DIMSCALEFLAG},             /*NAME*/
   {NC_ATT_REFERENCE_LIST, READONLYFLAG|DIMSCALEFLAG},   /*REFERENCE_LIST*/
   {NC_ATT_FORMAT, READONLYFLAG},                /*_Format*/
   {ISNETCDF4ATT, READONLYFLAG|NAMEONLYFLAG}, /*_IsNetcdf4*/
   {NCPROPS, READONLYFLAG|NAMEONLYFLAG},         /*_NCProperties*/
   {NC_ATT_COORDINATES, READONLYFLAG|DIMSCALEFLAG},      /*_Netcdf4Coordinates*/
   {NC_DIMID_ATT_NAME, READONLYFLAG|DIMSCALEFLAG},       /*_Netcdf4Dimid*/
   {SUPERBLOCKATT, READONLYFLAG|NAMEONLYFLAG},/*_SuperblockVersion*/
   {NC3_STRICT_ATT_NAME, READONLYFLAG},  /*_nc3_strict*/
};

/**
 * @internal Define a binary searcher for reserved attributes
 * @param name for which to search
 * @return pointer to the matchig NC_reservedatt structure.
 */
const NC_reservedatt*
NC_findreserved(const char* name)
{
   int n = NRESERVED;
   int L = 0;
   int R = (n - 1);
   for(;;) {
      if(L > R) break;
      int m = (L + R) / 2;
      const NC_reservedatt* p = &NC_reserved[m];
      int cmp = strcmp(p->name,name);
      if(cmp == 0) return p;
      if(cmp < 0)
         L = (m + 1);
      else /*cmp > 0*/
         R = (m - 1);
   }
   return NULL;
}

extern void reportopenobjects(int log, hid_t);

/* Forward */
static int NC4_enddef(int ncid);
static void dumpopenobjects(NC_FILE_INFO_T* h5);

/**
 * @internal This function will write all changed metadata, and
 * (someday) reread all metadata from the file.
 *
 * @param h5 Pointer to HDF5 file info struct.
 *
 * @return ::NC_NOERR No error.
 * @author Ed Hartnett
 */
static int
sync_netcdf4_file(NC_FILE_INFO_T *h5)
{
   int retval;

   assert(h5);
   LOG((3, "%s", __func__));

   /* If we're in define mode, that's an error, for strict nc3 rules,
    * otherwise, end define mode. */
   if (h5->flags & NC_INDEF)
   {
      if (h5->cmode & NC_CLASSIC_MODEL)
         return NC_EINDEFINE;

      /* Turn define mode off. */
      h5->flags ^= NC_INDEF;

      /* Redef mode needs to be tracked separately for nc_abort. */
      h5->redef = NC_FALSE;
   }

#ifdef LOGGING
   /* This will print out the names, types, lens, etc of the vars and
      atts in the file, if the logging level is 2 or greater. */
   log_metadata_nc(h5->root_grp->nc4_info->controller);
#endif

   /* Write any metadata that has changed. */
   if (!(h5->cmode & NC_NOWRITE))
   {
      nc_bool_t bad_coord_order = NC_FALSE;     /* if detected, propagate to all groups to consistently store dimids */

      if ((retval = nc4_rec_write_groups_types(h5->root_grp)))
         return retval;
      if ((retval = nc4_rec_detect_need_to_preserve_dimids(h5->root_grp, &bad_coord_order)))
         return retval;
      if ((retval = nc4_rec_write_metadata(h5->root_grp, bad_coord_order)))
         return retval;
   }

   if (H5Fflush(h5->hdfid, H5F_SCOPE_GLOBAL) < 0)
      return NC_EHDFERR;

   return retval;
}

/**
 * @internal This function will free all allocated metadata memory,
 * and close the HDF5 file. The group that is passed in must be the
 * root group of the file.
 *
 * @param h5 Pointer to HDF5 file info struct.
 * @param abort True if this is an abort.
 * @param extractmem True if we need to extract and save final inmemory
 *
 * @return ::NC_NOERR No error.
 * @author Ed Hartnett
 */
int
nc4_close_netcdf4_file(NC_FILE_INFO_T *h5, int abort, int extractmem)
{
   int retval = NC_NOERR;

   assert(h5 && h5->root_grp);
   LOG((3, "%s: h5->path %s abort %d", __func__, h5->controller->path, abort));

   /* According to the docs, always end define mode on close. */
   if (h5->flags & NC_INDEF)
      h5->flags ^= NC_INDEF;

   /* Sync the file, unless we're aborting, or this is a read-only
    * file. */
   if (!h5->no_write && !abort)
      if ((retval = sync_netcdf4_file(h5)))
         goto exit;

   /* Delete all the list contents for vars, dims, and atts, in each
    * group. */
   if ((retval = nc4_rec_grp_del(h5->root_grp)))
      goto exit;

   /* Misc. Cleanup */
   nclistfree(h5->alldims);
   nclistfree(h5->allgroups);
   nclistfree(h5->alltypes);

   /* Close hdf file. */
#ifdef USE_PARALLEL4
   /* Free the MPI Comm & Info objects, if we opened the file in parallel */
   if(h5->parallel)
   {
      if(MPI_COMM_NULL != h5->comm)
         MPI_Comm_free(&h5->comm);
      if(MPI_INFO_NULL != h5->info)
         MPI_Info_free(&h5->info);
   }
#endif

   if(h5->fileinfo) free(h5->fileinfo);

   /* Check to see if this is an in-memory file and we want to get its
      final content
   */
   if(extractmem) {
      /* File must be read/write */
      if(!h5->no_write) {
         retval = NC4_extract_file_image(h5);
      }
   }

   if (H5Fclose(h5->hdfid) < 0)
   {
      dumpopenobjects(h5);
   }
exit:
   /* Free the nc4_info struct; above code should have reclaimed
      everything else */
   if(!retval && h5 != NULL)
      free(h5);
   return retval;
}

static void
dumpopenobjects(NC_FILE_INFO_T* h5)
{
   int nobjs;

   nobjs = H5Fget_obj_count(h5->hdfid, H5F_OBJ_ALL);
   /* Apparently we can get an error even when nobjs == 0 */
   if(nobjs < 0) {
      return;
   } else if(nobjs > 0) {
      char msg[1024];
      int logit = 0;
      /* If the close doesn't work, probably there are still some HDF5
       * objects open, which means there's a bug in the library. So
       * print out some info on to help the poor programmer figure it
       * out. */
      snprintf(msg,sizeof(msg),"There are %d HDF5 objects open!", nobjs);
#ifdef LOGGING
#ifdef LOGOPEN
      LOG((0, msg));
      logit = 1;
#endif
#else
      fprintf(stdout,"%s\n",msg);
      logit = 0;
#endif
      reportopenobjects(logit,h5->hdfid);
      fflush(stderr);
   }

   return;
}

size_t nc4_chunk_cache_size = CHUNK_CACHE_SIZE;            /**< Default chunk cache size. */
size_t nc4_chunk_cache_nelems = CHUNK_CACHE_NELEMS;        /**< Default chunk cache number of elements. */
float nc4_chunk_cache_preemption = CHUNK_CACHE_PREEMPTION; /**< Default chunk cache preemption. */


/**
 * Set chunk cache size. Only affects files opened/created *after* it
 * is called.
 *
 * @param size Size in bytes to set cache.
 * @param nelems Number of elements to hold in cache.
 * @param preemption Premption stragety (between 0 and 1).
 *
 * @return ::NC_NOERR No error.
 * @return ::NC_EINVAL Bad preemption.
 * @author Ed Hartnett
 */
int
nc_set_chunk_cache(size_t size, size_t nelems, float preemption)
{
   if (preemption < 0 || preemption > 1)
      return NC_EINVAL;
   nc4_chunk_cache_size = size;
   nc4_chunk_cache_nelems = nelems;
   nc4_chunk_cache_preemption = preemption;
   return NC_NOERR;
}

/**
 * Get chunk cache size. Only affects files opened/created *after* it
 * is called.
 *
 * @param sizep Pointer that gets size in bytes to set cache.
 * @param nelemsp Pointer that gets number of elements to hold in cache.
 * @param preemptionp Pointer that gets premption stragety (between 0 and 1).
 *
 * @return ::NC_NOERR No error.
 * @author Ed Hartnett
 */
int
nc_get_chunk_cache(size_t *sizep, size_t *nelemsp, float *preemptionp)
{
   if (sizep)
      *sizep = nc4_chunk_cache_size;

   if (nelemsp)
      *nelemsp = nc4_chunk_cache_nelems;

   if (preemptionp)
      *preemptionp = nc4_chunk_cache_preemption;
   return NC_NOERR;
}

/**
 * @internal Set the chunk cache. Required for fortran to avoid size_t
 * issues.
 *
 * @param size Cache size.
 * @param nelems Number of elements.
 * @param preemption Preemption * 100.
 *
 * @return NC_NOERR No error.
 * @author Ed Hartnett
 */
int
nc_set_chunk_cache_ints(int size, int nelems, int preemption)
{
   if (size <= 0 || nelems <= 0 || preemption < 0 || preemption > 100)
      return NC_EINVAL;
   nc4_chunk_cache_size = size;
   nc4_chunk_cache_nelems = nelems;
   nc4_chunk_cache_preemption = (float)preemption / 100;
   return NC_NOERR;
}

/**
 * @internal Get the chunk cache settings. Required for fortran to
 * avoid size_t issues.
 *
 * @param sizep Pointer that gets cache size.
 * @param nelemsp Pointer that gets number of elements.
 * @param preemptionp Pointer that gets preemption * 100.
 *
 * @return NC_NOERR No error.
 * @author Ed Hartnett
 */
int
nc_get_chunk_cache_ints(int *sizep, int *nelemsp, int *preemptionp)
{
   if (sizep)
      *sizep = (int)nc4_chunk_cache_size;
   if (nelemsp)
      *nelemsp = (int)nc4_chunk_cache_nelems;
   if (preemptionp)
      *preemptionp = (int)(nc4_chunk_cache_preemption * 100);

   return NC_NOERR;
}

/**
 * @internal This will return the length of a netcdf data type in bytes.
 *
 * @param type A netcdf atomic type.
 *
 * @return Type size in bytes, or -1 if type not found.
 * @author Ed Hartnett
 */
int
nc4typelen(nc_type type)
{
   switch(type){
   case NC_BYTE:
   case NC_CHAR:
   case NC_UBYTE:
      return 1;
   case NC_USHORT:
   case NC_SHORT:
      return 2;
   case NC_FLOAT:
   case NC_INT:
   case NC_UINT:
      return 4;
   case NC_DOUBLE:
   case NC_INT64:
   case NC_UINT64:
      return 8;
   }
   return -1;
}


/**
 * @internal Unfortunately HDF only allows specification of fill value
 * only when a dataset is created. Whereas in netcdf, you first create
 * the variable and then (optionally) specify the fill value. To
 * accomplish this in HDF5 I have to delete the dataset, and recreate
 * it, with the fill value specified.
 *
 * @param ncid File and group ID.
 * @param fillmode File mode.
 * @param old_modep Pointer that gets old mode. Ignored if NULL.
 *
 * @return ::NC_NOERR No error.
 * @author Ed Hartnett
 */
int
NC4_set_fill(int ncid, int fillmode, int *old_modep)
{
   NC *nc;
   NC_FILE_INFO_T* nc4_info;

   LOG((2, "%s: ncid 0x%x fillmode %d", __func__, ncid, fillmode));

   if (!(nc = nc4_find_nc_file(ncid,&nc4_info)))
      return NC_EBADID;
   assert(nc4_info);

   /* Trying to set fill on a read-only file? You sicken me! */
   if (nc4_info->no_write)
      return NC_EPERM;

   /* Did you pass me some weird fillmode? */
   if (fillmode != NC_FILL && fillmode != NC_NOFILL)
      return NC_EINVAL;

   /* If the user wants to know, tell him what the old mode was. */
   if (old_modep)
      *old_modep = nc4_info->fill_mode;

   nc4_info->fill_mode = fillmode;


   return NC_NOERR;
}

/**
 * @internal Put the file back in redef mode. This is done
 * automatically for netcdf-4 files, if the user forgets.
 *
 * @param ncid File and group ID.
 *
 * @return ::NC_NOERR No error.
 * @author Ed Hartnett
 */
int
NC4_redef(int ncid)
{
   NC_FILE_INFO_T* nc4_info;

   LOG((1, "%s: ncid 0x%x", __func__, ncid));

   /* Find this file's metadata. */
   if (!(nc4_find_nc_file(ncid,&nc4_info)))
      return NC_EBADID;
   assert(nc4_info);

   /* If we're already in define mode, return an error. */
   if (nc4_info->flags & NC_INDEF)
      return NC_EINDEFINE;

   /* If the file is read-only, return an error. */
   if (nc4_info->no_write)
      return NC_EPERM;

   /* Set define mode. */
   nc4_info->flags |= NC_INDEF;

   /* For nc_abort, we need to remember if we're in define mode as a
      redef. */
   nc4_info->redef = NC_TRUE;

   return NC_NOERR;
}

/**
 * @internal For netcdf-4 files, this just calls nc_enddef, ignoring
 * the extra parameters.
 *
 * @param ncid File and group ID.
 * @param h_minfree Ignored for netCDF-4 files.
 * @param v_align Ignored for netCDF-4 files.
 * @param v_minfree Ignored for netCDF-4 files.
 * @param r_align Ignored for netCDF-4 files.
 *
 * @return ::NC_NOERR No error.
 * @author Ed Hartnett
 */
int
NC4__enddef(int ncid, size_t h_minfree, size_t v_align,
            size_t v_minfree, size_t r_align)
{
   if (nc4_find_nc_file(ncid,NULL) == NULL)
      return NC_EBADID;

   return NC4_enddef(ncid);
}

/**
 * @internal Take the file out of define mode. This is called
 * automatically for netcdf-4 files, if the user forgets.
 *
 * @param ncid File and group ID.
 *
 * @return ::NC_NOERR No error.
 * @author Ed Hartnett
 */
static int NC4_enddef(int ncid)
{
   NC *nc;
   NC_FILE_INFO_T* nc4_info;
   NC_GRP_INFO_T *grp;
   int i;

   LOG((1, "%s: ncid 0x%x", __func__, ncid));

   if (!(nc = nc4_find_nc_file(ncid,&nc4_info)))
      return NC_EBADID;
   assert(nc4_info);

   /* Find info for this file and group */
   if (!(grp = nc4_rec_find_grp(nc4_info, (ncid & GRP_ID_MASK))))
      return NC_EBADGRPID;

   /* when exiting define mode, mark all variable written */
   for (i=0; i<ncindexsize(grp->vars); i++) {
      NC_VAR_INFO_T* var = (NC_VAR_INFO_T*)ncindexith(grp->vars,i);
      if(var != NULL) continue;
      var->written_to = NC_TRUE;
   }

   return nc4_enddef_netcdf4_file(nc4_info);
}

/**
 * @internal Flushes all buffers associated with the file, after
 * writing all changed metadata. This may only be called in data mode.
 *
 * @param ncid File and group ID.
 *
 * @return ::NC_NOERR No error.
 * @author Ed Hartnett
 */
int
NC4_sync(int ncid)
{
   NC *nc;
   int retval;
   NC_FILE_INFO_T* nc4_info;

   LOG((2, "%s: ncid 0x%x", __func__, ncid));

   if (!(nc = nc4_find_nc_file(ncid,&nc4_info)))
      return NC_EBADID;
   assert(nc4_info);

   /* If we're in define mode, we can't sync. */
   if (nc4_info && nc4_info->flags & NC_INDEF)
   {
      if (nc4_info->cmode & NC_CLASSIC_MODEL)
         return NC_EINDEFINE;
      if ((retval = NC4_enddef(ncid)))
         return retval;
   }

   return sync_netcdf4_file(nc4_info);
}

/**
 * @internal From the netcdf-3 docs: The function nc_abort just closes
 * the netCDF dataset, if not in define mode. If the dataset is being
 * created and is still in define mode, the dataset is deleted. If
 * define mode was entered by a call to nc_redef, the netCDF dataset
 * is restored to its state before definition mode was entered and the
 * dataset is closed.
 *
 * @param ncid File and group ID.
 *
 * @return ::NC_NOERR No error.
 * @author Ed Hartnett
 */
int
NC4_abort(int ncid)
{
   NC *nc;
   int delete_file = 0;
   char path[NC_MAX_NAME + 1];
   int retval = NC_NOERR;
   NC_FILE_INFO_T* nc4_info;

   LOG((2, "%s: ncid 0x%x", __func__, ncid));

   /* Find metadata for this file. */
   if (!(nc = nc4_find_nc_file(ncid,&nc4_info)))
      return NC_EBADID;

   assert(nc4_info);

   /* If we're in define mode, but not redefing the file, delete it. */
   if (nc4_info->flags & NC_INDEF && !nc4_info->redef)
   {
      delete_file++;
      strncpy(path, nc->path,NC_MAX_NAME);
   }

   /* Free any resources the netcdf-4 library has for this file's
    * metadata. */
   if ((retval = nc4_close_netcdf4_file(nc4_info, 1, 0)))
      return retval;

   /* Delete the file, if we should. */
   if (delete_file)
      if (remove(path) < 0)
         return NC_ECANTREMOVE;

   return retval;
}

/**
 * @internal Close the netcdf file, writing any changes first.
 *
 * @param ncid File and group ID.
 * @param params any extra parameters in/out of close
 *
 * @return ::NC_NOERR No error.
 * @author Ed Hartnett
 */
int
NC4_close(int ncid, void* params)
{
   NC_GRP_INFO_T *grp;
   NC *nc;
   NC_FILE_INFO_T *h5;
   int retval;
   int inmemory;

   LOG((1, "%s: ncid 0x%x", __func__, ncid));

   /* Find our metadata for this file. */
   if ((retval = nc4_find_nc_grp_h5(ncid, &nc, &grp, &h5)))
      return retval;

   assert(nc && h5 && grp);

   /* This must be the root group. */
   if (grp->parent)
      return NC_EBADGRPID;

   inmemory = ((h5->cmode & NC_INMEMORY) == NC_INMEMORY);

   /* Call the nc4 close. */
   if ((retval = nc4_close_netcdf4_file(grp->nc4_info, 0, (inmemory?1:0))))
      return retval;
   if(inmemory && params != NULL) {
      NC_memio* memio = (NC_memio*)params;
      *memio = h5->mem.memio;
   }

   return NC_NOERR;
}

/**
 * @internal Learn number of dimensions, variables, global attributes,
 * and the ID of the first unlimited dimension (if any).
 *
 * @note It's possible for any of these pointers to be NULL, in which
 * case don't try to figure out that value.
 *
 * @param ncid File and group ID.
 * @param ndimsp Pointer that gets number of dimensions.
 * @param nvarsp Pointer that gets number of variables.
 * @param nattsp Pointer that gets number of global attributes.
 * @param unlimdimidp Pointer that gets first unlimited dimension ID,
 * or -1 if there are no unlimied dimensions.
 *
 * @return ::NC_NOERR No error.
 * @author Ed Hartnett
 */
int
NC4_inq(int ncid, int *ndimsp, int *nvarsp, int *nattsp, int *unlimdimidp)
{
   NC *nc;
   NC_FILE_INFO_T *h5;
   NC_GRP_INFO_T *grp;
   int retval;
   int i;

   LOG((2, "%s: ncid 0x%x", __func__, ncid));

   /* Find file metadata. */
   if ((retval = nc4_find_nc_grp_h5(ncid, &nc, &grp, &h5)))
      return retval;

   assert(h5 && grp && nc);

   /* Count the number of dims, vars, and global atts; need to iterate because of possible nulls */
   if (ndimsp)
   {
      *ndimsp = ncindexcount(grp->dim);
   }
   if (nvarsp)
   {
      *nvarsp = ncindexcount(grp->vars);
   }
   if (nattsp)
   {
      /* Do we need to read the atts? */
      if (grp->atts_not_read)
         if ((retval = nc4_read_grp_atts(grp)))
            return retval;

      *nattsp = ncindexcount(grp->att);
   }

   if (unlimdimidp)
   {
      /* Default, no unlimited dimension */
      *unlimdimidp = -1;

      /* If there's more than one unlimited dim, which was not possible
         with netcdf-3, then only the last unlimited one will be reported
         back in xtendimp. */
      /* Note that this code is inconsistent with nc_inq_unlimid() */
      for(i=0;i<ncindexsize(grp->dim);i++) {
         NC_DIM_INFO_T* d = (NC_DIM_INFO_T*)ncindexith(grp->dim,i);
         if(d == NULL) continue;
         if(d->unlimited) {
            *unlimdimidp = d->hdr.id;
            break;
         }
      }
   }

   return NC_NOERR;
}

/**
 * @internal This function will do the enddef stuff for a netcdf-4 file.
 *
 * @param h5 Pointer to HDF5 file info struct.
 *
 * @return ::NC_NOERR No error.
 * @author Ed Hartnett
 */
int
nc4_enddef_netcdf4_file(NC_FILE_INFO_T *h5)
{
   assert(h5);
   LOG((3, "%s", __func__));

   /* If we're not in define mode, return an error. */
   if (!(h5->flags & NC_INDEF))
      return NC_ENOTINDEFINE;

   /* Turn define mode off. */
   h5->flags ^= NC_INDEF;

   /* Redef mode needs to be tracked separately for nc_abort. */
   h5->redef = NC_FALSE;

   return sync_netcdf4_file(h5);
}<|MERGE_RESOLUTION|>--- conflicted
+++ resolved
@@ -12,20 +12,7 @@
  */
 
 #include "config.h"
-<<<<<<< HEAD
-#include <errno.h>  /* netcdf functions sometimes return system errors */
-#include "nc.h"
-#include "nc4internal.h"
 #include "hdf5internal.h"
-#include "nc4dispatch.h"
-#include "netcdf_mem.h"
-#ifdef USE_HDF4
-#include <mfhdf.h>
-#endif
-#include <hdf5_hl.h>
-=======
-#include "hdf5internal.h"
->>>>>>> 1424391a
 
 extern int nc4_vararray_add(NC_GRP_INFO_T *grp, NC_VAR_INFO_T *var);
 
