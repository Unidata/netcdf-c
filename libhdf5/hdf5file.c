--- conflicted
+++ resolved
@@ -14,12 +14,7 @@
 #include "config.h"
 #include "hdf5internal.h"
 
-<<<<<<< HEAD
-/* From nc4mem.c */
-extern int NC4_extract_file_image(NC_FILE_INFO_T* h5);
-=======
 extern int nc4_vararray_add(NC_GRP_INFO_T *grp, NC_VAR_INFO_T *var);
->>>>>>> b34abe5e
 
 /** @internal When we have open objects at file close, should
     we log them or print to stdout. Default is to log. */
@@ -148,14 +143,6 @@
 
 /**
  * @internal This function will free all allocated metadata memory,
-<<<<<<< HEAD
- * and close the HDF5 file.
- *
- * @param h5 Pointer to HDF5 file info struct.
- * @param abort True if this is an abort.
- * @param extractmem True if we need to extract and save final
- * inmemory.
-=======
  * and close the HDF5 file. The group that is passed in must be the
  * root group of the file. If inmemory is used, then save
  * the final memory in mem.memio.
@@ -163,7 +150,6 @@
  * @param h5 Pointer to HDF5 file info struct.
  * @param abort True if this is an abort.
  * @param memio the place to return a core image if not NULL
->>>>>>> b34abe5e
  *
  * @return ::NC_NOERR No error.
  * @return ::NC_EHDFERR HDF5 could not close the file.
@@ -265,7 +251,7 @@
  *
  * @author Dennis Heimbigner
  */
-static void
+void
 dumpopenobjects(NC_FILE_INFO_T* h5)
 {
    NC_HDF5_FILE_INFO_T *hdf5_info;
@@ -306,13 +292,6 @@
    return;
 }
 
-<<<<<<< HEAD
-=======
-size_t nc4_chunk_cache_size = CHUNK_CACHE_SIZE;            /**< Default chunk cache size. */
-size_t nc4_chunk_cache_nelems = CHUNK_CACHE_NELEMS;        /**< Default chunk cache number of elements. */
-float nc4_chunk_cache_preemption = CHUNK_CACHE_PREEMPTION; /**< Default chunk cache preemption. */
-
->>>>>>> b34abe5e
 /**
  * Set chunk cache size. Only affects files opened/created *after* it
  * is called.
