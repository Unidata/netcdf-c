--- conflicted
+++ resolved
@@ -965,17 +965,10 @@
                 unlimdim++;
         }
 
-<<<<<<< HEAD
-        /* If there are no unlimited dims, and no filters, and the
-         * user has not specified chunksizes, use contiguous variable
-         * for better performance. */
-        if (!var->shuffle && !var->deflate && !var->filterid && !var->fletcher32 &&
-=======
         /* If there are no unlimited dims, and no filters, and the user
          * has not specified chunksizes, use contiguous variable for
          * better performance. */
         if (!var->shuffle && !var->fletcher32 && nclistlength(var->filters) == 0 &&
->>>>>>> 44d0dcaa
             (var->chunksizes == NULL || !var->chunksizes[0]) && !unlimdim)
             var->contiguous = NC_TRUE;
 
