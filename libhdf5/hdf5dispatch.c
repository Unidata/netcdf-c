--- conflicted
+++ resolved
@@ -11,15 +11,11 @@
 #include "config.h"
 #include "hdf5internal.h"
 
-<<<<<<< HEAD
-static const NC_Dispatch HDF5_dispatcher = {
-=======
 #ifdef ENABLE_BYTERANGE
 #include "H5FDhttp.h"
 #endif
 
-static NC_Dispatch NC4_dispatcher = {
->>>>>>> a25236ea
+static const NC_Dispatch HDF5_dispatcher = {
 
     NC_FORMATX_NC4,
 
