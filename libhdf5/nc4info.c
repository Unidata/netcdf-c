/**
 * @file
 * @internal Add provenance info for netcdf-4 files.
 *
 * Copyright 2018, UCAR/Unidata See netcdf/COPYRIGHT file for copying
 * and redistribution conditions.
 * @author Dennis Heimbigner
 */

#include "config.h"
#include "nc4internal.h"
#include "hdf5internal.h"
#include "nclist.h"
#include "ncbytes.h"

/* Various Constants */
#define NCPROPS_MAX_NAME 1024 /* max key name size */
#define NCPROPS_MAX_VALUE 1024 /* max value size */
#define HDF5_MAX_NAME 1024 /**< HDF5 max name. */

#define ESCAPECHARS "\\=|,"

/** @internal Check NetCDF return code. */
#define NCHECK(expr) {if((expr)!=NC_NOERR) {goto done;}}

/** @internal Check HDF5 return code. */
#define HCHECK(expr) {if((expr)<0) {ncstat = NC_EHDFERR; goto done;}}

static int globalpropinitialized = 0;
struct NCPROPINFO globalpropinfo; /**< Global property info. */

/* Forward */
static int properties_parse(const char* text0, NClist* pairs);

/**
 * @internal Initialize default provenance info
 * This will only be used for newly created files
 * or for opened files that do not contain an _NCProperties
 * attribute.
 *
 * @return ::NC_NOERR No error.
 * @author Dennis Heimbigner
 */
int
NC4_provenance_init(void)
{
    int stat = NC_NOERR;
    int i;
    NClist* other = NULL;
    char* name = NULL;
    char* value = NULL;
    unsigned major,minor,release;

    if(globalpropinitialized)
        return stat;

    /* Build _NCProperties info */

    /* Initialize globalpropinfo */
    memset((void*)&globalpropinfo,0,sizeof(globalpropinfo));
    globalpropinfo.version = NCPROPS_VERSION;
    globalpropinfo.properties = nclistnew();
    if(globalpropinfo.properties == NULL)
    {stat = NC_ENOMEM; goto done;}

    /* Insert primary library version as first entry */
    if((name = strdup(NCPNCLIB2)) == NULL)
    {stat = NC_ENOMEM; goto done;}
    nclistpush(globalpropinfo.properties,name);
    name = NULL; /* Avoid multiple free() */

    if((value = strdup(PACKAGE_VERSION)) == NULL)
    {stat = NC_ENOMEM; goto done;}
    nclistpush(globalpropinfo.properties,value);
    value = NULL;

    /* Insert the HDF5 as underlying storage format library */
    if((name = strdup(NCPHDF5LIB2)) == NULL)
    {stat = NC_ENOMEM; goto done;}
    nclistpush(globalpropinfo.properties,name);
    name = NULL;

    stat = NC4_hdf5get_libversion(&major,&minor,&release);
    if(stat) goto done;
    {
        char sversion[64];
        snprintf(sversion,sizeof(sversion),"%1u.%1u.%1u",major,minor,release);
        if((value = strdup(sversion)) == NULL)
        {stat = NC_ENOMEM; goto done;}
    }
    nclistpush(globalpropinfo.properties,value);
    value = NULL;

    /* Add any extra fields */
    /*Parse them into an NClist */
    other = nclistnew();
    if(other == NULL) {stat = NC_ENOMEM; goto done;}
#ifdef NCPROPERTIES
    stat = properties_parse(NCPROPERTIES_EXTRA,other);
    if(stat) goto done;
#endif
    /* merge into the properties list */
    for(i=0;i<nclistlength(other);i++)
        nclistpush(globalpropinfo.properties,strdup(nclistget(other,i)));
    nclistfreeall(other);
    other = NULL;

done:
    if(name != NULL) free(name);
    if(value != NULL) free(value);
    if(other != NULL)
        nclistfreeall(other);
    if(stat && globalpropinfo.properties != NULL) {
        nclistfreeall(globalpropinfo.properties);
        globalpropinfo.properties = NULL;
    }
    if(stat == NC_NOERR)
        globalpropinitialized = 1; /* avoid repeating it */
    return stat;
}

/* Locate a specific character and return its pointer
   or EOS if not found
   take \ escapes into account */
static char*
locate(char* p, char tag)
{
    char* next;
    int c;
    assert(p != NULL);
    for(next = p;(c = *next);next++) {
        if(c == tag)
            return next;
        else if(c == '\\' && next[1] != '\0')
            next++; /* skip escaped char */
    }
    return next; /* not found */
}

/**
 * @internal finalize default provenance info
 *
 * @return ::NC_NOERR No error.
 * @author Dennis Heimbigner
 */
int
NC4_provenance_finalize(void)
{
    nclistfreeall(globalpropinfo.properties);
    return NC_NOERR;
}

/**
 * @internal Parse file properties.
 *
 * @param text0 Text properties.
 * @param pairs list of parsed (key,value) pairs
 *
 * @return ::NC_NOERR No error.
 * @author Dennis Heimbigner
 */
static int
properties_parse(const char* text0, NClist* pairs)
{
    int ret = NC_NOERR;
    char* p;
    char* q;
    char* text = NULL;

    if(text0 == NULL || strlen(text0) == 0)
        goto done;

    text = strdup(text0);
    if(text == NULL) return NC_ENOMEM;

    /* For back compatibility with version 1, translate '|' -> ',' */
    for(p=text;*p;p++) {
        if(*p == NCPROPSSEP1)
            *p = NCPROPSSEP2;
    }

    /* Walk and fill in ncinfo */
    p = text;
    while(*p) {
        char* name = p;
        char* value = NULL;
        char* next = NULL;

        /* Delimit whole (key,value) pair */
        q = locate(p,NCPROPSSEP2);
        if(*q != '\0') /* Never go beyond the final nul term */
            *q++ = '\0';
        next = q;
        /* split key and value */
        q = locate(p,'=');
        name = p;
        *q++ = '\0';
        value = q;
        /* Set up p for next iteration */
        p = next;
        nclistpush(pairs,strdup(name));
        nclistpush(pairs,strdup(value));
    }
done:
    if(text) free(text);
    return ret;
}


/* Utility to transfer a string to a buffer with escaping */
static void
escapify(NCbytes* buffer, const char* s)
{
    const char* p;
    for(p=s;*p;p++) {
        if(strchr(ESCAPECHARS,*p) != NULL)
            ncbytesappend(buffer,'\\');
        ncbytesappend(buffer,*p);
    }
}

/* Utility to copy contents of the dfalt into an NCPROPINFO object */
static int
propinfo_default(struct NCPROPINFO* dst, const struct NCPROPINFO* dfalt)
{
    int i;
    if(dst->properties == NULL) {
        dst->properties = nclistnew();
        if(dst->properties == NULL) return NC_ENOMEM;
    }
    dst->version = dfalt->version;
    for(i=0;i<nclistlength(dfalt->properties);i++) {
        char* s = nclistget(dfalt->properties,i);
        s = strdup(s);
        if(s == NULL) return NC_ENOMEM;
        nclistpush(dst->properties,s);
    }
    return NC_NOERR;
}

/**
 * @internal Build _NCProperties attribute value.
 *
 * Convert a NCPROPINFO instance to a single string.
 *
 * @param info Properties info.
 * @param propdatap Pointer that gets properties string.
 *
 * @return ::NC_NOERR No error.
 * @return ::NC_EINVAL failed.
 * @author Dennis Heimbigner
 */
int
NC4_buildpropinfo(struct NCPROPINFO* info, char** propdatap)
{
    int stat = NC_NOERR;
    int i;
    NCbytes* buffer = NULL;
    char sversion[64];

    LOG((3, "%s", __func__));

    if(info == NULL || info->version == 0 || propdatap == NULL)
    {stat = NC_EINVAL; goto done;}

    *propdatap = NULL;

    buffer = ncbytesnew();
    if(!buffer) {stat = NC_ENOMEM; goto done;}

    /* start with version */
    ncbytescat(buffer,NCPVERSION);
    ncbytesappend(buffer,'=');
    snprintf(sversion,sizeof(sversion),"%d",info->version);
    ncbytescat(buffer,sversion);

    for(i=0;i<nclistlength(info->properties);i+=2) {
        char* value, *name;
        name = nclistget(info->properties,i);
        if(name == NULL) continue;
        value = nclistget(info->properties,i+1);
        ncbytesappend(buffer,NCPROPSSEP2); /* terminate last entry */
        escapify(buffer,name);
        ncbytesappend(buffer,'=');
        escapify(buffer,value);
    }
    /* Force null termination */
    ncbytesnull(buffer);
    *propdatap = ncbytesextract(buffer);

done:
    if(buffer != NULL) ncbytesfree(buffer);
    return stat;
}

/**
 * @internal
 *
 * Construct the provenance information for a newly created file
 * using dfalt as the default.
 * Note that creation of the _NCProperties attribute is deferred
 * to the sync_netcdf4_file function.
 *
 * @param file Pointer to file object.
 * @param dfalt
 *
 * @return ::NC_NOERR No error.
 * [Note: other errors are reported via LOG()]
 * @author Dennis Heimbigner
 */
int
NC4_set_provenance(NC_FILE_INFO_T* file, const struct NCPROPINFO* dfalt)
{
    int ncstat = NC_NOERR;
    struct NCPROVENANCE* provenance = NULL;
    int superblock = -1;

    LOG((3, "%s: ncid 0x%x", __func__, file->root_grp->hdr.id));

    assert(file->provenance == NULL);

    provenance = calloc(1,sizeof(struct NCPROVENANCE));
    if(provenance == NULL) {ncstat = NC_ENOMEM; goto done;}

    /* Initialize from the default */
    provenance->propattr.version = globalpropinfo.version;
    /* Get the superblock number */
    if((ncstat = NC4_hdf5get_superblock(file,&superblock)))
        goto done;
    provenance->superblockversion = superblock;

    /* Capture properties */
    provenance->propattr.properties = nclistnew();
    if(provenance->propattr.properties == NULL)
    {ncstat = NC_ENOMEM; goto done;}
    /* add in the dfalt values */
    if(dfalt != NULL) {
        int i;
        for(i=0;i<nclistlength(dfalt->properties);i++) {
            char* prop = nclistget(dfalt->properties,i);
            if(prop != NULL) {
                prop = strdup(prop);
                if(prop == NULL) {ncstat = NC_ENOMEM; goto done;}
                nclistpush(provenance->propattr.properties,prop);
            }
        }
    }

done:
    if(ncstat) {
        LOG((0,"Could not create _NCProperties attribute"));
        (void)NC4_free_provenance(provenance);
    } else
        file->provenance = provenance;
    return NC_NOERR;
}

/**
 * @internal
 *
 * Construct the provenance information for a newly opened file
 * Using the specified _NCProperties value. If NULL, then
 * initialize using dfalt.
 *
 * @param file Pointer to file object.
 * @param propstring The contents of _NCProperties
 * @param dfalt
 *
 * @return ::NC_NOERR No error.
 * @return ::NC_ENOMEM
 * @return ::NC_EINVAL
 * @author Dennis Heimbigner
 */
int
NC4_get_provenance(NC_FILE_INFO_T* file, const char* propstring, const struct NCPROPINFO* dfalt)
{
    int ncstat = NC_NOERR;
    struct NCPROVENANCE* provenance;
    char *name = NULL;
    char *value = NULL;
    int v = 0;
    int superblock = -1;

    LOG((3, "%s: ncid 0x%x propstring %s", __func__, file->root_grp->hdr.id, propstring));

    assert(file->provenance == NULL);
    if((file->provenance = calloc(1,sizeof(struct NCPROVENANCE))) == NULL)
    {ncstat = NC_ENOMEM; goto done;}
    provenance = file->provenance;
    if((provenance->propattr.properties = nclistnew()) == NULL)
    {ncstat = NC_ENOMEM; goto done;}

    /* Set the superblock */
    if((ncstat = NC4_hdf5get_superblock(file,&superblock)))
        goto done;
    provenance->superblockversion = superblock;

    if(propstring == NULL) {
        /* Use dfalt */
        if((ncstat=propinfo_default(&provenance->propattr,dfalt)))
            goto done;
    } else {
        NClist* list = provenance->propattr.properties;
        if((ncstat=properties_parse(propstring,list)))
            goto done;
        /* Check the version and remove from properties list*/
        if(nclistlength(list) < 2)
        {ncstat = NC_EINVAL; goto done;} /* bad _NCProperties attribute */
        /* Extract the purported version=... */
        name = nclistremove(list,0);
        value = nclistremove(list,0);
        if(strcmp(name,NCPVERSION) == 0) {
            if(sscanf(value,"%d",&v) != 1)
            {ncstat = NC_EINVAL; goto done;} /* illegal version */
            if(v <= 0 || v > NCPROPS_VERSION)
            {ncstat = NC_EINVAL; goto done;} /* unknown version */
            provenance->propattr.version = v;
        } else
        {ncstat = NC_EINVAL; goto done;} /* bad _NCProperties attribute */
        /* Now, rebuild from version 1 to version 2 if necessary */
        if(provenance->propattr.version == 1) {
<<<<<<< HEAD
	    int i;
	    for(i=0;i<nclistlength(list);i+=2) {
	        char* newname = NULL;
	        char* oldname = nclistget(list,i);
	        if(oldname == NULL) continue; /* ignore */
	        if(strcmp(oldname,NCPNCLIB1) == 0)
		    newname = NCPNCLIB2; /* change name */
	        else if(strcmp(oldname,NCPHDF5LIB1) == 0)
		    newname = NCPHDF5LIB2;
		if(newname != NULL) {/* Do any rename */
	            if(oldname) free(oldname);
	            nclistset(list,i,strdup(newname));
		}
	    }
=======
            int i;
            for(i=0;i<nclistlength(list);i+=2) {
                char* newname = NULL;
                name = nclistget(list,i);
                if(name == NULL) continue; /* ignore */
                if(strcmp(name,NCPNCLIB1) == 0)
                    newname = NCPNCLIB2; /* change name */
                else if(strcmp(name,NCPHDF5LIB1) == 0)
                    newname = NCPHDF5LIB2;
                else continue; /* ignore */
                /* Do any rename */
                nclistset(list,i,strdup(newname));
                if(name) {free(name); name = NULL;}
            }
>>>>>>> 3ea1ea7b
        }
    }
done:
    if(name != NULL) free(name);
    if(value != NULL) free(value);
    return ncstat;
}

/**
 * @internal
 *
 * Free the NCPROVENANCE object
 * @param prov Pointer to provenance object
 *
 * @return ::NC_NOERR No error.
 * @author Dennis Heimbigner
 */
int
NC4_free_provenance(struct NCPROVENANCE* prov)
{
    LOG((3, "%s", __func__));

    if(prov == NULL) return NC_NOERR;
    if(prov->propattr.properties != NULL)
        nclistfreeall(prov->propattr.properties);
    prov->propattr.properties = NULL;
    free(prov);
    return NC_NOERR;
}

/* HDF5 Specific attribute read/write of _NCProperties */
int
NC4_read_ncproperties(NC_FILE_INFO_T* h5)
{
    int retval = NC_NOERR;
    hid_t hdf5grpid = -1;
    hid_t attid = -1;
    hid_t aspace = -1;
    hid_t atype = -1;
    hid_t ntype = -1;
    char* text = NULL;
    H5T_class_t t_class;
    hsize_t size;

    LOG((3, "%s", __func__));

    hdf5grpid = ((NC_HDF5_GRP_INFO_T *)(h5->root_grp->format_grp_info))->hdf_grpid;

    if(H5Aexists(hdf5grpid,NCPROPS) <= 0) { /* Does not exist */
        /* File did not contain a _NCProperties attribute */
        retval=NC4_get_provenance(h5,NULL,&globalpropinfo);
        goto done;
    }

    /* NCPROPS Attribute exists, make sure it is legitimate */
    attid = H5Aopen_name(hdf5grpid, NCPROPS);
    assert(attid > 0);
    aspace = H5Aget_space(attid);
    atype = H5Aget_type(attid);
    /* Verify atype and size */
    t_class = H5Tget_class(atype);
    if(t_class != H5T_STRING)
    {retval = NC_EINVAL; goto done;}
    size = H5Tget_size(atype);
    if(size == 0)
    {retval = NC_EINVAL; goto done;}
    text = (char*)malloc(1+(size_t)size);
    if(text == NULL)
    {retval = NC_ENOMEM; goto done;}
    if((ntype = H5Tget_native_type(atype, H5T_DIR_DEFAULT)) < 0)
    {retval = NC_EHDFERR; goto done;}
    if((H5Aread(attid, ntype, text)) < 0)
    {retval = NC_EHDFERR; goto done;}
    /* Make sure its null terminated */
    text[(size_t)size] = '\0';
    /* Process the _NCProperties value */
    if((retval = NC4_get_provenance(h5, text, &globalpropinfo)))
        goto done;

done:
    if(text != NULL) free(text);
    /* Close out the HDF5 objects */
    if(attid > 0 && H5Aclose(attid) < 0) retval = NC_EHDFERR;
    if(aspace > 0 && H5Sclose(aspace) < 0) retval = NC_EHDFERR;
    if(atype > 0 && H5Tclose(atype) < 0) retval = NC_EHDFERR;
    if(ntype > 0 && H5Tclose(ntype) < 0) retval = NC_EHDFERR;

    /* For certain errors, actually fail, else log that attribute was invalid and ignore */
    if(retval != NC_NOERR) {
        if(retval != NC_ENOMEM && retval != NC_EHDFERR) {
            LOG((0,"Invalid _NCProperties attribute: ignored"));
            retval = NC_NOERR;
        }
    }
    return retval;
}

int
NC4_write_ncproperties(NC_FILE_INFO_T* h5)
{
    int retval = NC_NOERR;
    hid_t hdf5grpid = -1;
    hid_t attid = -1;
    hid_t aspace = -1;
    hid_t atype = -1;
    char* text = NULL;
    size_t len = 0;

    LOG((3, "%s", __func__));

    /* If the file is read-only, return an error. */
    if (h5->no_write)
    {retval = NC_EPERM; goto done;}

    hdf5grpid = ((NC_HDF5_GRP_INFO_T *)(h5->root_grp->format_grp_info))->hdf_grpid;

    if(H5Aexists(hdf5grpid,NCPROPS) > 0) /* Already exists, no overwrite */
        goto done;

    /* Build the attribute string */
    if((retval = NC4_buildpropinfo(&h5->provenance->propattr,&text)))
        goto done;

    /* Build the HDF5 string type */
    if ((atype = H5Tcopy(H5T_C_S1)) < 0)
    {retval = NC_EHDFERR; goto done;}
    if (H5Tset_strpad(atype, H5T_STR_NULLTERM) < 0)
    {retval = NC_EHDFERR; goto done;}
    if(H5Tset_cset(atype, H5T_CSET_ASCII) < 0)
    {retval = NC_EHDFERR; goto done;}
    len = strlen(text);
    if(H5Tset_size(atype, len) < 0)
    {retval = NC_EFILEMETA; goto done;}

    /* Create NCPROPS attribute */
    if((aspace = H5Screate(H5S_SCALAR)) < 0)
    {retval = NC_EFILEMETA; goto done;}
    if ((attid = H5Acreate(hdf5grpid, NCPROPS, atype, aspace, H5P_DEFAULT)) < 0)
    {retval = NC_EFILEMETA; goto done;}
    if (H5Awrite(attid, atype, text) < 0)
    {retval = NC_EFILEMETA; goto done;}

/* Verify */
#if 0
    {
        hid_t spacev, typev;
        hsize_t dsize, tsize;
        typev = H5Aget_type(attid);
        spacev = H5Aget_space(attid);
        dsize = H5Aget_storage_size(attid);
        tsize = H5Tget_size(typev);
        fprintf(stderr,"dsize=%lu tsize=%lu\n",(unsigned long)dsize,(unsigned long)tsize);
    }
#endif

done:
    if(text != NULL) free(text);
    /* Close out the HDF5 objects */
    if(attid > 0 && H5Aclose(attid) < 0) retval = NC_EHDFERR;
    if(aspace > 0 && H5Sclose(aspace) < 0) retval = NC_EHDFERR;
    if(atype > 0 && H5Tclose(atype) < 0) retval = NC_EHDFERR;

    /* For certain errors, actually fail, else log that attribute was invalid and ignore */
    switch (retval) {
    case NC_ENOMEM:
    case NC_EHDFERR:
    case NC_EPERM:
    case NC_EFILEMETA:
    case NC_NOERR:
        break;
    default:
        LOG((0,"Invalid _NCProperties attribute"));
        retval = NC_NOERR;
        break;
    }
    return retval;
}

/* Debugging */

void
ncprintpropinfo(struct NCPROPINFO* info)
{
    int i;
    fprintf(stderr,"[%p] version=%d\n",info,info->version);
    for(i=0;i<nclistlength(info->properties);i+=2) {
        char* name = nclistget(info->properties,i);
        char* value = nclistget(info->properties,i+1);
        fprintf(stderr,"\t[%d] name=|%s| value=|%s|\n",i,name,value);
    }
}

void
ncprintprovenance(struct NCPROVENANCE* prov)
{
    fprintf(stderr,"[%p] superblockversion=%d\n",prov,prov->superblockversion);
    ncprintpropinfo(&prov->propattr);
}<|MERGE_RESOLUTION|>--- conflicted
+++ resolved
@@ -419,7 +419,6 @@
         {ncstat = NC_EINVAL; goto done;} /* bad _NCProperties attribute */
         /* Now, rebuild from version 1 to version 2 if necessary */
         if(provenance->propattr.version == 1) {
-<<<<<<< HEAD
 	    int i;
 	    for(i=0;i<nclistlength(list);i+=2) {
 	        char* newname = NULL;
@@ -434,22 +433,6 @@
 	            nclistset(list,i,strdup(newname));
 		}
 	    }
-=======
-            int i;
-            for(i=0;i<nclistlength(list);i+=2) {
-                char* newname = NULL;
-                name = nclistget(list,i);
-                if(name == NULL) continue; /* ignore */
-                if(strcmp(name,NCPNCLIB1) == 0)
-                    newname = NCPNCLIB2; /* change name */
-                else if(strcmp(name,NCPHDF5LIB1) == 0)
-                    newname = NCPHDF5LIB2;
-                else continue; /* ignore */
-                /* Do any rename */
-                nclistset(list,i,strdup(newname));
-                if(name) {free(name); name = NULL;}
-            }
->>>>>>> 3ea1ea7b
         }
     }
 done:
