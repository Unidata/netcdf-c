--- conflicted
+++ resolved
@@ -630,7 +630,6 @@
 {
     fprintf(stderr,"[%p] superblockversion=%d\n",prov,prov->superblockversion);
     ncprintpropinfo(&prov->propattr);
-<<<<<<< HEAD
 }
 
 #if 0
@@ -677,7 +676,4 @@
     if(atype >= 0) HCHECK((H5Tclose(atype)));
     return ncstat;
 }
-#endif
-=======
-}
->>>>>>> 221ac43e
+#endif