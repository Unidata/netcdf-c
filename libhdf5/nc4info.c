--- conflicted
+++ resolved
@@ -194,62 +194,14 @@
     provenance = &file->provenance;
     memset(provenance,0,sizeof(NC4_Provenance)); /* make sure */
 
-<<<<<<< HEAD
     /* Set the superblock number */
     if((ncstat = NC4_hdf5get_superblock(file,&superblock))) goto done;
     provenance->superblockversion = superblock;
-=======
-    if(propstring == NULL) {
-        /* Use dfalt */
-        if((ncstat=propinfo_default(&provenance->propattr,dfalt)))
-            goto done;
-    } else {
-        NClist* list = provenance->propattr.properties;
-        if((ncstat=properties_parse(propstring,list)))
-            goto done;
-        /* Check the version and remove from properties list*/
-        if(nclistlength(list) < 2)
-        {ncstat = NC_EINVAL; goto done;} /* bad _NCProperties attribute */
-        /* Extract the purported version=... */
-        name = nclistremove(list,0);
-        value = nclistremove(list,0);
-        if(strcmp(name,NCPVERSION) == 0) {
-            if(sscanf(value,"%d",&v) != 1)
-            {ncstat = NC_EINVAL; goto done;} /* illegal version */
-            if(v <= 0 || v > NCPROPS_VERSION)
-            {ncstat = NC_EINVAL; goto done;} /* unknown version */
-            provenance->propattr.version = v;
-        } else
-        {ncstat = NC_EINVAL; goto done;} /* bad _NCProperties attribute */
-        /* Now, rebuild from version 1 to version 2 if necessary */
-        if(provenance->propattr.version == 1) {
-	    int i;
-	    for(i=0;i<nclistlength(list);i+=2) {
-	        char* newname = NULL;
-	        char* oldname = nclistget(list,i);
-	        if(oldname == NULL) continue; /* ignore */
-	        if(strcmp(oldname,NCPNCLIB1) == 0)
-		    newname = NCPNCLIB2; /* change name */
-	        else if(strcmp(oldname,NCPHDF5LIB1) == 0)
-		    newname = NCPHDF5LIB2;
-		if(newname != NULL) {/* Do any rename */
-	            if(oldname) free(oldname);
-	            nclistset(list,i,strdup(newname));
-		}
-	    }
-        }
-    }
-done:
-    if(name != NULL) free(name);
-    if(value != NULL) free(value);
-    return ncstat;
-}
->>>>>>> 4e92e15a
 
     /* Read the _NCProperties value from the file */
     if((ncstat = NC4_read_ncproperties(file,&propstring))) goto done;
     provenance->ncproperties = propstring;
-    propstring = NULL;    
+    propstring = NULL;
 
 done:
     nullfree(propstring);
@@ -594,14 +546,14 @@
     int version = 0;
     /* propstring should begin with "version=dddd" */
     if(propstring == NULL || strlen(propstring) < strlen("version=") + strlen("1"))
-        {ncstat = NC_EINVAL; goto done;} /* illegal version */	
+        {ncstat = NC_EINVAL; goto done;} /* illegal version */
     if(memcmp(propstring,"version=",strlen("version=")) != 0)
-        {ncstat = NC_EINVAL; goto done;} /* illegal version */	
+        {ncstat = NC_EINVAL; goto done;} /* illegal version */
     propstring += strlen("version=");
     /* get version */
     version = atoi(propstring);
     if(version < 0)
-        {ncstat = NC_EINVAL; goto done;} /* illegal version */	
+        {ncstat = NC_EINVAL; goto done;} /* illegal version */
     if(versionp) *versionp = version;
 done:
     return ncstat;
@@ -610,7 +562,7 @@
 /**
  * @internal
  *
- * Construct the parsed provenance information 
+ * Construct the parsed provenance information
  *
  * @param prov Pointer to provenance object
  *
