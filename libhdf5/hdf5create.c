/* Copyright 2003-2018, University Corporation for Atmospheric
 * Research. See COPYRIGHT file for copying and redistribution
 * conditions. */
/**
 * @file
 * @internal The netCDF-4 file functions relating to file creation.
 *
 * @author Ed Hartnett
 */

#include "config.h"
#include "netcdf.h"
#include "ncpathmgr.h"
#include "ncpathmgr.h"
#include "hdf5internal.h"

/* From hdf5file.c. */
extern size_t nc4_chunk_cache_size;
extern size_t nc4_chunk_cache_nelems;
extern float nc4_chunk_cache_preemption;

/** @internal These flags may not be set for create. */
static const int ILLEGAL_CREATE_FLAGS = (NC_NOWRITE|NC_MMAP|NC_64BIT_OFFSET|NC_CDF5);

/* From nc4mem.c */
extern int NC4_create_image_file(NC_FILE_INFO_T* h5, size_t);

/**
 * @internal Create a netCDF-4/HDF5 file.
 *
 * @param path The file name of the new file.
 * @param cmode The creation mode flag.
 * @param initialsz The proposed initial file size (advisory, for
 * in-memory netCDF-4/HDF5 files only).
 * @param parameters extra parameter info (like MPI communicator).
 * @param ncid The already-assigned ncid for this file (aka ext_ncid).
 *
 * @return ::NC_NOERR No error.
 * @return ::NC_EINVAL Invalid input (check cmode).
 * @return ::NC_EEXIST File exists and NC_NOCLOBBER used.
 * @return ::NC_EHDFERR HDF5 returned error.
 * @ingroup netcdf4
 * @author Ed Hartnett, Dennis Heimbigner
 */
static int
nc4_create_file(const char *path, int cmode, size_t initialsz,
                void* parameters, int ncid)
{
    hid_t fcpl_id, fapl_id = -1;
    unsigned flags;
    FILE *fp;
    int retval = NC_NOERR;
    NC_FILE_INFO_T *nc4_info;
    NC_HDF5_FILE_INFO_T *hdf5_info;
    NC_HDF5_GRP_INFO_T *hdf5_grp;

#ifdef USE_PARALLEL4
    NC_MPI_INFO *mpiinfo = NULL;
    MPI_Comm comm;
    MPI_Info info;
    int comm_duped = 0; /* Whether the MPI Communicator was duplicated */
    int info_duped = 0; /* Whether the MPI Info object was duplicated */
#endif /* !USE_PARALLEL4 */

    assert(path);
    LOG((3, "%s: path %s mode 0x%x", __func__, path, cmode));

    /* Add necessary structs to hold netcdf-4 file data. */
    if ((retval = nc4_file_list_add(ncid, path, NC_WRITE | cmode,
                                    (void **)&nc4_info)))
        BAIL(retval);
    assert(nc4_info && nc4_info->root_grp);
    nc4_info->root_grp->atts_read = 1;

    /* Add struct to hold HDF5-specific file metadata. */
    if (!(nc4_info->format_file_info = calloc(1, sizeof(NC_HDF5_FILE_INFO_T))))
        BAIL(NC_ENOMEM);
    hdf5_info = (NC_HDF5_FILE_INFO_T *)nc4_info->format_file_info;

    /* Add struct to hold HDF5-specific group info. */
    if (!(nc4_info->root_grp->format_grp_info = calloc(1, sizeof(NC_HDF5_GRP_INFO_T))))
        return NC_ENOMEM;
    hdf5_grp = (NC_HDF5_GRP_INFO_T *)nc4_info->root_grp->format_grp_info;

    nc4_info->mem.inmemory = (cmode & NC_INMEMORY) == NC_INMEMORY;
    nc4_info->mem.diskless = (cmode & NC_DISKLESS) == NC_DISKLESS;
    nc4_info->mem.persist =  (cmode & NC_PERSIST) == NC_PERSIST;
    nc4_info->mem.created = 1;
    nc4_info->mem.initialsize = initialsz;

    /* diskless => !inmemory */
    if(nc4_info->mem.inmemory && nc4_info->mem.diskless)
        BAIL(NC_EINTERNAL);

    if(nc4_info->mem.inmemory && parameters)
        nc4_info->mem.memio = *(NC_memio*)parameters;
#ifdef USE_PARALLEL4
    else if(parameters) {
        mpiinfo = (NC_MPI_INFO *)parameters;
        comm = mpiinfo->comm;
        info = mpiinfo->info;
    }
#endif
    if(nc4_info->mem.diskless)
        flags = H5F_ACC_TRUNC;
    else if(cmode & NC_NOCLOBBER)
        flags = H5F_ACC_EXCL;
    else
        flags = H5F_ACC_TRUNC;

    /* If this file already exists, and NC_NOCLOBBER is specified,
       return an error (unless diskless|inmemory) */
    if (!nc4_info->mem.diskless && !nc4_info->mem.inmemory) {
        if ((cmode & NC_NOCLOBBER) && (fp = NCfopen(path, "r"))) {
            fclose(fp);
            BAIL(NC_EEXIST);
        }
    }

    /* Need this access plist to control how HDF5 handles open objects
     * on file close. Setting H5F_CLOSE_SEMI will cause H5Fclose to
     * fail if there are any open objects in the file. */
    if ((fapl_id = H5Pcreate(H5P_FILE_ACCESS)) < 0)
        BAIL(NC_EHDFERR);
    if (H5Pset_fclose_degree(fapl_id, H5F_CLOSE_SEMI))
        BAIL(NC_EHDFERR);

#ifdef USE_PARALLEL4
    /* If this is a parallel file create, set up the file creation
       property list. */
    if (mpiinfo != NULL) {
        nc4_info->parallel = NC_TRUE;
        LOG((4, "creating parallel file with MPI/IO"));
        if (H5Pset_fapl_mpio(fapl_id, comm, info) < 0)
            BAIL(NC_EPARINIT);

        /* Keep copies of the MPI Comm & Info objects */
        if (MPI_SUCCESS != MPI_Comm_dup(comm, &nc4_info->comm))
            BAIL(NC_EMPI);
        comm_duped++;
        if (MPI_INFO_NULL != info)
        {
            if (MPI_SUCCESS != MPI_Info_dup(info, &nc4_info->info))
                BAIL(NC_EMPI);
            info_duped++;
        }
        else
        {
            /* No dup, just copy it. */
            nc4_info->info = info;
        }
    }
#endif /* USE_PARALLEL4 */

    /* Only set cache for non-parallel creates. */
    if (!nc4_info->parallel)
    {
	if (H5Pset_cache(fapl_id, 0, nc4_chunk_cache_nelems, nc4_chunk_cache_size,
			 nc4_chunk_cache_preemption) < 0)
	    BAIL(NC_EHDFERR);
	LOG((4, "%s: set HDF raw chunk cache to size %d nelems %d preemption %f",
	     __func__, nc4_chunk_cache_size, nc4_chunk_cache_nelems,
	     nc4_chunk_cache_preemption));
    }

#if H5_VERSION_GE(1,10,2)
<<<<<<< HEAD
    if (H5Pset_libver_bounds(fapl_id, H5F_LIBVER_EARLIEST, H5F_LIBVER_V112) < 0)
=======
    /* lib versions 1.10.2 and higher */
    if (H5Pset_libver_bounds(fapl_id, H5F_LIBVER_V18, H5F_LIBVER_LATEST) < 0)
>>>>>>> cd39b9d2
#else
#if H5_VERSION_GE(1,10,0)
    /* lib versions 1.10.0, 1.10.1 */
    if (H5Pset_libver_bounds(fapl_id, H5F_LIBVER_EARLIEST, H5F_LIBVER_LATEST) < 0)
#else
    /* all HDF5 1.8 lib versions */
    if (H5Pset_libver_bounds(fapl_id, H5F_LIBVER_LATEST, H5F_LIBVER_LATEST) < 0)
#endif
#endif
        BAIL(NC_EHDFERR);

    /* Create the property list. */
    if ((fcpl_id = H5Pcreate(H5P_FILE_CREATE)) < 0)
        BAIL(NC_EHDFERR);

    /* RJ: this suppose to be FALSE that is defined in H5 private.h as 0 */
    if (H5Pset_obj_track_times(fcpl_id,0)<0)
        BAIL(NC_EHDFERR);

    /* Set latest_format in access propertly list and
     * H5P_CRT_ORDER_TRACKED in the creation property list. This turns
     * on HDF5 creation ordering. */
    if (H5Pset_link_creation_order(fcpl_id, (H5P_CRT_ORDER_TRACKED |
                                             H5P_CRT_ORDER_INDEXED)) < 0)
        BAIL(NC_EHDFERR);
    if (H5Pset_attr_creation_order(fcpl_id, (H5P_CRT_ORDER_TRACKED |
                                             H5P_CRT_ORDER_INDEXED)) < 0)
        BAIL(NC_EHDFERR);

#ifdef HDF5_HAS_COLL_METADATA_OPS
    /* If HDF5 supports collective metadata operations, turn them
     * on. This is only relevant for parallel I/O builds of HDF5. */
    if (H5Pset_all_coll_metadata_ops(fapl_id, 1) < 0)
        BAIL(NC_EHDFERR);
    if (H5Pset_coll_metadata_write(fapl_id, 1) < 0)
        BAIL(NC_EHDFERR);
#endif

    if(nc4_info->mem.inmemory) {
        retval = NC4_create_image_file(nc4_info,initialsz);
        if(retval)
            BAIL(retval);
    }
    else
        if(nc4_info->mem.diskless) {
            size_t alloc_incr;     /* Buffer allocation increment */
            size_t min_incr = 65536; /* Minimum buffer increment */
            double buf_prcnt = 0.1f;  /* Percentage of buffer size to set as increment */
            /* set allocation increment to a percentage of the supplied buffer size, or
             * a pre-defined minimum increment value, whichever is larger
             */
            if ((buf_prcnt * initialsz) > min_incr)
                alloc_incr = (size_t)(buf_prcnt * initialsz);
            else
                alloc_incr = min_incr;
            /* Configure FAPL to use the core file driver */
            if (H5Pset_fapl_core(fapl_id, alloc_incr, (nc4_info->mem.persist?1:0)) < 0)
                BAIL(NC_EHDFERR);
            if ((hdf5_info->hdfid = nc4_H5Fcreate(path, flags, fcpl_id, fapl_id)) < 0)
                BAIL(EACCES);
        }
        else /* Normal file */
        {
            /* Create the HDF5 file. */
            if ((hdf5_info->hdfid = nc4_H5Fcreate(path, flags, fcpl_id, fapl_id)) < 0)
                BAIL(EACCES);
        }

    /* Open the root group. */
    if ((hdf5_grp->hdf_grpid = H5Gopen2(hdf5_info->hdfid, "/", H5P_DEFAULT)) < 0)
        BAIL(NC_EFILEMETA);

    /* Release the property lists. */
    if (H5Pclose(fapl_id) < 0 || H5Pclose(fcpl_id) < 0)
        BAIL(NC_EHDFERR);

    /* Define mode gets turned on automatically on create. */
    nc4_info->flags |= NC_INDEF;

    /* Save the HDF5 superblock number and set the _NCProperties attribute. */
    if ((retval = NC4_new_provenance(nc4_info)))
        BAIL(retval);

    return NC_NOERR;

exit: /*failure exit*/
#ifdef USE_PARALLEL4
    if (comm_duped) MPI_Comm_free(&nc4_info->comm);
    if (info_duped) MPI_Info_free(&nc4_info->info);
#endif
    if (fapl_id != H5P_DEFAULT) H5Pclose(fapl_id);
    if(!nc4_info) return retval;
    nc4_close_hdf5_file(nc4_info, 1, NULL); /* treat like abort */
    return retval;
}

/**
 * @internal Create a netCDF-4/HDF5 file.
 *
 * @param path The file name of the new file.
 * @param cmode The creation mode flag.
 * @param initialsz Ignored by this function.
 * @param basepe Ignored by this function.
 * @param chunksizehintp Ignored by this function.
 * @param parameters pointer to struct holding extra data (e.g. for
 * parallel I/O) layer. Ignored if NULL.
 * @param dispatch Pointer to the dispatch table for this file.
 * @param ncid The ncid that has been assigned by the dispatch layer
 * (aka ext_ncid).
 *
 * @return ::NC_NOERR No error.
 * @return ::NC_EINVAL Invalid input (check cmode).
 * @ingroup netcdf4
 * @author Ed Hartnett
 */
int
NC4_create(const char* path, int cmode, size_t initialsz, int basepe,
           size_t *chunksizehintp, void *parameters,
           const NC_Dispatch *dispatch, int ncid)
{
    int res;

    assert(path);

    LOG((1, "%s: path %s cmode 0x%x parameters %p",
         __func__, path, cmode, parameters));

    /* If this is our first file, turn off HDF5 error messages. */
    if (!nc4_hdf5_initialized)
        nc4_hdf5_initialize();

#ifdef LOGGING
    /* If nc logging level has changed, see if we need to turn on
     * HDF5's error messages. */
    hdf5_set_log_level();
#endif /* LOGGING */

    /* Check the cmode for validity. Checking parallel against
     * NC_DISKLESS already done in NC_create(). */
    if (cmode & ILLEGAL_CREATE_FLAGS)
        return NC_EINVAL;

    /* Create the netCDF-4/HDF5 file. */
    res = nc4_create_file(path, cmode, initialsz, parameters, ncid);

    return res;
}

/**
 * Wrapper function for H5Fcreate.
 * Converts the filename from ANSI to UTF-8 as needed before calling H5Fcreate.
 *
 * @param filename The filename encoded ANSI to access.
 * @param flags File access flags.
 * @param fcpl_id File creation property list identifier.
 * @param fapl_id File access property list identifier.
 * @return A file identifier if succeeded. A negative value if failed.
 */
hid_t
nc4_H5Fcreate(const char *filename0, unsigned flags, hid_t fcpl_id, hid_t fapl_id)
{
    hid_t hid;
    char* localname = NULL;
    char* filename = NULL;

#ifdef HDF5_UTF8_PATHS
    NCpath2utf8(filename0,&filename);
#else    
    filename = strdup(filename0);
#endif
    /* Canonicalize it since we are not opening the file ourselves */
    if((localname = NCpathcvt(filename))==NULL)
	{hid = H5I_INVALID_HID; goto done;}
    hid = H5Fcreate(localname, flags, fcpl_id, fapl_id);
done:
    nullfree(filename);
    nullfree(localname);
    return hid;
}<|MERGE_RESOLUTION|>--- conflicted
+++ resolved
@@ -164,12 +164,8 @@
     }
 
 #if H5_VERSION_GE(1,10,2)
-<<<<<<< HEAD
-    if (H5Pset_libver_bounds(fapl_id, H5F_LIBVER_EARLIEST, H5F_LIBVER_V112) < 0)
-=======
     /* lib versions 1.10.2 and higher */
     if (H5Pset_libver_bounds(fapl_id, H5F_LIBVER_V18, H5F_LIBVER_LATEST) < 0)
->>>>>>> cd39b9d2
 #else
 #if H5_VERSION_GE(1,10,0)
     /* lib versions 1.10.0, 1.10.1 */
