/* Copyright 2003-2022, University Corporation for Atmospheric
 * Research. See COPYRIGHT file for copying and redistribution
 * conditions. */
/**
 * @file
 * @internal The netCDF-4 file functions relating to file creation.
 *
 * @author Ed Hartnett, Mark Harfouche, Dennis Heimbigner
 */

#include "config.h"
#include "netcdf.h"
#include "ncpathmgr.h"
#include "ncpathmgr.h"
#include "hdf5internal.h"

/** @internal These flags may not be set for create. */
static const int ILLEGAL_CREATE_FLAGS = (NC_NOWRITE|NC_MMAP|NC_64BIT_OFFSET|NC_CDF5);

/* From nc4mem.c */
extern int NC4_create_image_file(NC_FILE_INFO_T* h5, size_t);

/**
 * @internal Create a netCDF-4/HDF5 file.
 *
 * @param path The file name of the new file.
 * @param cmode The creation mode flag.
 * @param initialsz The proposed initial file size (advisory, for
 * in-memory netCDF-4/HDF5 files only).
 * @param parameters extra parameter info (like MPI communicator).
 * @param ncid The already-assigned ncid for this file (aka ext_ncid).
 *
 * @return ::NC_NOERR No error.
 * @return ::NC_EINVAL Invalid input (check cmode).
 * @return ::NC_EEXIST File exists and NC_NOCLOBBER used.
 * @return ::NC_EHDFERR HDF5 returned error.
 * @ingroup netcdf4
 * @author Ed Hartnett, Dennis Heimbigner
 */
static int
nc4_create_file(const char *path, int cmode, size_t initialsz,
                void* parameters, int ncid)
{
    hid_t fcpl_id, fapl_id = -1;
    unsigned flags;
    FILE *fp;
    int retval = NC_NOERR;
    NC_FILE_INFO_T *nc4_info;
    NC_HDF5_FILE_INFO_T *hdf5_info;
    NC_HDF5_GRP_INFO_T *hdf5_grp;

#ifdef HAVE_H5PSET_LIBVER_BOUNDS
    H5F_libver_t low, high;
#endif

#ifdef USE_PARALLEL4
    NC_MPI_INFO *mpiinfo = NULL;
    MPI_Comm comm;
    MPI_Info info;
    int comm_duped = 0; /* Whether the MPI Communicator was duplicated */
    int info_duped = 0; /* Whether the MPI Info object was duplicated */
#endif /* !USE_PARALLEL4 */

    assert(path);
    LOG((3, "%s: path %s mode 0x%x", __func__, path, cmode));

    /* Add necessary structs to hold netcdf-4 file data. */
    if ((retval = nc4_file_list_add(ncid, path, NC_WRITE | cmode,
                                    (void **)&nc4_info)))
        BAIL(retval);
    assert(nc4_info && nc4_info->root_grp);
    nc4_info->root_grp->atts_read = 1;

    /* Add struct to hold HDF5-specific file metadata. */
    if (!(nc4_info->format_file_info = calloc(1, sizeof(NC_HDF5_FILE_INFO_T))))
        BAIL(NC_ENOMEM);
    hdf5_info = (NC_HDF5_FILE_INFO_T *)nc4_info->format_file_info;

    /* Add struct to hold HDF5-specific group info. */
    if (!(nc4_info->root_grp->format_grp_info = calloc(1, sizeof(NC_HDF5_GRP_INFO_T))))
        return NC_ENOMEM;
    hdf5_grp = (NC_HDF5_GRP_INFO_T *)nc4_info->root_grp->format_grp_info;

    nc4_info->mem.inmemory = (cmode & NC_INMEMORY) == NC_INMEMORY;
    nc4_info->mem.diskless = (cmode & NC_DISKLESS) == NC_DISKLESS;
    nc4_info->mem.persist =  (cmode & NC_PERSIST) == NC_PERSIST;
    nc4_info->mem.created = 1;
    nc4_info->mem.initialsize = initialsz;

    /* diskless => !inmemory */
    if(nc4_info->mem.inmemory && nc4_info->mem.diskless)
        BAIL(NC_EINTERNAL);

    if(nc4_info->mem.inmemory && parameters)
        nc4_info->mem.memio = *(NC_memio*)parameters;
#ifdef USE_PARALLEL4
    else if(parameters) {
        mpiinfo = (NC_MPI_INFO *)parameters;
        comm = mpiinfo->comm;
        info = mpiinfo->info;
    }
#endif
    if(nc4_info->mem.diskless)
        flags = H5F_ACC_TRUNC;
    else if(cmode & NC_NOCLOBBER)
        flags = H5F_ACC_EXCL;
    else
        flags = H5F_ACC_TRUNC;

#ifdef HDF5_HAS_SWMR
#ifndef HAVE_H5PSET_LIBVER_BOUNDS
    if (cmode & NC_HDF5_SWMR)
        flags |= H5F_ACC_SWMR_WRITE;
#endif
#endif

    /* If this file already exists, and NC_NOCLOBBER is specified,
       return an error (unless diskless|inmemory) */
    if (!nc4_info->mem.diskless && !nc4_info->mem.inmemory) {
        if ((cmode & NC_NOCLOBBER) && (fp = NCfopen(path, "r"))) {
            fclose(fp);
            BAIL(NC_EEXIST);
        }
    }

    /* Need this FILE ACCESS plist to control how HDF5 handles open
     * objects on file close; as well as for other controls below.
     * (Setting H5F_CLOSE_WEAK will cause H5Fclose not to fail if there
     * are any open objects in the file. This may happen when virtual
     * datasets are opened). */
    if ((fapl_id = H5Pcreate(H5P_FILE_ACCESS)) < 0)
        BAIL(NC_EHDFERR);
    if (H5Pset_fclose_degree(fapl_id, H5F_CLOSE_WEAK))
        BAIL(NC_EHDFERR);

#ifdef USE_PARALLEL4
    /* If this is a parallel file create, set up the file access
       property list for MPI/IO. */
    if (mpiinfo != NULL) {
        nc4_info->parallel = NC_TRUE;
        LOG((4, "creating parallel file with MPI/IO"));
        if (H5Pset_fapl_mpio(fapl_id, comm, info) < 0)
            BAIL(NC_EPARINIT);

        /* Keep copies of the MPI Comm & Info objects */
        if (MPI_SUCCESS != MPI_Comm_dup(comm, &nc4_info->comm))
            BAIL(NC_EMPI);
        comm_duped++;
        if (MPI_INFO_NULL != info)
        {
            if (MPI_SUCCESS != MPI_Info_dup(info, &nc4_info->info))
                BAIL(NC_EMPI);
            info_duped++;
        }
        else
        {
            /* No dup, just copy it. */
            nc4_info->info = info;
        }
    }
#endif /* USE_PARALLEL4 */

<<<<<<< HEAD
    /* Only set cache for non-parallel creates. */
    if (!nc4_info->parallel)
    {
	NCglobalstate* gs = NC_getglobalstate();
	if (H5Pset_cache(fapl_id, 0, gs->chunkcache.nelems, gs->chunkcache.size,
			 gs->chunkcache.preemption) < 0)
	    BAIL(NC_EHDFERR);
	LOG((4, "%s: set HDF raw chunk cache to size %d nelems %d preemption %f",
	     __func__, gs->chunkcache.size, gs->chunkcache.nelems,
	     gs->chunkcache.preemption));
    }
=======
#ifdef HAVE_H5PSET_LIBVER_BOUNDS
#if H5_VERSION_GE(1,10,2)
    low = H5F_LIBVER_EARLIEST;
    high = H5F_LIBVER_V18;
#ifdef HDF5_HAS_SWMR
    if ((cmode & NC_HDF5_SWMR)) {
      low = H5F_LIBVER_LATEST;
      high = H5F_LIBVER_LATEST;
    }
#endif /* HDF5_HAS_SWMR */
#else
    low = H5F_LIBVER_EARLIEST;
    high = H5F_LIBVER_LATEST;
#endif
    if (H5Pset_libver_bounds(fapl_id, low, high) < 0)
        BAIL(NC_EHDFERR);
#endif
>>>>>>> 9a4e0b5b

    {
	NCglobalstate* gs = NC_getglobalstate();
        if(gs->alignment.defined) {
	    if (H5Pset_alignment(fapl_id, gs->alignment.threshold, gs->alignment.alignment) < 0) {
	        BAIL(NC_EHDFERR);
	    }
	}
    }

    /* Set HDF5 format compatibility in the FILE ACCESS property list.
     * Compatibility is transient and must be reselected every time
     * a file is opened for writing. */
    retval = hdf5set_format_compatibility(fapl_id);
    if (retval != NC_NOERR)
        BAIL(retval);

    /* Begin setup for the FILE CREATION property list. */
    if ((fcpl_id = H5Pcreate(H5P_FILE_CREATE)) < 0)
        BAIL(NC_EHDFERR);

    /* RJ: this suppose to be FALSE that is defined in H5 private.h as 0 */
    if (H5Pset_obj_track_times(fcpl_id,0)<0)
        BAIL(NC_EHDFERR);

    /* Set H5P_CRT_ORDER_TRACKED in the creation property list.
     * This turns on HDF5 creation ordering. */
    if (H5Pset_link_creation_order(fcpl_id, (H5P_CRT_ORDER_TRACKED |
                                             H5P_CRT_ORDER_INDEXED)) < 0)
        BAIL(NC_EHDFERR);

    if (cmode & NC_NOATTCREORD) {
        nc4_info->no_attr_create_order = NC_TRUE;
    }
    else {
      if (H5Pset_attr_creation_order(fcpl_id, (H5P_CRT_ORDER_TRACKED |
					       H5P_CRT_ORDER_INDEXED)) < 0)
        BAIL(NC_EHDFERR);
    }
#ifdef HDF5_HAS_COLL_METADATA_OPS
    /* If HDF5 supports collective metadata operations, turn them
     * on. This is only relevant for parallel I/O builds of HDF5. */
    if (H5Pset_all_coll_metadata_ops(fapl_id, 1) < 0)
        BAIL(NC_EHDFERR);
    if (H5Pset_coll_metadata_write(fapl_id, 1) < 0)
        BAIL(NC_EHDFERR);
#endif

    if(nc4_info->mem.inmemory) {
        retval = NC4_create_image_file(nc4_info,initialsz);
        if(retval)
            BAIL(retval);
    }
    else
        if(nc4_info->mem.diskless) {
            size_t alloc_incr;     /* Buffer allocation increment */
            size_t min_incr = 65536; /* Minimum buffer increment */
            double buf_prcnt = 0.1f;  /* Percentage of buffer size to set as increment */
            /* set allocation increment to a percentage of the supplied buffer size, or
             * a pre-defined minimum increment value, whichever is larger
             */
            if ((buf_prcnt * initialsz) > min_incr)
                alloc_incr = (size_t)(buf_prcnt * initialsz);
            else
                alloc_incr = min_incr;
            /* Configure FAPL to use the core file driver */
            if (H5Pset_fapl_core(fapl_id, alloc_incr, (nc4_info->mem.persist?1:0)) < 0)
                BAIL(NC_EHDFERR);
            if ((hdf5_info->hdfid = nc4_H5Fcreate(path, flags, fcpl_id, fapl_id)) < 0)
                BAIL(EACCES);
        }
        else /* Normal file */
        {
            /* Create the HDF5 file. */
            if ((hdf5_info->hdfid = nc4_H5Fcreate(path, flags, fcpl_id, fapl_id)) < 0)
                BAIL(EACCES);
        }

    /* Open the root group. */
    if ((hdf5_grp->hdf_grpid = H5Gopen2(hdf5_info->hdfid, "/", H5P_DEFAULT)) < 0)
        BAIL(NC_EFILEMETA);

    /* Release the property lists. */
    if (H5Pclose(fapl_id) < 0 || H5Pclose(fcpl_id) < 0)
        BAIL(NC_EHDFERR);

    /* Define mode gets turned on automatically on create. */
    nc4_info->flags |= NC_INDEF;

    /* Save the HDF5 superblock number and set the _NCProperties attribute. */
    if ((retval = NC4_new_provenance(nc4_info)))
        BAIL(retval);

#ifdef HDF5_HAS_SWMR
    if ((cmode & NC_HDF5_SWMR)) {
      /* Prepare for single writer multiple readers */
      if ((retval = H5Fstart_swmr_write(hdf5_info->hdfid)))
        BAIL(retval);
    }
#endif

    return NC_NOERR;

exit: /*failure exit*/
#ifdef USE_PARALLEL4
    if (comm_duped) MPI_Comm_free(&nc4_info->comm);
    if (info_duped) MPI_Info_free(&nc4_info->info);
#endif
    if (fapl_id != H5P_DEFAULT) H5Pclose(fapl_id);
    if(!nc4_info) return retval;
    nc4_close_hdf5_file(nc4_info, 1, NULL); /* treat like abort */
    return retval;
}

/**
 * @internal Create a netCDF-4/HDF5 file.
 *
 * @param path The file name of the new file.
 * @param cmode The creation mode flag.
 * @param initialsz Ignored by this function.
 * @param basepe Ignored by this function.
 * @param chunksizehintp Ignored by this function.
 * @param parameters pointer to struct holding extra data (e.g. for
 * parallel I/O) layer. Ignored if NULL.
 * @param dispatch Pointer to the dispatch table for this file.
 * @param ncid The ncid that has been assigned by the dispatch layer
 * (aka ext_ncid).
 *
 * @return ::NC_NOERR No error.
 * @return ::NC_EINVAL Invalid input (check cmode).
 * @ingroup netcdf4
 * @author Ed Hartnett
 */
int
NC4_create(const char* path, int cmode, size_t initialsz, int basepe,
           size_t *chunksizehintp, void *parameters,
           const NC_Dispatch *dispatch, int ncid)
{
    int res;

    assert(path);

    LOG((1, "%s: path %s cmode 0x%x parameters %p",
         __func__, path, cmode, parameters));

    /* If this is our first file, turn off HDF5 error messages. */
    if (!nc4_hdf5_initialized)
        nc4_hdf5_initialize();

#ifdef LOGGING
    /* If nc logging level has changed, see if we need to turn on
     * HDF5's error messages. */
    hdf5_set_log_level();
#endif /* LOGGING */

    /* Check the cmode for validity. Checking parallel against
     * NC_DISKLESS already done in NC_create(). */
    if (cmode & ILLEGAL_CREATE_FLAGS)
        return NC_EINVAL;

    /* Create the netCDF-4/HDF5 file. */
    res = nc4_create_file(path, cmode, initialsz, parameters, ncid);

    return res;
}

/**
 * Wrapper function for H5Fcreate.
 * Converts the filename from ANSI to UTF-8 as needed before calling H5Fcreate.
 *
 * @param filename The filename encoded ANSI to access.
 * @param flags File access flags.
 * @param fcpl_id File creation property list identifier.
 * @param fapl_id File access property list identifier.
 * @return A file identifier if succeeded. A negative value if failed.
 */
hid_t
nc4_H5Fcreate(const char *filename0, unsigned flags, hid_t fcpl_id, hid_t fapl_id)
{
    hid_t hid;
    char* localname = NULL;
    char* filename = NULL;

#ifdef HDF5_UTF8_PATHS
    NCpath2utf8(filename0,&filename);
#else    
    filename = strdup(filename0);
#endif
    /* Canonicalize it since we are not opening the file ourselves */
    if((localname = NCpathcvt(filename))==NULL)
	{hid = H5I_INVALID_HID; goto done;}
    hid = H5Fcreate(localname, flags, fcpl_id, fapl_id);
done:
    nullfree(filename);
    nullfree(localname);
    return hid;
}<|MERGE_RESOLUTION|>--- conflicted
+++ resolved
@@ -160,7 +160,6 @@
     }
 #endif /* USE_PARALLEL4 */
 
-<<<<<<< HEAD
     /* Only set cache for non-parallel creates. */
     if (!nc4_info->parallel)
     {
@@ -172,7 +171,6 @@
 	     __func__, gs->chunkcache.size, gs->chunkcache.nelems,
 	     gs->chunkcache.preemption));
     }
-=======
 #ifdef HAVE_H5PSET_LIBVER_BOUNDS
 #if H5_VERSION_GE(1,10,2)
     low = H5F_LIBVER_EARLIEST;
@@ -190,7 +188,6 @@
     if (H5Pset_libver_bounds(fapl_id, low, high) < 0)
         BAIL(NC_EHDFERR);
 #endif
->>>>>>> 9a4e0b5b
 
     {
 	NCglobalstate* gs = NC_getglobalstate();
