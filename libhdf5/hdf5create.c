/* Copyright 2003-2022, University Corporation for Atmospheric
 * Research. See COPYRIGHT file for copying and redistribution
 * conditions. */
/**
 * @file
 * @internal The netCDF-4 file functions relating to file creation.
 *
 * @author Ed Hartnett, Mark Harfouche, Dennis Heimbigner
 */

#include "config.h"
#include "netcdf.h"
#include "ncpathmgr.h"
#include "ncpathmgr.h"
#include "hdf5internal.h"

/** @internal These flags may not be set for create. */
static const int ILLEGAL_CREATE_FLAGS = (NC_NOWRITE|NC_MMAP|NC_64BIT_OFFSET|NC_CDF5);

/* From nc4mem.c */
extern int NC4_create_image_file(NC_FILE_INFO_T* h5, size_t);

/**
 * @internal Create a netCDF-4/HDF5 file.
 *
 * @param path The file name of the new file.
 * @param cmode The creation mode flag.
 * @param initialsz The proposed initial file size (advisory, for
 * in-memory netCDF-4/HDF5 files only).
 * @param parameters extra parameter info (like MPI communicator).
 * @param ncid The already-assigned ncid for this file (aka ext_ncid).
 *
 * @return ::NC_NOERR No error.
 * @return ::NC_EINVAL Invalid input (check cmode).
 * @return ::NC_EEXIST File exists and NC_NOCLOBBER used.
 * @return ::NC_EHDFERR HDF5 returned error.
 * @ingroup netcdf4
 * @author Ed Hartnett, Dennis Heimbigner
 */
static int
nc4_create_file(const char *path, int cmode, size_t initialsz,
                void* parameters, int ncid)
{
    hid_t fcpl_id, fapl_id = -1;
    unsigned flags;
    FILE *fp;
    int retval = NC_NOERR;
    NC_FILE_INFO_T *nc4_info;
    NC_HDF5_FILE_INFO_T *hdf5_info;
    NC_HDF5_GRP_INFO_T *hdf5_grp;

#ifdef HAVE_H5PSET_LIBVER_BOUNDS
    H5F_libver_t low, high;
#endif

#ifdef USE_PARALLEL4
    NC_MPI_INFO *mpiinfo = NULL;
    MPI_Comm comm;
    MPI_Info info;
    int comm_duped = 0; /* Whether the MPI Communicator was duplicated */
    int info_duped = 0; /* Whether the MPI Info object was duplicated */
#endif /* !USE_PARALLEL4 */

    assert(path);
    LOG((3, "%s: path %s mode 0x%x", __func__, path, cmode));

    /* Add necessary structs to hold netcdf-4 file data. */
    if ((retval = nc4_file_list_add(ncid, path, NC_WRITE | cmode,
                                    (void **)&nc4_info)))
        BAIL(retval);
    assert(nc4_info && nc4_info->root_grp);
    nc4_info->root_grp->atts_read = 1;

    /* Add struct to hold HDF5-specific file metadata. */
    if (!(nc4_info->format_file_info = calloc(1, sizeof(NC_HDF5_FILE_INFO_T))))
        BAIL(NC_ENOMEM);
    hdf5_info = (NC_HDF5_FILE_INFO_T *)nc4_info->format_file_info;

    /* Add struct to hold HDF5-specific group info. */
    if (!(nc4_info->root_grp->format_grp_info = calloc(1, sizeof(NC_HDF5_GRP_INFO_T))))
        return NC_ENOMEM;
    hdf5_grp = (NC_HDF5_GRP_INFO_T *)nc4_info->root_grp->format_grp_info;

    nc4_info->mem.inmemory = (cmode & NC_INMEMORY) == NC_INMEMORY;
    nc4_info->mem.diskless = (cmode & NC_DISKLESS) == NC_DISKLESS;
    nc4_info->mem.persist =  (cmode & NC_PERSIST) == NC_PERSIST;
    nc4_info->mem.created = 1;
    nc4_info->mem.initialsize = initialsz;

    /* diskless => !inmemory */
    if(nc4_info->mem.inmemory && nc4_info->mem.diskless)
        BAIL(NC_EINTERNAL);

    if(nc4_info->mem.inmemory && parameters)
        nc4_info->mem.memio = *(NC_memio*)parameters;
#ifdef USE_PARALLEL4
    else if(parameters) {
        mpiinfo = (NC_MPI_INFO *)parameters;
        comm = mpiinfo->comm;
        info = mpiinfo->info;
    }
#endif
    if(nc4_info->mem.diskless)
        flags = H5F_ACC_TRUNC;
    else if(cmode & NC_NOCLOBBER)
        flags = H5F_ACC_EXCL;
    else
        flags = H5F_ACC_TRUNC;

#ifdef HDF5_HAS_SWMR
#ifndef HAVE_H5PSET_LIBVER_BOUNDS
    if (cmode & NC_HDF5_SWMR)
        flags |= H5F_ACC_SWMR_WRITE;
#endif
#endif

    /* If this file already exists, and NC_NOCLOBBER is specified,
       return an error (unless diskless|inmemory) */
    if (!nc4_info->mem.diskless && !nc4_info->mem.inmemory) {
        if ((cmode & NC_NOCLOBBER) && (fp = NCfopen(path, "r"))) {
            fclose(fp);
            BAIL(NC_EEXIST);
        }
    }

    /* Need this FILE ACCESS plist to control how HDF5 handles open
     * objects on file close; as well as for other controls below.
     * (Setting H5F_CLOSE_WEAK will cause H5Fclose not to fail if there
     * are any open objects in the file. This may happen when virtual
     * datasets are opened). */
    if ((fapl_id = H5Pcreate(H5P_FILE_ACCESS)) < 0)
        BAIL(NC_EHDFERR);
    if (H5Pset_fclose_degree(fapl_id, H5F_CLOSE_WEAK))
        BAIL(NC_EHDFERR);

#ifdef USE_PARALLEL4
    /* If this is a parallel file create, set up the file access
       property list for MPI/IO. */
    if (mpiinfo != NULL) {
        nc4_info->parallel = NC_TRUE;
        LOG((4, "creating parallel file with MPI/IO"));
        if (H5Pset_fapl_mpio(fapl_id, comm, info) < 0)
            BAIL(NC_EPARINIT);

        /* Keep copies of the MPI Comm & Info objects */
        if (MPI_SUCCESS != MPI_Comm_dup(comm, &nc4_info->comm))
            BAIL(NC_EMPI);
        comm_duped++;
        if (MPI_INFO_NULL != info)
        {
            if (MPI_SUCCESS != MPI_Info_dup(info, &nc4_info->info))
                BAIL(NC_EMPI);
            info_duped++;
        }
        else
        {
            /* No dup, just copy it. */
            nc4_info->info = info;
        }
    }
#endif /* USE_PARALLEL4 */

<<<<<<< HEAD
#ifdef HAVE_H5PSET_LIBVER_BOUNDS
#if H5_VERSION_GE(1,10,2)
    low = H5F_LIBVER_EARLIEST;
    high = H5F_LIBVER_V18;
#ifdef HDF5_HAS_SWMR
    if ((cmode & NC_HDF5_SWMR)) {
      low = H5F_LIBVER_LATEST;
      high = H5F_LIBVER_LATEST;
    }
#endif /* HDF5_HAS_SWMR */
#else
    low = H5F_LIBVER_EARLIEST;
    high = H5F_LIBVER_LATEST;
#endif
    if (H5Pset_libver_bounds(fapl_id, low, high) < 0)
        BAIL(NC_EHDFERR);
#endif
=======
    /* Only set cache for non-parallel creates. */
    if (!nc4_info->parallel)
    {
	NCglobalstate* gs = NC_getglobalstate();
	if (H5Pset_cache(fapl_id, 0, gs->chunkcache.nelems, gs->chunkcache.size,
			 gs->chunkcache.preemption) < 0)
	    BAIL(NC_EHDFERR);
	LOG((4, "%s: set HDF raw chunk cache to size %d nelems %d preemption %f",
	     __func__, gs->chunkcache.size, gs->chunkcache.nelems,
	     gs->chunkcache.preemption));
    }
>>>>>>> a715d1a1

    {
	NCglobalstate* gs = NC_getglobalstate();
        if(gs->alignment.defined) {
	    if (H5Pset_alignment(fapl_id, gs->alignment.threshold, gs->alignment.alignment) < 0) {
	        BAIL(NC_EHDFERR);
	    }
	}
    }

    /* Set HDF5 format compatibility in the FILE ACCESS property list.
     * Compatibility is transient and must be reselected every time
     * a file is opened for writing. */
    retval = hdf5set_format_compatibility(fapl_id);
    if (retval != NC_NOERR)
        BAIL(retval);

    /* Begin setup for the FILE CREATION property list. */
    if ((fcpl_id = H5Pcreate(H5P_FILE_CREATE)) < 0)
        BAIL(NC_EHDFERR);

    /* RJ: this suppose to be FALSE that is defined in H5 private.h as 0 */
    if (H5Pset_obj_track_times(fcpl_id,0)<0)
        BAIL(NC_EHDFERR);

    /* Set H5P_CRT_ORDER_TRACKED in the creation property list.
     * This turns on HDF5 creation ordering. */
    if (H5Pset_link_creation_order(fcpl_id, (H5P_CRT_ORDER_TRACKED |
                                             H5P_CRT_ORDER_INDEXED)) < 0)
        BAIL(NC_EHDFERR);

    if (cmode & NC_NOATTCREORD) {
        nc4_info->no_attr_create_order = NC_TRUE;
    }
    else {
      if (H5Pset_attr_creation_order(fcpl_id, (H5P_CRT_ORDER_TRACKED |
					       H5P_CRT_ORDER_INDEXED)) < 0)
        BAIL(NC_EHDFERR);
    }
#ifdef HDF5_HAS_COLL_METADATA_OPS
    /* If HDF5 supports collective metadata operations, turn them
     * on. This is only relevant for parallel I/O builds of HDF5. */
    if (H5Pset_all_coll_metadata_ops(fapl_id, 1) < 0)
        BAIL(NC_EHDFERR);
    if (H5Pset_coll_metadata_write(fapl_id, 1) < 0)
        BAIL(NC_EHDFERR);
#endif

    if (cmode & NC_NODIMSCALE_ATTACH) {
      /* See https://github.com/Unidata/netcdf-c/issues/2128 */
      nc4_info->no_dimscale_attach = NC_TRUE;
    }

    if(nc4_info->mem.inmemory) {
        retval = NC4_create_image_file(nc4_info,initialsz);
        if(retval)
            BAIL(retval);
    }
    else
        if(nc4_info->mem.diskless) {
            size_t alloc_incr;     /* Buffer allocation increment */
            size_t min_incr = 65536; /* Minimum buffer increment */
            double buf_prcnt = 0.1f;  /* Percentage of buffer size to set as increment */
            /* set allocation increment to a percentage of the supplied buffer size, or
             * a pre-defined minimum increment value, whichever is larger
             */
            if ((buf_prcnt * initialsz) > min_incr)
                alloc_incr = (size_t)(buf_prcnt * initialsz);
            else
                alloc_incr = min_incr;
            /* Configure FAPL to use the core file driver */
            if (H5Pset_fapl_core(fapl_id, alloc_incr, (nc4_info->mem.persist?1:0)) < 0)
                BAIL(NC_EHDFERR);
            if ((hdf5_info->hdfid = nc4_H5Fcreate(path, flags, fcpl_id, fapl_id)) < 0)
                BAIL(EACCES);
        }
        else /* Normal file */
        {
            /* Create the HDF5 file. */
            if ((hdf5_info->hdfid = nc4_H5Fcreate(path, flags, fcpl_id, fapl_id)) < 0)
                BAIL(EACCES);
        }

    /* Open the root group. */
    if ((hdf5_grp->hdf_grpid = H5Gopen2(hdf5_info->hdfid, "/", H5P_DEFAULT)) < 0)
        BAIL(NC_EFILEMETA);

    /* Release the property lists. */
    if (H5Pclose(fapl_id) < 0 || H5Pclose(fcpl_id) < 0)
        BAIL(NC_EHDFERR);

    /* Define mode gets turned on automatically on create. */
    nc4_info->flags |= NC_INDEF;

    /* Save the HDF5 superblock number and set the _NCProperties attribute. */
    if ((retval = NC4_new_provenance(nc4_info)))
        BAIL(retval);

#ifdef HDF5_HAS_SWMR
    if ((cmode & NC_HDF5_SWMR)) {
      /* Prepare for single writer multiple readers */
      if ((retval = H5Fstart_swmr_write(hdf5_info->hdfid)))
        BAIL(retval);
    }
#endif

    return NC_NOERR;

exit: /*failure exit*/
#ifdef USE_PARALLEL4
    if (comm_duped) MPI_Comm_free(&nc4_info->comm);
    if (info_duped) MPI_Info_free(&nc4_info->info);
#endif
    if (fapl_id != H5P_DEFAULT) H5Pclose(fapl_id);
    if(!nc4_info) return retval;
    nc4_close_hdf5_file(nc4_info, 1, NULL); /* treat like abort */
    return retval;
}

/**
 * @internal Create a netCDF-4/HDF5 file.
 *
 * @param path The file name of the new file.
 * @param cmode The creation mode flag.
 * @param initialsz Ignored by this function.
 * @param basepe Ignored by this function.
 * @param chunksizehintp Ignored by this function.
 * @param parameters pointer to struct holding extra data (e.g. for
 * parallel I/O) layer. Ignored if NULL.
 * @param dispatch Pointer to the dispatch table for this file.
 * @param ncid The ncid that has been assigned by the dispatch layer
 * (aka ext_ncid).
 *
 * @return ::NC_NOERR No error.
 * @return ::NC_EINVAL Invalid input (check cmode).
 * @ingroup netcdf4
 * @author Ed Hartnett
 */
int
NC4_create(const char* path, int cmode, size_t initialsz, int basepe,
           size_t *chunksizehintp, void *parameters,
           const NC_Dispatch *dispatch, int ncid)
{
    int res;

    assert(path);

    LOG((1, "%s: path %s cmode 0x%x parameters %p",
         __func__, path, cmode, parameters));

    /* If this is our first file, turn off HDF5 error messages. */
    if (!nc4_hdf5_initialized)
        nc4_hdf5_initialize();

#ifdef LOGGING
    /* If nc logging level has changed, see if we need to turn on
     * HDF5's error messages. */
    hdf5_set_log_level();
#endif /* LOGGING */

    /* Check the cmode for validity. Checking parallel against
     * NC_DISKLESS already done in NC_create(). */
    if (cmode & ILLEGAL_CREATE_FLAGS)
        return NC_EINVAL;

    /* Create the netCDF-4/HDF5 file. */
    res = nc4_create_file(path, cmode, initialsz, parameters, ncid);

    return res;
}

/**
 * Wrapper function for H5Fcreate.
 * Converts the filename from ANSI to UTF-8 as needed before calling H5Fcreate.
 *
 * @param filename The filename encoded ANSI to access.
 * @param flags File access flags.
 * @param fcpl_id File creation property list identifier.
 * @param fapl_id File access property list identifier.
 * @return A file identifier if succeeded. A negative value if failed.
 */
hid_t
nc4_H5Fcreate(const char *filename0, unsigned flags, hid_t fcpl_id, hid_t fapl_id)
{
    hid_t hid;
    char* localname = NULL;
    char* filename = NULL;

#ifdef HDF5_UTF8_PATHS
    NCpath2utf8(filename0,&filename);
#else
    filename = strdup(filename0);
#endif
    /* Canonicalize it since we are not opening the file ourselves */
    if((localname = NCpathcvt(filename))==NULL)
	{hid = H5I_INVALID_HID; goto done;}
    hid = H5Fcreate(localname, flags, fcpl_id, fapl_id);
done:
    nullfree(filename);
    nullfree(localname);
    return hid;
}<|MERGE_RESOLUTION|>--- conflicted
+++ resolved
@@ -160,25 +160,6 @@
     }
 #endif /* USE_PARALLEL4 */
 
-<<<<<<< HEAD
-#ifdef HAVE_H5PSET_LIBVER_BOUNDS
-#if H5_VERSION_GE(1,10,2)
-    low = H5F_LIBVER_EARLIEST;
-    high = H5F_LIBVER_V18;
-#ifdef HDF5_HAS_SWMR
-    if ((cmode & NC_HDF5_SWMR)) {
-      low = H5F_LIBVER_LATEST;
-      high = H5F_LIBVER_LATEST;
-    }
-#endif /* HDF5_HAS_SWMR */
-#else
-    low = H5F_LIBVER_EARLIEST;
-    high = H5F_LIBVER_LATEST;
-#endif
-    if (H5Pset_libver_bounds(fapl_id, low, high) < 0)
-        BAIL(NC_EHDFERR);
-#endif
-=======
     /* Only set cache for non-parallel creates. */
     if (!nc4_info->parallel)
     {
@@ -190,7 +171,24 @@
 	     __func__, gs->chunkcache.size, gs->chunkcache.nelems,
 	     gs->chunkcache.preemption));
     }
->>>>>>> a715d1a1
+
+#ifdef HAVE_H5PSET_LIBVER_BOUNDS
+#if H5_VERSION_GE(1,10,2)
+    low = H5F_LIBVER_EARLIEST;
+    high = H5F_LIBVER_V18;
+#ifdef HDF5_HAS_SWMR
+    if ((cmode & NC_HDF5_SWMR)) {
+      low = H5F_LIBVER_LATEST;
+      high = H5F_LIBVER_LATEST;
+    }
+#endif /* HDF5_HAS_SWMR */
+#else
+    low = H5F_LIBVER_EARLIEST;
+    high = H5F_LIBVER_LATEST;
+#endif
+    if (H5Pset_libver_bounds(fapl_id, low, high) < 0)
+        BAIL(NC_EHDFERR);
+#endif
 
     {
 	NCglobalstate* gs = NC_getglobalstate();
