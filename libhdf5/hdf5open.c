/* Copyright 2003-2018, University Corporation for Atmospheric
 * Research. See COPYRIGHT file for copying and redistribution
 * conditions. */
/**
 * @file
 * @internal This file contains functions that are used in file
 * opens.
 *
 * @author Ed Hartnett
 */

#include "config.h"
#include "hdf5internal.h"
#include "ncrc.h"
#include "ncmodel.h"

#ifdef ENABLE_BYTERANGE
#include "H5FDhttp.h"
#endif

#define NUM_TYPES 12 /**< Number of netCDF atomic types. */
#define CD_NELEMS_ZLIB 1 /**< Number of parameters needed for ZLIB filter. */

/** @internal Native HDF5 constants for atomic types. For performance,
 * fill this array only the first time, and keep it in global memory
 * for each further use. */
static hid_t h5_native_type_constant_g[NUM_TYPES];

/** @internal NetCDF atomic type names. */
static const char nc_type_name_g[NUM_TYPES][NC_MAX_NAME + 1] = {"char", "byte", "short",
                                                                "int", "float", "double", "ubyte",
                                                                "ushort", "uint", "int64",
                                                                "uint64", "string"};

/** @internal NetCDF atomic types. */
static const nc_type nc_type_constant_g[NUM_TYPES] = {NC_CHAR, NC_BYTE, NC_SHORT,
                                                      NC_INT, NC_FLOAT, NC_DOUBLE, NC_UBYTE,
                                                      NC_USHORT, NC_UINT, NC_INT64,
                                                      NC_UINT64, NC_STRING};

/** @internal NetCDF atomic type sizes. */
static const int nc_type_size_g[NUM_TYPES] = {sizeof(char), sizeof(char), sizeof(short),
                                              sizeof(int), sizeof(float), sizeof(double), sizeof(unsigned char),
                                              sizeof(unsigned short), sizeof(unsigned int), sizeof(long long),
                                              sizeof(unsigned long long), sizeof(char *)};

/** @internal These flags may not be set for open mode. */
static const int ILLEGAL_OPEN_FLAGS = (NC_MMAP);

/* From libsrc4, these are the netcdf-4 cache sizes. */
extern size_t nc4_chunk_cache_size;
extern size_t nc4_chunk_cache_nelems;
extern float nc4_chunk_cache_preemption;

/* From nc4mem.c */
extern int NC4_open_image_file(NC_FILE_INFO_T* h5);

/* Defined later in this file. */
static int rec_read_metadata(NC_GRP_INFO_T *grp);

/**
 * @internal Struct to track HDF5 object info, for
 * rec_read_metadata(). We get this info for every object in the
 * HDF5 file when we H5Literate() over the file. */
typedef struct hdf5_obj_info
{
    hid_t oid;                          /* HDF5 object ID */
    char oname[NC_MAX_NAME + 1];        /* Name of object */
    H5G_stat_t statbuf;                 /* Information about the object */
    struct hdf5_obj_info *next; /* Pointer to next node in list */
} hdf5_obj_info_t;

/**
 * @internal User data struct for call to H5Literate() in
 * rec_read_metadata(). When iterating through the objects in a
 * group, if we find child groups, we save their hdf5_obj_info_t
 * object in a list. Then we processes them after completely
 * processing the parent group. */
typedef struct user_data
{
    NClist *grps; /* NClist<hdf5_obj_info_t*> */
    NC_GRP_INFO_T *grp; /* Pointer to parent group */
} user_data_t;

/* Custom iteration callback data */
typedef struct {
    NC_GRP_INFO_T *grp;
    NC_VAR_INFO_T *var;
} att_iter_info;

/**
 * @internal Given an HDF5 type, set a pointer to netcdf type_info
 * struct, either an existing one (for user-defined types) or a newly
 * created one.
 *
 * @param h5 Pointer to HDF5 file info struct.
 * @param datasetid HDF5 dataset ID.
 * @param type_info Pointer to pointer that gets type info struct.
 *
 * @return ::NC_NOERR No error.
 * @return ::NC_EBADID Bad ncid.
 * @return ::NC_EHDFERR HDF5 returned error.
 * @return ::NC_EBADTYPID Type not found.
 * @author Ed Hartnett
 */
static int
get_type_info2(NC_FILE_INFO_T *h5, hid_t datasetid, NC_TYPE_INFO_T **type_info)
{
    NC_HDF5_TYPE_INFO_T *hdf5_type;
    htri_t is_str, equal = 0;
    H5T_class_t class;
    hid_t native_typeid, hdf_typeid;
    H5T_order_t order;
    int t;

    assert(h5 && type_info);

    /* Because these N5T_NATIVE_* constants are actually function calls
     * (!) in H5Tpublic.h, I can't initialize this array in the usual
     * way, because at least some C compilers (like Irix) complain
     * about calling functions when defining constants. So I have to do
     * it like this. Note that there's no native types for char or
     * string. Those are handled later. */
    if (!h5_native_type_constant_g[1])
    {
        h5_native_type_constant_g[1] = H5T_NATIVE_SCHAR;
        h5_native_type_constant_g[2] = H5T_NATIVE_SHORT;
        h5_native_type_constant_g[3] = H5T_NATIVE_INT;
        h5_native_type_constant_g[4] = H5T_NATIVE_FLOAT;
        h5_native_type_constant_g[5] = H5T_NATIVE_DOUBLE;
        h5_native_type_constant_g[6] = H5T_NATIVE_UCHAR;
        h5_native_type_constant_g[7] = H5T_NATIVE_USHORT;
        h5_native_type_constant_g[8] = H5T_NATIVE_UINT;
        h5_native_type_constant_g[9] = H5T_NATIVE_LLONG;
        h5_native_type_constant_g[10] = H5T_NATIVE_ULLONG;
    }

    /* Get the HDF5 typeid - we'll need it later. */
    if ((hdf_typeid = H5Dget_type(datasetid)) < 0)
        return NC_EHDFERR;

    /* Get the native typeid. Will be equivalent to hdf_typeid when
     * creating but not necessarily when reading, a variable. */
    if ((native_typeid = H5Tget_native_type(hdf_typeid, H5T_DIR_DEFAULT)) < 0)
        return NC_EHDFERR;

    /* Is this type an integer, string, compound, or what? */
    if ((class = H5Tget_class(native_typeid)) < 0)
        return NC_EHDFERR;

    /* Is this an atomic type? */
    if (class == H5T_STRING || class == H5T_INTEGER || class == H5T_FLOAT)
    {
        /* Allocate a phony NC_TYPE_INFO_T struct to hold type info. */
        if (!(*type_info = calloc(1, sizeof(NC_TYPE_INFO_T))))
            return NC_ENOMEM;

        /* Allocate storage for HDF5-specific type info. */
        if (!(hdf5_type = calloc(1, sizeof(NC_HDF5_TYPE_INFO_T))))
            return NC_ENOMEM;
        (*type_info)->format_type_info = hdf5_type;

        /* H5Tequal doesn't work with H5T_C_S1 for some reason. But
         * H5Tget_class will return H5T_STRING if this is a string. */
        if (class == H5T_STRING)
        {
            if ((is_str = H5Tis_variable_str(native_typeid)) < 0)
                return NC_EHDFERR;
            /* Make sure fixed-len strings will work like variable-len
             * strings */
            if (is_str || H5Tget_size(hdf_typeid) > 1)
            {
                /* Set a class for the type */
                t = NUM_TYPES - 1;
                (*type_info)->nc_type_class = NC_STRING;
            }
            else
            {
                /* Set a class for the type */
                t = 0;
                (*type_info)->nc_type_class = NC_CHAR;
            }
        }
        else
        {
            for (t = 1; t < NUM_TYPES - 1; t++)
            {
                if ((equal = H5Tequal(native_typeid,
                                      h5_native_type_constant_g[t])) < 0)
                    return NC_EHDFERR;
                if (equal)
                    break;
            }

            /* Find out about endianness. As of HDF 1.8.6, this works
             * with all data types Not just H5T_INTEGER. See
             * https://www.hdfgroup.org/HDF5/doc/RM/RM_H5T.html#Datatype-GetOrder */
            if ((order = H5Tget_order(hdf_typeid)) < 0)
                return NC_EHDFERR;

            if (order == H5T_ORDER_LE)
                (*type_info)->endianness = NC_ENDIAN_LITTLE;
            else if (order == H5T_ORDER_BE)
                (*type_info)->endianness = NC_ENDIAN_BIG;
            else
                return NC_EBADTYPE;

            if (class == H5T_INTEGER)
                (*type_info)->nc_type_class = NC_INT;
            else
                (*type_info)->nc_type_class = NC_FLOAT;
        }
        (*type_info)->hdr.id = nc_type_constant_g[t];
        (*type_info)->size = nc_type_size_g[t];
        if (!((*type_info)->hdr.name = strdup(nc_type_name_g[t])))
            return NC_ENOMEM;
        hdf5_type->hdf_typeid = hdf_typeid;
        hdf5_type->native_hdf_typeid = native_typeid;
        return NC_NOERR;
    }
    else
    {
        NC_TYPE_INFO_T *type;

        /* This is a user-defined type. */
        if((type = nc4_rec_find_hdf_type(h5, native_typeid)))
            *type_info = type;

        /* The type entry in the array of user-defined types already has
         * an open data typeid (and native typeid), so close the ones we
         * opened above. */
        if (H5Tclose(native_typeid) < 0)
            return NC_EHDFERR;
        if (H5Tclose(hdf_typeid) < 0)
            return NC_EHDFERR;

        if (type)
            return NC_NOERR;
    }

    return NC_EBADTYPID;
}

/**
 * @internal This function reads the coordinates attribute used for
 * multi-dimensional coordinates. It then sets var->dimids[], and
 * attempts to find a pointer to the dims and sets var->dim[] as well.
 *
 * @param grp Group info pointer.
 * @param var Var info pointer.
 *
 * @return ::NC_NOERR No error.
 * @return ::NC_ENOTATT Attribute does not exist.
 * @return ::NC_EATTMETA Attribute metadata error.
 * @return ::NC_EHDFERR HDF5 error.
 * @author Ed Hartnett
 */
static int
read_coord_dimids(NC_GRP_INFO_T *grp, NC_VAR_INFO_T *var)
{
    NC_HDF5_VAR_INFO_T *hdf5_var;
    hid_t coord_att_typeid = -1, coord_attid = -1, spaceid = -1;
    hssize_t npoints;
    htri_t attr_exists;
    int d;
    int retval = NC_NOERR;

    assert(grp && var && var->format_var_info);
    LOG((3, "%s: var->hdr.name %s", __func__, var->hdr.name));

    /* Have we already read the coordinates hidden att for this var? */
    if (var->coords_read)
        return NC_NOERR;

    /* Get HDF5-sepecific var info. */
    hdf5_var = (NC_HDF5_VAR_INFO_T *)var->format_var_info;

    /* Does the COORDINATES att exist? */
    if ((attr_exists = H5Aexists(hdf5_var->hdf_datasetid, COORDINATES)) < 0)
        return NC_EHDFERR;
    if (!attr_exists)
        return NC_ENOTATT;

    /* There is a hidden attribute telling us the ids of the
     * dimensions that apply to this multi-dimensional coordinate
     * variable. Read it. */
    if ((coord_attid = H5Aopen_name(hdf5_var->hdf_datasetid, COORDINATES)) < 0)
        BAIL(NC_EATTMETA);

    if ((coord_att_typeid = H5Aget_type(coord_attid)) < 0)
        BAIL(NC_EATTMETA);

    /* How many dimensions are there? */
    if ((spaceid = H5Aget_space(coord_attid)) < 0)
        BAIL(NC_EATTMETA);
    if ((npoints = H5Sget_simple_extent_npoints(spaceid)) < 0)
        BAIL(NC_EATTMETA);

    /* Check that the number of points is the same as the number of
     * dimensions for the variable. */
    if (npoints != var->ndims)
        BAIL(NC_EATTMETA);

    /* Read the dimids for this var. */
    if (H5Aread(coord_attid, coord_att_typeid, var->dimids) < 0)
        BAIL(NC_EATTMETA);
    LOG((4, "read dimids for this var"));

    /* Update var->dim field based on the var->dimids. Ok if does not
     * find a dim at this time, but if found set it. */
    for (d = 0; d < var->ndims; d++)
        nc4_find_dim(grp, var->dimids[d], &var->dim[d], NULL);

    /* Remember that we have read the coordinates hidden attribute. */
    var->coords_read = NC_TRUE;

exit:
    if (spaceid >= 0 && H5Sclose(spaceid) < 0)
        BAIL2(NC_EHDFERR);
    if (coord_att_typeid >= 0 && H5Tclose(coord_att_typeid) < 0)
        BAIL2(NC_EHDFERR);
    if (coord_attid >= 0 && H5Aclose(coord_attid) < 0)
        BAIL2(NC_EHDFERR);
    return retval;
}

/**
 * @internal This function is called when reading a file's metadata
 * for each dimension scale attached to a variable.
 *
 * @param did HDF5 ID for dimscale.
 * @param dim
 * @param dsid
 * @param dimscale_hdf5_objids
 *
 * @return 0 for success, -1 for error.
 * @author Ed Hartnett
 */
static herr_t
dimscale_visitor(hid_t did, unsigned dim, hid_t dsid,
                 void *dimscale_hdf5_objids)
{
    H5G_stat_t statbuf;

    LOG((4, "%s", __func__));

    /* Get more info on the dimscale object.*/
    if (H5Gget_objinfo(dsid, ".", 1, &statbuf) < 0)
        return -1;

    /* Pass this information back to caller. */
    (*(HDF5_OBJID_T *)dimscale_hdf5_objids).fileno[0] = statbuf.fileno[0];
    (*(HDF5_OBJID_T *)dimscale_hdf5_objids).fileno[1] = statbuf.fileno[1];
    (*(HDF5_OBJID_T *)dimscale_hdf5_objids).objno[0] = statbuf.objno[0];
    (*(HDF5_OBJID_T *)dimscale_hdf5_objids).objno[1] = statbuf.objno[1];
    return 0;
}

/**
 * @internal For files without any netCDF-4 dimensions defined, create phony
 * dimension to match the available datasets.
 *
 * @param grp Pointer to the group info.
 * @param hdf_datasetid HDF5 datsetid for the var's dataset.
 * @param var Pointer to the var info.
 *
 * @returns NC_NOERR No error.
 * @returns NC_EHDFERR HDF5 returned an error.
 * @returns NC_ENOMEM Out of memory.
 * @author Ed Hartnett
 */
static int
create_phony_dims(NC_GRP_INFO_T *grp, hid_t hdf_datasetid, NC_VAR_INFO_T *var)
{
    NC_DIM_INFO_T *dim;
    hid_t spaceid = 0;
    hsize_t *h5dimlen = NULL, *h5dimlenmax = NULL;
    int dataset_ndims;
    int d;
    int retval = NC_NOERR;

    /* Find the space information for this dimension. */
    if ((spaceid = H5Dget_space(hdf_datasetid)) < 0)
        BAIL(NC_EHDFERR);

    /* Get the len of each dim in the space. */
    if (var->ndims)
    {
        /* Allocate storage for dim lens and max lens for this var. */
        if (!(h5dimlen = malloc(var->ndims * sizeof(hsize_t))))
            return NC_ENOMEM;
        if (!(h5dimlenmax = malloc(var->ndims * sizeof(hsize_t))))
            BAIL(NC_ENOMEM);

        /* Get ndims, also len and mac len of all dims. */
        if ((dataset_ndims = H5Sget_simple_extent_dims(spaceid, h5dimlen,
                                                       h5dimlenmax)) < 0)
            BAIL(NC_EHDFERR);
        assert(dataset_ndims == var->ndims);
    }
    else
    {
        /* Make sure it's scalar. */
        assert(H5Sget_simple_extent_type(spaceid) == H5S_SCALAR);
    }

    /* Create a phony dimension for each dimension in the dataset,
     * unless there already is one the correct size. */
    for (d = 0; d < var->ndims; d++)
    {
        int k;
        int match;

        /* Is there already a phony dimension of the correct size? */
        for (match=-1, k = 0; k < ncindexsize(grp->dim); k++)
        {
            dim = (NC_DIM_INFO_T *)ncindexith(grp->dim, k);
            assert(dim);
            if ((dim->len == h5dimlen[d]) &&
                ((h5dimlenmax[d] == H5S_UNLIMITED && dim->unlimited) ||
                 (h5dimlenmax[d] != H5S_UNLIMITED && !dim->unlimited)))
            {match = k; break;}
        }

        /* Didn't find a phony dim? Then create one. */
        if (match < 0)
        {
            char phony_dim_name[NC_MAX_NAME + 1];
            sprintf(phony_dim_name, "phony_dim_%d", grp->nc4_info->next_dimid);
            LOG((3, "%s: creating phony dim for var %s", __func__, var->hdr.name));

            /* Add phony dim to metadata list. */
            if ((retval = nc4_dim_list_add(grp, phony_dim_name, h5dimlen[d], -1, &dim)))
                BAIL(retval);

            /* Create struct for HDF5-specific dim info. */
            if (!(dim->format_dim_info = calloc(1, sizeof(NC_HDF5_DIM_INFO_T))))
                BAIL(NC_ENOMEM);
            if (h5dimlenmax[d] == H5S_UNLIMITED)
                dim->unlimited = NC_TRUE;
        }

        /* The variable must remember the dimid. */
        var->dimids[d] = dim->hdr.id;
        var->dim[d] = dim;
    } /* next dim */

exit:
    /* Free resources. */
    if (spaceid > 0 && H5Sclose(spaceid) < 0)
        BAIL2(NC_EHDFERR);
    if (h5dimlenmax)
        free(h5dimlenmax);
    if (h5dimlen)
        free(h5dimlen);

    return retval;
}

/**
 * @internal Iterate through the vars in this file and make sure we've
 * got a dimid and a pointer to a dim for each dimension. This may
 * already have been done using the COORDINATES hidden attribute, in
 * which case this function will not have to do anything. This is
 * desirable because recurdively matching the dimscales (when
 * necessary) is very much the slowest part of opening a file.
 *
 * @param grp Pointer to group info struct.
 *
 * @returns NC_NOERR No error.
 * @returns NC_EHDFERR HDF5 returned an error.
 * @returns NC_ENOMEM Out of memory.
 * @author Ed Hartnett
 */
static int
rec_match_dimscales(NC_GRP_INFO_T *grp)
{
    NC_VAR_INFO_T *var;
    NC_DIM_INFO_T *dim;
    int retval = NC_NOERR;
    int i;

    assert(grp && grp->hdr.name);
    LOG((4, "%s: grp->hdr.name %s", __func__, grp->hdr.name));

    /* Perform var dimscale match for child groups. */
    for (i = 0; i < ncindexsize(grp->children); i++)
        if ((retval = rec_match_dimscales((NC_GRP_INFO_T *)ncindexith(grp->children, i))))
            return retval;

    /* Check all the vars in this group. If they have dimscale info,
     * try and find a dimension for them. */
    for (i = 0; i < ncindexsize(grp->vars); i++)
    {
        NC_HDF5_VAR_INFO_T *hdf5_var;
        int d;

        /* Get pointer to var and to the HDF5-specific var info. */
        var = (NC_VAR_INFO_T *)ncindexith(grp->vars, i);
        assert(var && var->format_var_info);
        hdf5_var = (NC_HDF5_VAR_INFO_T *)var->format_var_info;

        /* Check all vars and see if dim[i] != NULL if dimids[i]
         * valid. Recall that dimids were initialized to -1. */
        for (d = 0; d < var->ndims; d++)
        {
            if (!var->dim[d])
                nc4_find_dim(grp, var->dimids[d], &var->dim[d], NULL);
        }

        /* Skip dimension scale variables */
        if (var->dimscale)
            continue;

        /* If we have already read hidden coordinates att, then we don't
         * have to match dimscales for this var. */
        if (var->coords_read)
            continue;

        /* Skip dimension scale variables */
        if (!var->dimscale)
        {
            int d;
            int j;

            /* Are there dimscales for this variable? */
            if (hdf5_var->dimscale_hdf5_objids)
            {
                for (d = 0; d < var->ndims; d++)
                {
                    NC_GRP_INFO_T *g;
                    nc_bool_t finished = NC_FALSE;
                    LOG((5, "%s: var %s has dimscale info...", __func__, var->hdr.name));

                    /* If we already have the dimension, we don't need to
                     * match the dimscales. This is better because matching
                     * the dimscales is slow. */
                    if (var->dim[d])
                        continue;

                    /* Now we have to try to match dimscales. Check this
                     * and parent groups. */
                    for (g = grp; g && !finished; g = g->parent)
                    {
                        /* Check all dims in this group. */
                        for (j = 0; j < ncindexsize(g->dim); j++)
                        {
                            /* Get the HDF5 specific dim info. */
                            NC_HDF5_DIM_INFO_T *hdf5_dim;
                            dim = (NC_DIM_INFO_T *)ncindexith(g->dim, j);
                            assert(dim && dim->format_dim_info);
                            hdf5_dim = (NC_HDF5_DIM_INFO_T *)dim->format_dim_info;

                            /* Check for exact match of fileno/objid arrays
                             * to find identical objects in HDF5 file. */
                            if (hdf5_var->dimscale_hdf5_objids[d].fileno[0] == hdf5_dim->hdf5_objid.fileno[0] &&
                                hdf5_var->dimscale_hdf5_objids[d].objno[0] == hdf5_dim->hdf5_objid.objno[0] &&
                                hdf5_var->dimscale_hdf5_objids[d].fileno[1] == hdf5_dim->hdf5_objid.fileno[1] &&
                                hdf5_var->dimscale_hdf5_objids[d].objno[1] == hdf5_dim->hdf5_objid.objno[1])
                            {
                                LOG((4, "%s: for dimension %d, found dim %s", __func__,
                                     d, dim->hdr.name));
                                var->dimids[d] = dim->hdr.id;
                                var->dim[d] = dim;
                                finished = NC_TRUE;
                                break;
                            }
                        } /* next dim */
                    } /* next grp */
                } /* next var->dim */
            }
            else
            {
                /* No dimscales for this var! Invent phony dimensions. */
                if ((retval = create_phony_dims(grp, hdf5_var->hdf_datasetid, var)))
                    return retval;
            }
        }
    }

    return retval;
}

/**
 * @internal Check for the attribute that indicates that netcdf
 * classic model is in use.
 *
 * @param root_grp pointer to the group info for the root group of the
 * @param is_classic store 1 if this is a classic file.
 * file.
 *
 * @return NC_NOERR No error.
 * @author Ed Hartnett
 */
static int
check_for_classic_model(NC_GRP_INFO_T *root_grp, int *is_classic)
{
    htri_t attr_exists;
    hid_t grpid;

    /* Check inputs. */
    assert(root_grp && root_grp->format_grp_info && !root_grp->parent
           && is_classic);

    /* Get the HDF5 group id. */
    grpid = ((NC_HDF5_GRP_INFO_T *)(root_grp->format_grp_info))->hdf_grpid;

    /* If this attribute exists in the root group, then classic model
     * is in effect. */
    if ((attr_exists = H5Aexists(grpid, NC3_STRICT_ATT_NAME)) < 0)
        return NC_EHDFERR;
    *is_classic = attr_exists ? 1 : 0;

    return NC_NOERR;
}

/**
 * @internal Open a netcdf-4 file. Things have already been kicked off
 * in ncfunc.c in nc_open, but here the netCDF-4 part of opening a
 * file is handled.
 *
 * @param path The file name of the new file.
 * @param mode The open mode flag.
 * @param parameters File parameters.
 * @param ncid The ncid that has been assigned to this file.
 *
 * @return ::NC_NOERR No error.
 * @return ::NC_ENOMEM Out of memory.
 * @return ::NC_EINTERNAL Internal list error.
 * @return ::NC_EHDFERR HDF error.
 * @return ::NC_EMPI MPI error for parallel.
 * @return ::NC_EPARINIT Parallel I/O initialization error.
 * @return ::NC_EINMEMMORY Memory file error.
 * @author Ed Hartnett, Dennis Heimbigner
 */
static int
nc4_open_file(const char *path, int mode, void* parameters, int ncid)
{
    NC_FILE_INFO_T *nc4_info = NULL;
    NC_HDF5_FILE_INFO_T *h5 = NULL;
    NC *nc;
    hid_t fapl_id = H5P_DEFAULT;
    unsigned flags;
    int is_classic;
#ifdef USE_PARALLEL4
    NC_MPI_INFO *mpiinfo = NULL;
    int comm_duped = 0; /* Whether the MPI Communicator was duplicated */
    int info_duped = 0; /* Whether the MPI Info object was duplicated */
#endif
    int retval;

    LOG((3, "%s: path %s mode %d", __func__, path, mode));
    assert(path);

    /* Find pointer to NC. */
    if ((retval = NC_check_id(ncid, &nc)))
        return retval;
    assert(nc && nc->model->impl == NC_FORMATX_NC4);

<<<<<<< HEAD
    if((mode & NC_WRITE)) {
      flags = H5F_ACC_RDWR;
    } else {
      flags = H5F_ACC_RDONLY;
#ifdef HDF5_HAS_SWMR
      if((mode & NC_HDF5_SWMR)) {
        flags |= H5F_ACC_SWMR_READ;
      }
#endif
    }
=======
    /* Determine the HDF5 open flag to use. */
    flags = (mode & NC_WRITE) ? H5F_ACC_RDWR : H5F_ACC_RDONLY;
>>>>>>> e5c171b5

    /* Add necessary structs to hold netcdf-4 file data. */
    if ((retval = nc4_nc4f_list_add(nc, path, mode)))
        BAIL(retval);
    nc4_info = (NC_FILE_INFO_T *)nc->dispatchdata;
    assert(nc4_info && nc4_info->root_grp);

    /* Add struct to hold HDF5-specific file metadata. */
    if (!(nc4_info->format_file_info = calloc(1, sizeof(NC_HDF5_FILE_INFO_T))))
        BAIL(NC_ENOMEM);

    /* Add struct to hold HDF5-specific group info. */
    if (!(nc4_info->root_grp->format_grp_info = calloc(1, sizeof(NC_HDF5_GRP_INFO_T))))
        BAIL(NC_ENOMEM);

    h5 = (NC_HDF5_FILE_INFO_T*)nc4_info->format_file_info;

#ifdef ENABLE_BYTERANGE
    /* See if we want the byte range protocol */
    if(nc->model->iosp == NC_IOSP_HTTP) {
        h5->http.iosp = 1;
        /* Kill off any conflicting modes flags */
        mode &= ~(NC_WRITE|NC_DISKLESS|NC_PERSIST|NC_INMEMORY);
        parameters = NULL; /* kill off parallel */
    } else
        h5->http.iosp = 0;
#endif /*ENABLE_BYTERANGE*/

    nc4_info->mem.inmemory = ((mode & NC_INMEMORY) == NC_INMEMORY);
    nc4_info->mem.diskless = ((mode & NC_DISKLESS) == NC_DISKLESS);
    nc4_info->mem.persist = ((mode & NC_PERSIST) == NC_PERSIST);

    /* Does the mode specify that this file is read-only? */
    if ((mode & NC_WRITE) == 0)
        nc4_info->no_write = NC_TRUE;

    if(nc4_info->mem.inmemory && nc4_info->mem.diskless)
        BAIL(NC_EINTERNAL);

#ifdef USE_PARALLEL4
    mpiinfo = (NC_MPI_INFO*)parameters; /* assume, may be changed if inmemory is true */
#endif /* !USE_PARALLEL4 */

    /* Need this access plist to control how HDF5 handles open objects
     * on file close. (Setting H5F_CLOSE_SEMI will cause H5Fclose to
     * fail if there are any open objects in the file). */
    if ((fapl_id = H5Pcreate(H5P_FILE_ACCESS)) < 0)
        BAIL(NC_EHDFERR);

    if (H5Pset_fclose_degree(fapl_id, H5F_CLOSE_SEMI) < 0)
        BAIL(NC_EHDFERR);

#ifdef USE_PARALLEL4
    if (!(mode & (NC_INMEMORY | NC_DISKLESS)) && mpiinfo != NULL) {
        /* If this is a parallel file create, set up the file creation
         * property list.
         */
        nc4_info->parallel = NC_TRUE;
        LOG((4, "opening parallel file with MPI/IO"));
        if (H5Pset_fapl_mpio(fapl_id, mpiinfo->comm, mpiinfo->info) < 0)
            BAIL(NC_EPARINIT);

        /* Keep copies of the MPI Comm & Info objects */
        if (MPI_SUCCESS != MPI_Comm_dup(mpiinfo->comm, &nc4_info->comm))
            BAIL(NC_EMPI);
        comm_duped++;
        if (MPI_INFO_NULL != mpiinfo->info)
        {
            if (MPI_SUCCESS != MPI_Info_dup(mpiinfo->info, &nc4_info->info))
                BAIL(NC_EMPI);
            info_duped++;
        }
        else
        {
            /* No dup, just copy it. */
            nc4_info->info = mpiinfo->info;
        }
    }

#ifdef HDF5_HAS_COLL_METADATA_OPS
    if (H5Pset_all_coll_metadata_ops(fapl_id, 1) < 0)
        BAIL(NC_EPARINIT);
#endif

#else /* only set cache for non-parallel. */
    if (H5Pset_cache(fapl_id, 0, nc4_chunk_cache_nelems, nc4_chunk_cache_size,
                     nc4_chunk_cache_preemption) < 0)
        BAIL(NC_EHDFERR);
    LOG((4, "%s: set HDF raw chunk cache to size %d nelems %d preemption %f",
         __func__, nc4_chunk_cache_size, nc4_chunk_cache_nelems,
         nc4_chunk_cache_preemption));
#endif /* USE_PARALLEL4 */

    /* Process  NC_INMEMORY */
    if(nc4_info->mem.inmemory) {
        NC_memio* memio;
        /* validate */
        if(parameters == NULL)
            BAIL(NC_EINMEMORY);
        memio = (NC_memio*)parameters;
        if(memio->memory == NULL || memio->size == 0)
            BAIL(NC_EINMEMORY);
        /* initialize h5->mem */
        nc4_info->mem.memio = *memio;
        /* Is the incoming memory locked? */
        nc4_info->mem.locked = (nc4_info->mem.memio.flags & NC_MEMIO_LOCKED) == NC_MEMIO_LOCKED;
        /* As a safeguard, if not locked and not read-only,
           then we must take control of the incoming memory */
        if(!nc4_info->mem.locked && !nc4_info->no_write) {
            memio->memory = NULL; /* take control */
            memio->size = 0;
        }
        retval = NC4_open_image_file(nc4_info);
        if(retval)
            BAIL(NC_EHDFERR);
    }
    else
        if(nc4_info->mem.diskless) {   /* Process  NC_DISKLESS */
            size_t min_incr = 65536; /* Minimum buffer increment */
            /* Configure FAPL to use the core file driver */
            if (H5Pset_fapl_core(fapl_id, min_incr, (nc4_info->mem.persist?1:0)) < 0)
                BAIL(NC_EHDFERR);
            /* Open the HDF5 file. */
            if ((h5->hdfid = H5Fopen(path, flags, fapl_id)) < 0)
                BAIL(NC_EHDFERR);
        }
#ifdef ENABLE_BYTERANGE
        else
            if(h5->http.iosp) {   /* Arrange to use the byte-range driver */
                /* Configure FAPL to use the byte-range file driver */
                if (H5Pset_fapl_http(fapl_id) < 0)
                    BAIL(NC_EHDFERR);
                /* Open the HDF5 file. */
                if ((h5->hdfid = H5Fopen(path, flags, fapl_id)) < 0)
                    BAIL(NC_EHDFERR);
            }
#endif
            else
            {
                /* Open the HDF5 file. */
                if ((h5->hdfid = H5Fopen(path, flags, fapl_id)) < 0)
                    BAIL(NC_EHDFERR);
            }

    /* Now read in all the metadata. Some types and dimscale
     * information may be difficult to resolve here, if, for example, a
     * dataset of user-defined type is encountered before the
     * definition of that type. */
    if ((retval = rec_read_metadata(nc4_info->root_grp)))
        BAIL(retval);

    /* Check for classic model attribute. */
    if ((retval = check_for_classic_model(nc4_info->root_grp, &is_classic)))
        BAIL(retval);
    if (is_classic)
        nc4_info->cmode |= NC_CLASSIC_MODEL;

    /* Set the provenance info for this file */
    if ((retval = NC4_read_provenance(nc4_info)))
        BAIL(retval);

    /* Now figure out which netCDF dims are indicated by the dimscale
     * information. */
    if ((retval = rec_match_dimscales(nc4_info->root_grp)))
        BAIL(retval);

#ifdef LOGGING
    /* This will print out the names, types, lens, etc of the vars and
       atts in the file, if the logging level is 2 or greater. */
    log_metadata_nc(nc4_info);
#endif

    /* Close the property list. */
    if (H5Pclose(fapl_id) < 0)
        BAIL(NC_EHDFERR);

#ifdef HDF5_HAS_SWMR
    /* Prepare for single writer multiple reader. */
    if (mode & NC_WRITE && mode & NC_HDF5_SWMR) {
      if ((retval = H5Fstart_swmr_write(h5->hdfid))) {
        BAIL(retval);
      }
    }
#endif

    return NC_NOERR;

exit:
#ifdef USE_PARALLEL4
    if (comm_duped) MPI_Comm_free(&nc4_info->comm);
    if (info_duped) MPI_Info_free(&nc4_info->info);
#endif

    if (fapl_id > 0 && fapl_id != H5P_DEFAULT)
        H5Pclose(fapl_id);
    if (nc4_info)
        nc4_close_hdf5_file(nc4_info, 1, 0); /*  treat like abort*/
    return retval;
}

/**
 * @internal Open a netCDF-4 file.
 *
 * @param path The file name of the new file.
 * @param mode The open mode flag.
 * @param basepe Ignored by this function.
 * @param chunksizehintp Ignored by this function.
 * @param parameters pointer to struct holding extra data (e.g. for parallel I/O)
 * layer. Ignored if NULL.
 * @param dispatch Pointer to the dispatch table for this file.
 * @param nc_file Pointer to an instance of NC.
 *
 * @return ::NC_NOERR No error.
 * @return ::NC_EINVAL Invalid inputs.
 * @author Ed Hartnett
 */
int
NC4_open(const char *path, int mode, int basepe, size_t *chunksizehintp,
         void *parameters, const NC_Dispatch *dispatch, int ncid)
{
    assert(path && dispatch);

    LOG((1, "%s: path %s mode %d params %x",
         __func__, path, mode, parameters));

    /* Check the mode for validity */
    if (mode & ILLEGAL_OPEN_FLAGS)
        return NC_EINVAL;

    if((mode & NC_DISKLESS) && (mode & NC_INMEMORY))
        return NC_EINVAL;

    /* If this is our first file, initialize HDF5. */
    if (!nc4_hdf5_initialized)
        nc4_hdf5_initialize();

#ifdef LOGGING
    /* If nc logging level has changed, see if we need to turn on
     * HDF5's error messages. */
    hdf5_set_log_level();
#endif /* LOGGING */

    /* Open the file. */
    return nc4_open_file(path, mode, parameters, ncid);
}

/**
 * @internal Find out what filters are applied to this HDF5 dataset,
 * fletcher32, deflate, and/or shuffle. All other filters are just
 * dumped The possible values of
 *
 * @param propid ID of HDF5 var creation properties list.
 * @param var Pointer to NC_VAR_INFO_T for this variable.
 *
 * @return ::NC_NOERR No error.
 * @return ::NC_ENOMEM Out of memory.
 * @return ::NC_EHDFERR HDF5 returned error.
 * @author Dennis Heimbigner, Ed Hartnett
 */
static int get_filter_info(hid_t propid, NC_VAR_INFO_T *var)
{
    H5Z_filter_t filter;
    int num_filters;
    unsigned int cd_values_zip[CD_NELEMS_ZLIB];
    size_t cd_nelems = CD_NELEMS_ZLIB;
    int f;

    assert(var);

    if ((num_filters = H5Pget_nfilters(propid)) < 0)
        return NC_EHDFERR;

    for (f = 0; f < num_filters; f++)
    {
        if ((filter = H5Pget_filter2(propid, f, NULL, &cd_nelems, cd_values_zip,
                                     0, NULL, NULL)) < 0)
            return NC_EHDFERR;
        switch (filter)
        {
        case H5Z_FILTER_SHUFFLE:
            var->shuffle = NC_TRUE;
            break;

        case H5Z_FILTER_FLETCHER32:
            var->fletcher32 = NC_TRUE;
            break;

        case H5Z_FILTER_DEFLATE:
            var->deflate = NC_TRUE;
            if (cd_nelems != CD_NELEMS_ZLIB ||
                cd_values_zip[0] > NC_MAX_DEFLATE_LEVEL)
                return NC_EHDFERR;
            var->deflate_level = cd_values_zip[0];
            break;

        case H5Z_FILTER_SZIP:
            /* Szip is tricky because the filter code expands the set of parameters from 2 to 4
               and changes some of the parameter values */
            var->filterid = filter;
            if(cd_nelems == 0)
                var->params = NULL;
            else {
                /* We have to re-read the parameters based on actual nparams,
                   which in the case of szip, differs from users original nparams */
                var->params = (unsigned int*)calloc(1,sizeof(unsigned int)*cd_nelems);
                if(var->params == NULL)
                    return NC_ENOMEM;
                if((filter = H5Pget_filter2(propid, f, NULL, &cd_nelems,
                                            var->params, 0, NULL, NULL)) < 0)
                    return NC_EHDFERR;
                /* fix up the parameters and the #params */
                var->nparams = cd_nelems;
            }
            break;

        default:
            var->filterid = filter;
            var->nparams = cd_nelems;
            if(cd_nelems == 0)
                var->params = NULL;
            else {
                /* We have to re-read the parameters based on actual nparams */
                var->params = (unsigned int*)calloc(1,sizeof(unsigned int)*var->nparams);
                if(var->params == NULL)
                    return NC_ENOMEM;
                if((filter = H5Pget_filter2(propid, f, NULL, &cd_nelems,
                                            var->params, 0, NULL, NULL)) < 0)
                    return NC_EHDFERR;
            }
            break;
        }
    }
    return NC_NOERR;
}

/**
 * @internal Learn if there is a fill value defined for a variable,
 * and, if so, its value.
 *
 * @param propid ID of HDF5 var creation properties list.
 * @param var Pointer to NC_VAR_INFO_T for this variable.
 *
 * @return ::NC_NOERR No error.
 * @return ::NC_ENOMEM Out of memory.
 * @return ::NC_EHDFERR HDF5 returned error.
 * @author Dennis Heimbigner, Ed Hartnett
 */
static int get_fill_info(hid_t propid, NC_VAR_INFO_T *var)
{
    H5D_fill_value_t fill_status;

    /* Is there a fill value associated with this dataset? */
    if (H5Pfill_value_defined(propid, &fill_status) < 0)
        return NC_EHDFERR;

    /* Get the fill value, if there is one defined. */
    if (fill_status == H5D_FILL_VALUE_USER_DEFINED)
    {
        /* Allocate space to hold the fill value. */
        if (!var->fill_value)
        {
            if (var->type_info->nc_type_class == NC_VLEN)
            {
                if (!(var->fill_value = malloc(sizeof(nc_vlen_t))))
                    return NC_ENOMEM;
            }
            else if (var->type_info->nc_type_class == NC_STRING)
            {
                if (!(var->fill_value = malloc(sizeof(char *))))
                    return NC_ENOMEM;
            }
            else
            {
                assert(var->type_info->size);
                if (!(var->fill_value = malloc(var->type_info->size)))
                    return NC_ENOMEM;
            }
        }

        /* Get the fill value from the HDF5 property lust. */
        if (H5Pget_fill_value(propid, ((NC_HDF5_TYPE_INFO_T *)var->type_info->format_type_info)->native_hdf_typeid,
                              var->fill_value) < 0)
            return NC_EHDFERR;
    }
    else
        var->no_fill = NC_TRUE;

    return NC_NOERR;
}

/**
 * @internal Learn the chunking settings of a var.
 *
 * @param propid ID of HDF5 var creation properties list.
 * @param var Pointer to NC_VAR_INFO_T for this variable.
 *
 * @return ::NC_NOERR No error.
 * @return ::NC_ENOMEM Out of memory.
 * @return ::NC_EHDFERR HDF5 returned error.
 * @author Dennis Heimbigner, Ed Hartnett
 */
static int get_chunking_info(hid_t propid, NC_VAR_INFO_T *var)
{
    H5D_layout_t layout;
    hsize_t chunksize[H5S_MAX_RANK] = {0};
    int d;

    /* Get the chunking info the var. */
    if ((layout = H5Pget_layout(propid)) < -1)
        return NC_EHDFERR;

    /* Remember the layout and, if chunked, the chunksizes. */
    if (layout == H5D_CHUNKED)
    {
        if (H5Pget_chunk(propid, H5S_MAX_RANK, chunksize) < 0)
            return NC_EHDFERR;
        if (!(var->chunksizes = malloc(var->ndims * sizeof(size_t))))
            return NC_ENOMEM;
        for (d = 0; d < var->ndims; d++)
            var->chunksizes[d] = chunksize[d];
    }
    else if (layout == H5D_CONTIGUOUS || layout == H5D_COMPACT)
        var->contiguous = NC_TRUE;

    return NC_NOERR;
}

/**
 * @internal This function gets info about the dimscales attached to a
 * dataset. The info is used later for dimscale matching.
 *
 * @param var Pointer to var info struct.
 * @param hdf5_var Pointer to HDF5 var info struct.
 * @param ndims Number of dims for this var.
 * @param datasetid HDF5 datasetid.
 *
 * @return ::NC_NOERR No error.
 * @return ::NC_EBADID Bad ncid.
 * @return ::NC_ENOMEM Out of memory.
 * @return ::NC_EHDFERR HDF5 returned error.
 * @return ::NC_EVARMETA Error with var metadata.
 * @author Ed Hartnett, Dennis Heimbigner
 */
static int
get_attached_info(NC_VAR_INFO_T *var, NC_HDF5_VAR_INFO_T *hdf5_var, int ndims,
                  hid_t datasetid)
{
    int d;
    int num_scales = 0;

    LOG((4, "%s ndims %d datasetid %ld", __func__, ndims, datasetid));

    /* Find out how many scales are attached to this
     * dataset. H5DSget_num_scales returns an error if there are no
     * scales, so convert a negative return value to zero. */
    num_scales = H5DSget_num_scales(datasetid, 0);
    if (num_scales < 0)
        num_scales = 0;
    LOG((4, "num_scales %d", num_scales));

    /* If an enddef has already been called, the dimscales will already
     * be taken care of. */
    if (num_scales && ndims && !var->dimscale_attached)
    {
        /* Allocate space to remember whether the dimscale has been
         * attached for each dimension, and the HDF5 object IDs of the
         * scale(s). */
        assert(!hdf5_var->dimscale_hdf5_objids);
        if (!(var->dimscale_attached = calloc(ndims, sizeof(nc_bool_t))))
            return NC_ENOMEM;
        if (!(hdf5_var->dimscale_hdf5_objids = malloc(ndims *
                                                      sizeof(struct hdf5_objid))))
            return NC_ENOMEM;

        /* Store id information allowing us to match hdf5 dimscales to
         * netcdf dimensions. */
        for (d = 0; d < var->ndims; d++)
        {
            LOG((4, "about to iterate scales for dim %d", d));
            if (H5DSiterate_scales(hdf5_var->hdf_datasetid, d, NULL, dimscale_visitor,
                                   &(hdf5_var->dimscale_hdf5_objids[d])) < 0)
                return NC_EHDFERR;
            var->dimscale_attached[d] = NC_TRUE;
            LOG((4, "dimscale attached"));
        }
    }

    return NC_NOERR;
}

/**
 * @internal This function reads scale info for vars, whether they
 * are scales or not.
 *
 * @param grp Pointer to group info struct.
 * @param dim Pointer to dim info struct if this is a scale, NULL
 * otherwise.
 * @param var Pointer to var info struct.
 * @param hdf5_var Pointer to HDF5 var info struct.
 * @param ndims Number of dims for this var.
 * @param datasetid HDF5 datasetid.
 *
 * @return ::NC_NOERR No error.
 * @return ::NC_EBADID Bad ncid.
 * @return ::NC_ENOMEM Out of memory.
 * @return ::NC_EHDFERR HDF5 returned error.
 * @return ::NC_EVARMETA Error with var metadata.
 * @author Ed Hartnett, Dennis Heimbigner
 */
static int
get_scale_info(NC_GRP_INFO_T *grp, NC_DIM_INFO_T *dim, NC_VAR_INFO_T *var,
               NC_HDF5_VAR_INFO_T *hdf5_var, int ndims, hid_t datasetid)
{
    int retval;

    /* If it's a scale, mark it as such. */
    if (dim)
    {
        assert(ndims);
        var->dimscale = NC_TRUE;

        /* If this is a multi-dimensional coordinate var, then the
         * dimids must be stored in the hidden coordinates attribute. */
        if (var->ndims > 1)
        {
            if ((retval = read_coord_dimids(grp, var)))
                return retval;
        }
        else
        {
            /* This is a 1-dimensional coordinate var. */
            assert(!strcmp(var->hdr.name, dim->hdr.name));
            var->dimids[0] = dim->hdr.id;
            var->dim[0] = dim;
        }
        dim->coord_var = var;
    }
    else /* Not a scale. */
    {
        if (!var->coords_read)
            if ((retval = get_attached_info(var, hdf5_var, ndims, datasetid)))
                return retval;
    }

    return NC_NOERR;
}

/**
 * @internal Get the metadata for a variable.
 *
 * @param var Pointer to var info struct.
 *
 * @return ::NC_NOERR No error.
 * @return ::NC_EBADID Bad ncid.
 * @return ::NC_ENOMEM Out of memory.
 * @return ::NC_EHDFERR HDF5 returned error.
 * @return ::NC_EVARMETA Error with var metadata.
 * @author Ed Hartnett
 */
int
nc4_get_var_meta(NC_VAR_INFO_T *var)
{
    NC_HDF5_VAR_INFO_T *hdf5_var;
    hid_t access_pid = 0;
    hid_t propid = 0;
    double rdcc_w0;
    int retval = NC_NOERR;

    assert(var && var->format_var_info);
    LOG((3, "%s: var %s", __func__, var->hdr.name));

    /* Have we already read the var metadata? */
    if (var->meta_read)
        return NC_NOERR;

    /* Get pointer to the HDF5-specific var info struct. */
    hdf5_var = (NC_HDF5_VAR_INFO_T *)var->format_var_info;

    /* Get the current chunk cache settings. */
    if ((access_pid = H5Dget_access_plist(hdf5_var->hdf_datasetid)) < 0)
        BAIL(NC_EVARMETA);

    /* Learn about current chunk cache settings. */
    if ((H5Pget_chunk_cache(access_pid, &(var->chunk_cache_nelems),
                            &(var->chunk_cache_size), &rdcc_w0)) < 0)
        BAIL(NC_EHDFERR);
    var->chunk_cache_preemption = rdcc_w0;

    /* Get the dataset creation properties. */
    if ((propid = H5Dget_create_plist(hdf5_var->hdf_datasetid)) < 0)
        BAIL(NC_EHDFERR);

    /* Get var chunking info. */
    if ((retval = get_chunking_info(propid, var)))
        BAIL(retval);

    /* Get filter info for a var. */
    if ((retval = get_filter_info(propid, var)))
        BAIL(retval);

    /* Get fill value, if defined. */
    if ((retval = get_fill_info(propid, var)))
        BAIL(retval);

    /* Is this a deflated variable with a chunksize greater than the
     * current cache size? */
    if ((retval = nc4_adjust_var_cache(var->container, var)))
        BAIL(retval);

    if (var->coords_read && !var->dimscale)
        if ((retval = get_attached_info(var, hdf5_var, var->ndims, hdf5_var->hdf_datasetid)))
            return retval;

    /* Remember that we have read the metadata for this var. */
    var->meta_read = NC_TRUE;

exit:
    if (access_pid && H5Pclose(access_pid) < 0)
        BAIL2(NC_EHDFERR);
    if (propid > 0 && H5Pclose(propid) < 0)
        BAIL2(NC_EHDFERR);
    return retval;
}

/**
 * @internal This function is called by read_dataset(), (which is
 * called by rec_read_metadata()) when a netCDF variable is found in
 * the file. This function reads in all the metadata about the
 * var. Attributes are not read until the user asks for information
 * about one of them.
 *
 * @param grp Pointer to group info struct.
 * @param datasetid HDF5 dataset ID.
 * @param obj_name Name of the HDF5 object to read.
 * @param ndims Number of dimensions.
 * @param dim If non-NULL, then this var is a coordinate var for a
 * dimension, and this points to the info for that dimension.
 *
 * @return ::NC_NOERR No error.
 * @return ::NC_EBADID Bad ncid.
 * @return ::NC_ENOMEM Out of memory.
 * @return ::NC_EHDFERR HDF5 returned error.
 * @return ::NC_EVARMETA Error with var metadata.
 * @author Ed Hartnett, Dennis Heimbigner
 */
static int
read_var(NC_GRP_INFO_T *grp, hid_t datasetid, const char *obj_name,
         size_t ndims, NC_DIM_INFO_T *dim)
{
    NC_VAR_INFO_T *var = NULL;
    NC_HDF5_VAR_INFO_T *hdf5_var;
    int incr_id_rc = 0; /* Whether dataset ID's ref count has been incremented */
    char *finalname = NULL;
    int retval = NC_NOERR;

    assert(obj_name && grp);
    LOG((4, "%s: obj_name %s", __func__, obj_name));

    /* Check for a weird case: a non-coordinate variable that has the
     * same name as a dimension. It's legal in netcdf, and requires
     * that the HDF5 dataset name be changed. */
    if (strlen(obj_name) > strlen(NON_COORD_PREPEND) &&
        !strncmp(obj_name, NON_COORD_PREPEND, strlen(NON_COORD_PREPEND)))
    {
        /* Allocate space for the name. */
        if (!(finalname = malloc(((strlen(obj_name) -
                                   strlen(NON_COORD_PREPEND))+ 1) * sizeof(char))))
            BAIL(NC_ENOMEM);
        strcpy(finalname, &obj_name[strlen(NON_COORD_PREPEND)]);
    } else
        finalname = strdup(obj_name);

    /* Add a variable to the end of the group's var list. */
    if ((retval = nc4_var_list_add(grp, finalname, ndims, &var)))
        BAIL(retval);

    /* Add storage for HDF5-specific var info. */
    if (!(var->format_var_info = calloc(1, sizeof(NC_HDF5_VAR_INFO_T))))
        BAIL(NC_ENOMEM);
    hdf5_var = (NC_HDF5_VAR_INFO_T *)var->format_var_info;

    /* Fill in what we already know. */
    hdf5_var->hdf_datasetid = datasetid;
    H5Iinc_ref(hdf5_var->hdf_datasetid); /* Increment number of objects using ID */
    incr_id_rc++; /* Indicate that we've incremented the ref. count (for errors) */
    var->created = NC_TRUE;
    var->atts_read = 0;

    /* Try and read the dimids from the COORDINATES attribute. If it's
     * not present, we will have to do dimsscale matching to locate the
     * dims for this var. */
    retval = read_coord_dimids(grp, var);
    if (retval && retval != NC_ENOTATT)
        BAIL(retval);
    retval = NC_NOERR;

    /* Handle scale info. */
    if ((retval = get_scale_info(grp, dim, var, hdf5_var, ndims, datasetid)))
        BAIL(retval);

    /* Learn all about the type of this variable. This will fail for
     * HDF5 reference types, and then the var we just created will be
     * deleted, thus ignoring HDF5 reference type objects. */
    if ((retval = get_type_info2(var->container->nc4_info, hdf5_var->hdf_datasetid,
                                 &var->type_info)))
        BAIL(retval);

    /* Indicate that the variable has a pointer to the type */
    var->type_info->rc++;

exit:
    if (finalname)
        free(finalname);
    if (retval)
    {
        /* If there was an error, decrement the dataset ref counter, and
         * delete the var info struct we just created. */
        if (incr_id_rc && H5Idec_ref(datasetid) < 0)
            BAIL2(NC_EHDFERR);
        if (var)
            nc4_var_list_del(grp, var);
    }

    return retval;
}

/**
 * @internal Given an HDF5 type, set a pointer to netcdf type.
 *
 * @param h5 Pointer to HDF5 file info struct.
 * @param native_typeid HDF5 type ID.
 * @param xtype Pointer that gets netCDF type.
 *
 * @return ::NC_NOERR No error.
 * @return ::NC_EBADID Bad ncid.
 * @return ::NC_EHDFERR HDF5 returned error.
 * @return ::NC_EBADTYPID Type not found.
 * @author Ed Hartnett
 */
static int
get_netcdf_type(NC_FILE_INFO_T *h5, hid_t native_typeid,
                nc_type *xtype)
{
    NC_TYPE_INFO_T *type;
    H5T_class_t class;
    htri_t is_str, equal = 0;

    assert(h5 && xtype);

    if ((class = H5Tget_class(native_typeid)) < 0)
        return NC_EHDFERR;

    /* H5Tequal doesn't work with H5T_C_S1 for some reason. But
     * H5Tget_class will return H5T_STRING if this is a string. */
    if (class == H5T_STRING)
    {
        if ((is_str = H5Tis_variable_str(native_typeid)) < 0)
            return NC_EHDFERR;
        if (is_str)
            *xtype = NC_STRING;
        else
            *xtype = NC_CHAR;
        return NC_NOERR;
    }
    else if (class == H5T_INTEGER || class == H5T_FLOAT)
    {
        /* For integers and floats, we don't have to worry about
         * endianness if we compare native types. */
        if ((equal = H5Tequal(native_typeid, H5T_NATIVE_SCHAR)) < 0)
            return NC_EHDFERR;
        if (equal)
        {
            *xtype = NC_BYTE;
            return NC_NOERR;
        }
        if ((equal = H5Tequal(native_typeid, H5T_NATIVE_SHORT)) < 0)
            return NC_EHDFERR;
        if (equal)
        {
            *xtype = NC_SHORT;
            return NC_NOERR;
        }
        if ((equal = H5Tequal(native_typeid, H5T_NATIVE_INT)) < 0)
            return NC_EHDFERR;
        if (equal)
        {
            *xtype = NC_INT;
            return NC_NOERR;
        }
        if ((equal = H5Tequal(native_typeid, H5T_NATIVE_FLOAT)) < 0)
            return NC_EHDFERR;
        if (equal)
        {
            *xtype = NC_FLOAT;
            return NC_NOERR;
        }
        if ((equal = H5Tequal(native_typeid, H5T_NATIVE_DOUBLE)) < 0)
            return NC_EHDFERR;
        if (equal)
        {
            *xtype = NC_DOUBLE;
            return NC_NOERR;
        }
        if ((equal = H5Tequal(native_typeid, H5T_NATIVE_UCHAR)) < 0)
            return NC_EHDFERR;
        if (equal)
        {
            *xtype = NC_UBYTE;
            return NC_NOERR;
        }
        if ((equal = H5Tequal(native_typeid, H5T_NATIVE_USHORT)) < 0)
            return NC_EHDFERR;
        if (equal)
        {
            *xtype = NC_USHORT;
            return NC_NOERR;
        }
        if ((equal = H5Tequal(native_typeid, H5T_NATIVE_UINT)) < 0)
            return NC_EHDFERR;
        if (equal)
        {
            *xtype = NC_UINT;
            return NC_NOERR;
        }
        if ((equal = H5Tequal(native_typeid, H5T_NATIVE_LLONG)) < 0)
            return NC_EHDFERR;
        if (equal)
        {
            *xtype = NC_INT64;
            return NC_NOERR;
        }
        if ((equal = H5Tequal(native_typeid, H5T_NATIVE_ULLONG)) < 0)
            return NC_EHDFERR;
        if (equal)
        {
            *xtype = NC_UINT64;
            return NC_NOERR;
        }
    }

    /* Maybe we already know about this type. */
    if (!equal)
        if((type = nc4_rec_find_hdf_type(h5, native_typeid)))
        {
            *xtype = type->hdr.id;
            return NC_NOERR;
        }

    *xtype = NC_NAT;
    return NC_EBADTYPID;
}

/**
 * @internal Read an attribute. This is called by
 * att_read_callbk().
 *
 * @param grp Pointer to group info struct.
 * @param attid Attribute ID.
 * @param att Pointer that gets att info struct.
 *
 * @return ::NC_NOERR No error.
 * @return ::NC_EHDFERR HDF5 returned error.
 * @return ::NC_EATTMETA Att metadata error.
 * @return ::NC_ENOMEM Out of memory.
 * @author Ed Hartnett
 */
static int
read_hdf5_att(NC_GRP_INFO_T *grp, hid_t attid, NC_ATT_INFO_T *att)
{
    NC_HDF5_ATT_INFO_T *hdf5_att;
    hid_t spaceid = 0, file_typeid = 0;
    hsize_t dims[1] = {0}; /* netcdf attributes always 1-D. */
    size_t type_size;
    int att_ndims;
    hssize_t att_npoints;
    H5T_class_t att_class;
    int fixed_len_string = 0;
    size_t fixed_size = 0;
    int retval = NC_NOERR;

    assert(att && att->hdr.name && att->format_att_info);
    LOG((5, "%s: att->hdr.id %d att->hdr.name %s att->nc_typeid %d att->len %d",
         __func__, att->hdr.id, att->hdr.name, (int)att->nc_typeid, att->len));

    /* Get HDF5-sepecific info stuct for this attribute. */
    hdf5_att = (NC_HDF5_ATT_INFO_T *)att->format_att_info;

    /* Get type of attribute in file. */
    if ((file_typeid = H5Aget_type(attid)) < 0)
        return NC_EATTMETA;
    if ((hdf5_att->native_hdf_typeid = H5Tget_native_type(file_typeid,
                                                          H5T_DIR_DEFAULT)) < 0)
        BAIL(NC_EHDFERR);
    if ((att_class = H5Tget_class(hdf5_att->native_hdf_typeid)) < 0)
        BAIL(NC_EATTMETA);
    if (att_class == H5T_STRING &&
        !H5Tis_variable_str(hdf5_att->native_hdf_typeid))
    {
        fixed_len_string++;
        if (!(fixed_size = H5Tget_size(hdf5_att->native_hdf_typeid)))
            BAIL(NC_EATTMETA);
    }
    if ((retval = get_netcdf_type(grp->nc4_info, hdf5_att->native_hdf_typeid,
                                  &(att->nc_typeid))))
        BAIL(retval);


    /* Get len. */
    if ((spaceid = H5Aget_space(attid)) < 0)
        BAIL(NC_EATTMETA);
    if ((att_ndims = H5Sget_simple_extent_ndims(spaceid)) < 0)
        BAIL(NC_EATTMETA);
    if ((att_npoints = H5Sget_simple_extent_npoints(spaceid)) < 0)
        BAIL(NC_EATTMETA);

    /* If both att_ndims and att_npoints are zero, then this is a
     * zero length att. */
    if (att_ndims == 0 && att_npoints == 0)
        dims[0] = 0;
    else if (att->nc_typeid == NC_STRING)
        dims[0] = att_npoints;
    else if (att->nc_typeid == NC_CHAR)
    {
        /* NC_CHAR attributes are written as a scalar in HDF5, of type
         * H5T_C_S1, of variable length. */
        if (att_ndims == 0)
        {
            if (!(dims[0] = H5Tget_size(file_typeid)))
                BAIL(NC_EATTMETA);
        }
        else
        {
            /* This is really a string type! */
            att->nc_typeid = NC_STRING;
            dims[0] = att_npoints;
        }
    }
    else
    {
        H5S_class_t space_class;

        /* All netcdf attributes are scalar or 1-D only. */
        if (att_ndims > 1)
            BAIL(NC_EATTMETA);

        /* Check class of HDF5 dataspace */
        if ((space_class = H5Sget_simple_extent_type(spaceid)) < 0)
            BAIL(NC_EATTMETA);

        /* Check for NULL HDF5 dataspace class (should be weeded out
         * earlier) */
        if (H5S_NULL == space_class)
            BAIL(NC_EATTMETA);

        /* check for SCALAR HDF5 dataspace class */
        if (H5S_SCALAR == space_class)
            dims[0] = 1;
        else /* Must be "simple" dataspace */
        {
            /* Read the size of this attribute. */
            if (H5Sget_simple_extent_dims(spaceid, dims, NULL) < 0)
                BAIL(NC_EATTMETA);
        }
    }

    /* Tell the user what the length if this attribute is. */
    att->len = dims[0];

    /* Allocate some memory if the len is not zero, and read the
       attribute. */
    if (dims[0])
    {
        if ((retval = nc4_get_typelen_mem(grp->nc4_info, att->nc_typeid,
                                          &type_size)))
            return retval;
        if (att_class == H5T_VLEN)
        {
            if (!(att->vldata = malloc((unsigned int)(att->len * sizeof(hvl_t)))))
                BAIL(NC_ENOMEM);
            if (H5Aread(attid, hdf5_att->native_hdf_typeid, att->vldata) < 0)
                BAIL(NC_EATTMETA);
        }
        else if (att->nc_typeid == NC_STRING)
        {
            if (!(att->stdata = calloc(att->len, sizeof(char *))))
                BAIL(NC_ENOMEM);
            /* For a fixed length HDF5 string, the read requires
             * contiguous memory. Meanwhile, the netCDF API requires that
             * nc_free_string be called on string arrays, which would not
             * work if one contiguous memory block were used. So here I
             * convert the contiguous block of strings into an array of
             * malloced strings (each string with its own malloc). Then I
             * copy the data and free the contiguous memory. This
             * involves copying the data, which is bad, but this only
             * occurs for fixed length string attributes, and presumably
             * these are small. (And netCDF-4 does not create them - it
             * always uses variable length strings. */
            if (fixed_len_string)
            {
                int i;
                char *contig_buf, *cur;

                /* Alloc space for the contiguous memory read. */
                if (!(contig_buf = malloc(att->len * fixed_size * sizeof(char))))
                    BAIL(NC_ENOMEM);

                /* Read the fixed-len strings as one big block. */
                if (H5Aread(attid, hdf5_att->native_hdf_typeid, contig_buf) < 0) {
                    free(contig_buf);
                    BAIL(NC_EATTMETA);
                }

                /* Copy strings, one at a time, into their new home. Alloc
                   space for each string. The user will later free this
                   space with nc_free_string. */
                cur = contig_buf;
                for (i = 0; i < att->len; i++)
                {
                    if (!(att->stdata[i] = malloc(fixed_size))) {
                        free(contig_buf);
                        BAIL(NC_ENOMEM);
                    }
                    strncpy(att->stdata[i], cur, fixed_size);
                    cur += fixed_size;
                }

                /* Free contiguous memory buffer. */
                free(contig_buf);
            }
            else
            {
                /* Read variable-length string atts. */
                if (H5Aread(attid, hdf5_att->native_hdf_typeid, att->stdata) < 0)
                    BAIL(NC_EATTMETA);
            }
        }
        else
        {
            if (!(att->data = malloc((unsigned int)(att->len * type_size))))
                BAIL(NC_ENOMEM);
            if (H5Aread(attid, hdf5_att->native_hdf_typeid, att->data) < 0)
                BAIL(NC_EATTMETA);
        }
    }

    if (H5Tclose(file_typeid) < 0)
        BAIL(NC_EHDFERR);
    if (H5Sclose(spaceid) < 0)
        return NC_EHDFERR;

    return NC_NOERR;

exit:
    if (H5Tclose(file_typeid) < 0)
        BAIL2(NC_EHDFERR);
    if (spaceid > 0 && H5Sclose(spaceid) < 0)
        BAIL2(NC_EHDFERR);
    return retval;
}

/**
 * @internal Wrap HDF5 allocated memory free operations
 *
 * @param memory Pointer to memory to be freed.
 *
 * @return ::NC_NOERR No error.
 * @author Dennis Heimbigner
 */
static void
hdf5free(void* memory)
{
#ifndef JNA
    /* On Windows using the microsoft runtime, it is an error
       for one library to free memory allocated by a different library.*/
#ifdef HAVE_H5FREE_MEMORY
    if(memory != NULL) H5free_memory(memory);
#else
#ifndef _MSC_VER
    if(memory != NULL) free(memory);
#endif
#endif
#endif
}

/**
 * @internal Read information about a user defined type from the HDF5
 * file, and stash it in the group's list of types.
 *
 * @param grp Pointer to group info struct.
 * @param hdf_typeid HDF5 type ID.
 * @param type_name Pointer that gets the type name.
 *
 * @return ::NC_NOERR No error.
 * @return ::NC_EBADID Bad ncid.
 * @return ::NC_EHDFERR HDF5 returned error.
 * @return ::NC_EBADTYPID Type not found.
 * @return ::NC_ENOMEM Out of memory.
 * @author Ed Hartnett
 */
static int
read_type(NC_GRP_INFO_T *grp, hid_t hdf_typeid, char *type_name)
{
    NC_TYPE_INFO_T *type;
    NC_HDF5_TYPE_INFO_T *hdf5_type;
    H5T_class_t class;
    hid_t native_typeid;
    size_t type_size;
    int nmembers;
    int retval;

    assert(grp && type_name);

    LOG((4, "%s: type_name %s grp->hdr.name %s", __func__, type_name,
         grp->hdr.name));

    /* What is the native type for this platform? */
    if ((native_typeid = H5Tget_native_type(hdf_typeid, H5T_DIR_DEFAULT)) < 0)
        return NC_EHDFERR;

    /* What is the size of this type on this platform. */
    if (!(type_size = H5Tget_size(native_typeid)))
        return NC_EHDFERR;
    LOG((5, "type_size %d", type_size));

    /* Add to the list for this new type, and get a local pointer to it. */
    if ((retval = nc4_type_list_add(grp, type_size, type_name, &type)))
        return retval;

    /* Allocate storage for HDF5-specific type info. */
    if (!(hdf5_type = calloc(1, sizeof(NC_HDF5_TYPE_INFO_T))))
        return NC_ENOMEM;
    type->format_type_info = hdf5_type;

    /* Remember HDF5-specific type info. */
    hdf5_type->hdf_typeid = hdf_typeid;
    hdf5_type->native_hdf_typeid = native_typeid;

    /* Remember we have committed this type. */
    type->committed = NC_TRUE;

    /* Increment number of objects using ID. */
    if (H5Iinc_ref(hdf5_type->hdf_typeid) < 0)
        return NC_EHDFERR;

    /* What is the class of this type, compound, vlen, etc. */
    if ((class = H5Tget_class(hdf_typeid)) < 0)
        return NC_EHDFERR;
    switch (class)
    {
    case H5T_STRING:
        type->nc_type_class = NC_STRING;
        break;

    case H5T_COMPOUND:
    {
        int nmembers;
        unsigned int m;
        char* member_name = NULL;
#ifdef JNA
        char jna[1001];
#endif

        type->nc_type_class = NC_COMPOUND;

        if ((nmembers = H5Tget_nmembers(hdf_typeid)) < 0)
            return NC_EHDFERR;
        LOG((5, "compound type has %d members", nmembers));
        type->u.c.field = nclistnew();
        nclistsetalloc(type->u.c.field,nmembers);

        for (m = 0; m < nmembers; m++)
        {
            hid_t member_hdf_typeid;
            hid_t member_native_typeid;
            size_t member_offset;
            H5T_class_t mem_class;
            nc_type member_xtype;

            /* Get the typeid and native typeid of this member of the
             * compound type. */
            if ((member_hdf_typeid = H5Tget_member_type(native_typeid, m)) < 0)
                return NC_EHDFERR;

            if ((member_native_typeid = H5Tget_native_type(member_hdf_typeid,
                                                           H5T_DIR_DEFAULT)) < 0)
                return NC_EHDFERR;

            /* Get the name of the member.*/
            member_name = H5Tget_member_name(native_typeid, m);
            if (!member_name || strlen(member_name) > NC_MAX_NAME) {
                retval = NC_EBADNAME;
                break;
            }
#ifdef JNA
            else {
                strncpy(jna,member_name,1000);
                member_name = jna;
            }
#endif

            /* Offset in bytes on *this* platform. */
            member_offset = H5Tget_member_offset(native_typeid, m);

            /* Get dimensional data if this member is an array of something. */
            if ((mem_class = H5Tget_class(member_hdf_typeid)) < 0)
                return NC_EHDFERR;
            if (mem_class == H5T_ARRAY)
            {
                int ndims, dim_size[NC_MAX_VAR_DIMS];
                hsize_t dims[NC_MAX_VAR_DIMS];
                int d;

                if ((ndims = H5Tget_array_ndims(member_hdf_typeid)) < 0)
                    return NC_EHDFERR;

                if (H5Tget_array_dims(member_hdf_typeid, dims, NULL) != ndims)
                    return NC_EHDFERR;

                for (d = 0; d < ndims; d++)
                    dim_size[d] = dims[d];

                /* What is the netCDF typeid of this member? */
                if ((retval = get_netcdf_type(grp->nc4_info, H5Tget_super(member_hdf_typeid),
                                              &member_xtype)))
                    return retval;

                /* Add this member to our list of fields in this compound type. */
                if ((retval = nc4_field_list_add(type, member_name, member_offset,
                                                 member_xtype, ndims, dim_size)))
                    return retval;
            }
            else
            {
                /* What is the netCDF typeid of this member? */
                if ((retval = get_netcdf_type(grp->nc4_info, member_native_typeid,
                                              &member_xtype)))
                    return retval;

                /* Add this member to our list of fields in this compound type. */
                if ((retval = nc4_field_list_add(type, member_name, member_offset,
                                                 member_xtype, 0, NULL)))
                    return retval;
            }

            hdf5free(member_name);
        }
    }
    break;

    case H5T_VLEN:
    {
        htri_t ret;

        /* For conveninence we allow user to pass vlens of strings
         * with null terminated strings. This means strings are
         * treated slightly differently by the API, although they are
         * really just VLENs of characters. */
        if ((ret = H5Tis_variable_str(hdf_typeid)) < 0)
            return NC_EHDFERR;
        if (ret)
            type->nc_type_class = NC_STRING;
        else
        {
            hid_t base_hdf_typeid;
            nc_type base_nc_type = NC_NAT;

            type->nc_type_class = NC_VLEN;

            /* Find the base type of this vlen (i.e. what is this a
             * vlen of?) */
            if (!(base_hdf_typeid = H5Tget_super(native_typeid)))
                return NC_EHDFERR;

            /* What size is this type? */
            if (!(type_size = H5Tget_size(base_hdf_typeid)))
                return NC_EHDFERR;

            /* What is the netcdf corresponding type. */
            if ((retval = get_netcdf_type(grp->nc4_info, base_hdf_typeid,
                                          &base_nc_type)))
                return retval;
            LOG((5, "base_hdf_typeid 0x%x type_size %d base_nc_type %d",
                 base_hdf_typeid, type_size, base_nc_type));

            /* Remember the base type for this vlen. */
            type->u.v.base_nc_typeid = base_nc_type;
        }
    }
    break;

    case H5T_OPAQUE:
        type->nc_type_class = NC_OPAQUE;
        break;

    case H5T_ENUM:
    {
        hid_t base_hdf_typeid;
        nc_type base_nc_type = NC_NAT;
        void *value;
        int i;
        char *member_name = NULL;
#ifdef JNA
        char jna[1001];
#endif

        type->nc_type_class = NC_ENUM;

        /* Find the base type of this enum (i.e. what is this a
         * enum of?) */
        if (!(base_hdf_typeid = H5Tget_super(hdf_typeid)))
            return NC_EHDFERR;
        /* What size is this type? */
        if (!(type_size = H5Tget_size(base_hdf_typeid)))
            return NC_EHDFERR;
        /* What is the netcdf corresponding type. */
        if ((retval = get_netcdf_type(grp->nc4_info, base_hdf_typeid,
                                      &base_nc_type)))
            return retval;
        LOG((5, "base_hdf_typeid 0x%x type_size %d base_nc_type %d",
             base_hdf_typeid, type_size, base_nc_type));

        /* Remember the base type for this enum. */
        type->u.e.base_nc_typeid = base_nc_type;

        /* Find out how many member are in the enum. */
        if ((nmembers = H5Tget_nmembers(hdf_typeid)) < 0)
            return NC_EHDFERR;
        type->u.e.enum_member = nclistnew();
        nclistsetalloc(type->u.e.enum_member,nmembers);

        /* Allocate space for one value. */
        if (!(value = calloc(1, type_size)))
            return NC_ENOMEM;

        /* Read each name and value defined in the enum. */
        for (i = 0; i < nmembers; i++)
        {
            /* Get the name and value from HDF5. */
            if (!(member_name = H5Tget_member_name(hdf_typeid, i)))
                return NC_EHDFERR;

#ifdef JNA
            strncpy(jna,member_name,1000);
            member_name = jna;
#endif

            if (strlen(member_name) > NC_MAX_NAME)
                return NC_EBADNAME;

            if (H5Tget_member_value(hdf_typeid, i, value) < 0)
                return NC_EHDFERR;

            /* Insert new field into this type's list of fields. */
            if ((retval = nc4_enum_member_add(type, type->size,
                                              member_name, value)))
                return retval;

            hdf5free(member_name);
        }
        free(value);
    }
    break;

    default:
        LOG((0, "unknown class"));
        return NC_EBADCLASS;
    }
    return retval;
}

/**
 * @internal Callback function for reading attributes. This is used
 * for both global and variable attributes.
 *
 * @param loc_id HDF5 attribute ID.
 * @param att_name Name of the attrigute.
 * @param ainfo HDF5 info struct for attribute.
 * @param att_data Pointer to an att_iter_info struct, which contains
 * pointers to the NC_GRP_INFO_T and (for variable attributes) the
 * NC_VAR_INFO_T. For global atts the var pointer is NULL.
 *
 * @return ::NC_NOERR No error. Iteration continues.
 * @return ::-1 Error. Stop iteration.
 * @author Ed Hartnett
 */
static herr_t
att_read_callbk(hid_t loc_id, const char *att_name, const H5A_info_t *ainfo,
                void *att_data)
{

    hid_t attid = 0;
    NC_ATT_INFO_T *att;
    NCindex *list;
    att_iter_info *att_info = (att_iter_info *)att_data;
    int retval = NC_NOERR;

    /* Determin what list is being added to. */
    list = att_info->var ? att_info->var->att : att_info->grp->att;

    /* This may be an attribute telling us that strict netcdf-3 rules
     * are in effect. If so, we will make note of the fact, but not add
     * this attribute to the metadata. It's not a user attribute, but
     * an internal netcdf-4 one. */
    if (!strcmp(att_name, NC3_STRICT_ATT_NAME))
    {
        /* Only relevant for groups, not vars. */
        if (!att_info->var)
            att_info->grp->nc4_info->cmode |= NC_CLASSIC_MODEL;
        return NC_NOERR;
    }

    /* Should we ignore this attribute? */
    if (NC_findreserved(att_name))
        return NC_NOERR;

    /* Add to the end of the list of atts for this var. */
    if ((retval = nc4_att_list_add(list, att_name, &att)))
        BAIL(-1);

    /* Allocate storage for the HDF5 specific att info. */
    if (!(att->format_att_info = calloc(1, sizeof(NC_HDF5_ATT_INFO_T))))
        BAIL(-1);

    /* Open the att by name. */
    if ((attid = H5Aopen(loc_id, att_name, H5P_DEFAULT)) < 0)
        BAIL(-1);
    LOG((4, "%s::  att_name %s", __func__, att_name));

    /* Read the rest of the info about the att,
     * including its values. */
    if ((retval = read_hdf5_att(att_info->grp, attid, att)))
        BAIL(retval);

    if (att)
        att->created = NC_TRUE;

exit:
    if (retval == NC_EBADTYPID)
    {
        /* NC_EBADTYPID will be normally converted to NC_NOERR so that
           the parent iterator does not fail. */
        retval = nc4_att_list_del(list, att);
        att = NULL;
    }
    if (attid > 0 && H5Aclose(attid) < 0)
        retval = -1;

    /* Since this is a HDF5 iterator callback, return -1 for any error
     * to stop iteration. */
    if (retval)
        retval = -1;
    return retval;
}

/**
 * @internal This function reads all the attributes of a variable or
 * the global attributes of a group.
 *
 * @param grp Pointer to the group info.
 * @param var Pointer to the var info. NULL for global att reads.
 *
 * @return ::NC_NOERR No error.
 * @return ::NC_EATTMETA Some error occured reading attributes.
 * @author Ed Hartnett
 */
int
nc4_read_atts(NC_GRP_INFO_T *grp, NC_VAR_INFO_T *var)
{
    att_iter_info att_info;         /* Custom iteration information */
    hid_t locid; /* HDF5 location to read atts from. */

    /* Check inputs. */
    assert(grp);

    /* Assign var and grp in struct. (var may be NULL). */
    att_info.var = var;
    att_info.grp = grp;

    /* Determine where to read from in the HDF5 file. */
    locid = var ? ((NC_HDF5_VAR_INFO_T *)(var->format_var_info))->hdf_datasetid :
        ((NC_HDF5_GRP_INFO_T *)(grp->format_grp_info))->hdf_grpid;

    /* Now read all the attributes at this location, ignoring special
     * netCDF hidden attributes. */
    if ((H5Aiterate2(locid, H5_INDEX_CRT_ORDER, H5_ITER_INC, NULL,
                     att_read_callbk, &att_info)) < 0)
        return NC_EATTMETA;

    /* Remember that we have read the atts for this var or group. */
    if (var)
        var->atts_read = 1;
    else
        grp->atts_read = 1;

    return NC_NOERR;
}

/**
 * @internal This function is called by read_dataset() when a
 * dimension scale dataset is encountered. It reads in the dimension
 * data (creating a new NC_DIM_INFO_T object), and also checks to see
 * if this is a dimension without a variable - that is, a coordinate
 * dimension which does not have any coordinate data.
 *
 * @param grp Pointer to group info struct.
 * @param datasetid The HDF5 dataset ID.
 * @param obj_name The HDF5 object name.
 * @param statbuf HDF5 status buffer.
 * @param scale_size Size of dimension scale.
 * @param max_scale_size Maximum size of dim scale.
 * @param dim Pointer to pointer that gets new dim info struct.
 *
 * @returns ::NC_NOERR No error.
 * @return ::NC_EHDFERR HDF5 returned error.
 * @author Ed Hartnett
 */
static int
read_scale(NC_GRP_INFO_T *grp, hid_t datasetid, const char *obj_name,
           const H5G_stat_t *statbuf, hsize_t scale_size,
           hsize_t max_scale_size, NC_DIM_INFO_T **dim)
{
    NC_DIM_INFO_T *new_dim; /* Dimension added to group */
    NC_HDF5_DIM_INFO_T *new_hdf5_dim; /* HDF5-specific dim info. */
    char dimscale_name_att[NC_MAX_NAME + 1] = "";    /* Dimscale name, for checking if dim without var */
    htri_t attr_exists = -1; /* Flag indicating hidden attribute exists */
    hid_t attid = -1; /* ID of hidden attribute (to store dim ID) */
    int dimscale_created = 0; /* Remember if a dimension was created (for error recovery) */
    short initial_next_dimid = grp->nc4_info->next_dimid;/* Retain for error recovery */
    size_t len = 0;
    int too_long = NC_FALSE;
    int assigned_id = -1;
    int retval = NC_NOERR;

    assert(grp && dim);

    /* Does this dataset have a hidden attribute that tells us its
     * dimid? If so, read it. */
    if ((attr_exists = H5Aexists(datasetid, NC_DIMID_ATT_NAME)) < 0)
        BAIL(NC_EHDFERR);
    if (attr_exists)
    {
        if ((attid = H5Aopen_name(datasetid, NC_DIMID_ATT_NAME)) < 0)
            BAIL(NC_EHDFERR);

        if (H5Aread(attid, H5T_NATIVE_INT, &assigned_id) < 0)
            BAIL(NC_EHDFERR);

        /* Check if scale's dimid should impact the group's next dimid */
        if (assigned_id >= grp->nc4_info->next_dimid)
            grp->nc4_info->next_dimid = assigned_id + 1;
    }

    /* Get dim size. On machines with a size_t of less than 8 bytes, it
     * is possible for a dimension to be too long. */
    if (SIZEOF_SIZE_T < 8 && scale_size > NC_MAX_UINT)
    {
        len = NC_MAX_UINT;
        too_long = NC_TRUE;
    }
    else
        len = scale_size;

    /* Create the dimension for this scale. */
    if ((retval = nc4_dim_list_add(grp, obj_name, len, assigned_id, &new_dim)))
        BAIL(retval);
    new_dim->too_long = too_long;

    /* Create struct for HDF5-specific dim info. */
    if (!(new_dim->format_dim_info = calloc(1, sizeof(NC_HDF5_DIM_INFO_T))))
        BAIL(NC_ENOMEM);
    new_hdf5_dim = (NC_HDF5_DIM_INFO_T *)new_dim->format_dim_info;

    dimscale_created++;

    /* Remember these 4 values to uniquely identify this dataset in the
     * HDF5 file. */
    new_hdf5_dim->hdf5_objid.fileno[0] = statbuf->fileno[0];
    new_hdf5_dim->hdf5_objid.fileno[1] = statbuf->fileno[1];
    new_hdf5_dim->hdf5_objid.objno[0] = statbuf->objno[0];
    new_hdf5_dim->hdf5_objid.objno[1] = statbuf->objno[1];

    /* If the dimscale has an unlimited dimension, then this dimension
     * is unlimited. */
    if (max_scale_size == H5S_UNLIMITED)
        new_dim->unlimited = NC_TRUE;

    /* If the scale name is set to DIM_WITHOUT_VARIABLE, then this is a
     * dimension, but not a variable. (If get_scale_name returns an
     * error, just move on, there's no NAME.) */
    if (H5DSget_scale_name(datasetid, dimscale_name_att, NC_MAX_NAME) >= 0)
    {
        if (!strncmp(dimscale_name_att, DIM_WITHOUT_VARIABLE,
                     strlen(DIM_WITHOUT_VARIABLE)))
        {
            if (new_dim->unlimited)
            {
                size_t len = 0, *lenp = &len;

                /* Find actual length by checking all datasets that use
                 * this dim. */
                if ((retval = nc4_find_dim_len(grp, new_dim->hdr.id, &lenp)))
                    BAIL(retval);
                new_dim->len = *lenp;
            }

            /* Hold open the dataset, since the dimension doesn't have a
             * coordinate variable */
            new_hdf5_dim->hdf_dimscaleid = datasetid;
            H5Iinc_ref(new_hdf5_dim->hdf_dimscaleid);        /* Increment number of objects using ID */
        }
    }

    /* Set the dimension created. */
    *dim = new_dim;

exit:
    /* Close the hidden attribute, if it was opened. */
    if (attid > 0 && H5Aclose(attid) < 0)
        BAIL2(NC_EHDFERR);

    /* On error, undo any dimscale creation */
    if (retval && dimscale_created)
    {
        /* free the dimension */
        if ((retval = nc4_dim_list_del(grp, new_dim)))
            BAIL2(retval);

        /* Reset the group's information */
        grp->nc4_info->next_dimid = initial_next_dimid;
    }

    return retval;
}

/**
 * @internal Read a HDF5 dataset. This function is called when
 * read_hdf5_obj() encounters an HDF5 dataset when opening a file.
 *
 * @param grp Pointer to group info struct.
 * @param datasetid HDF5 dataset ID.
 * @param obj_name Object name.
 * @param statbuf HDF5 status buffer.
 *
 * @return ::NC_NOERR No error.
 * @return ::NC_EBADID Bad ncid.
 * @return ::NC_EHDFERR HDF5 returned error.
 * @author Ed Hartnett
 */
static int
read_dataset(NC_GRP_INFO_T *grp, hid_t datasetid, const char *obj_name,
             const H5G_stat_t *statbuf)
{
    NC_DIM_INFO_T *dim = NULL;   /* Dimension created for scales */
    NC_HDF5_DIM_INFO_T *hdf5_dim;
    hid_t spaceid = 0;
    int ndims;
    htri_t is_scale;
    int retval = NC_NOERR;

    /* Get the dimension information for this dataset. */
    if ((spaceid = H5Dget_space(datasetid)) < 0)
        BAIL(NC_EHDFERR);
    if ((ndims = H5Sget_simple_extent_ndims(spaceid)) < 0)
        BAIL(NC_EHDFERR);

    /* Is this a dimscale? */
    if ((is_scale = H5DSis_scale(datasetid)) < 0)
        BAIL(NC_EHDFERR);
    if (is_scale)
    {
        hsize_t dims[H5S_MAX_RANK];
        hsize_t max_dims[H5S_MAX_RANK];

        /* Query the scale's size & max. size */
        if (H5Sget_simple_extent_dims(spaceid, dims, max_dims) < 0)
            BAIL(NC_EHDFERR);

        /* Read the scale information. */
        if ((retval = read_scale(grp, datasetid, obj_name, statbuf, dims[0],
                                 max_dims[0], &dim)))
            BAIL(retval);
        hdf5_dim = (NC_HDF5_DIM_INFO_T *)dim->format_dim_info;
    }

    /* Add a var to the linked list, and get its metadata,
     * unless this is one of those funny dimscales that are a
     * dimension in netCDF but not a variable. (Spooky!) */
    if (!dim || (dim && !hdf5_dim->hdf_dimscaleid))
        if ((retval = read_var(grp, datasetid, obj_name, ndims, dim)))
            BAIL(retval);

exit:
    if (spaceid && H5Sclose(spaceid) <0)
        BAIL2(retval);

    return retval;
}

/**
 * @internal Add HDF5 object info for a group to a list for later
 * processing. We do this when we encounter groups, so that the parent
 * group can be fully processed before the child groups.
 *
 * @param udata Pointer to the user data, in this case a
 * user_data_t.
 * @param oinfo The HDF5 object info.
 *
 * @return ::NC_NOERR No error.
 * @return ::NC_ENOMEM Out of memory.
 * @author Ed Hartnett, Dennis Heimbigner
 */
static int
oinfo_list_add(user_data_t *udata, const hdf5_obj_info_t *oinfo)
{
    hdf5_obj_info_t *new_oinfo;    /* Pointer to info for object */

    /* Allocate memory for the object's info. */
    if (!(new_oinfo = calloc(1, sizeof(hdf5_obj_info_t))))
        return NC_ENOMEM;

    /* Make a copy of the object's info. */
    memcpy(new_oinfo, oinfo, sizeof(hdf5_obj_info_t));

    /* Add it to the list for future processing. */
    nclistpush(udata->grps, new_oinfo);

    return NC_NOERR;
}

/**
 * @internal Callback function called by H5Literate() for every HDF5
 * object in the file.
 *
 * @note This function is called by HDF5 so does not return a netCDF
 * error code.
 *
 * @param grpid HDF5 group ID.
 * @param name Name of object.
 * @param info Info struct for object.
 * @param _op_data Pointer to user data, a user_data_t. It will
 * contain a pointer to the current group and a list of
 * hdf5_obj_info_t. Any child groups will get their hdf5_obj_info
 * added to this list.
 *
 * @return H5_ITER_CONT No error, continue iteration.
 * @return H5_ITER_ERROR HDF5 error, stop iteration.
 * @author Ed Hartnett
 */
static int
read_hdf5_obj(hid_t grpid, const char *name, const H5L_info_t *info,
              void *_op_data)
{
    /* Pointer to user data for callback */
    user_data_t *udata = (user_data_t *)_op_data;
    hdf5_obj_info_t oinfo;    /* Pointer to info for object */
    int retval = H5_ITER_CONT;

    /* Open this critter. */
    if ((oinfo.oid = H5Oopen(grpid, name, H5P_DEFAULT)) < 0)
        BAIL(H5_ITER_ERROR);

    /* Get info about the object.*/
    if (H5Gget_objinfo(oinfo.oid, ".", 1, &oinfo.statbuf) < 0)
        BAIL(H5_ITER_ERROR);

    strncpy(oinfo.oname, name, NC_MAX_NAME);

    /* Add object to list, for later */
    switch(oinfo.statbuf.type)
    {
    case H5G_GROUP:
        LOG((3, "found group %s", oinfo.oname));

        /* Defer descending into child group immediately, so that the
         * types in the current group can be processed and be ready for
         * use by vars in the child group(s). */
        if (oinfo_list_add(udata, &oinfo))
            BAIL(H5_ITER_ERROR);
        break;

    case H5G_DATASET:
        LOG((3, "found dataset %s", oinfo.oname));

        /* Learn all about this dataset, which may be a dimscale
         * (i.e. dimension metadata), or real data. */
        if ((retval = read_dataset(udata->grp, oinfo.oid, oinfo.oname,
                                   &oinfo.statbuf)))
        {
            /* Allow NC_EBADTYPID to transparently skip over datasets
             * which have a datatype that netCDF-4 doesn't undertand
             * (currently), but break out of iteration for other
             * errors. */
            if (retval != NC_EBADTYPID)
                BAIL(H5_ITER_ERROR);
            else
                retval = H5_ITER_CONT;
        }

        /* Close the object */
        if (H5Oclose(oinfo.oid) < 0)
            BAIL(H5_ITER_ERROR);
        break;

    case H5G_TYPE:
        LOG((3, "found datatype %s", oinfo.oname));

        /* Process the named datatype */
        if (read_type(udata->grp, oinfo.oid, oinfo.oname))
            BAIL(H5_ITER_ERROR);

        /* Close the object */
        if (H5Oclose(oinfo.oid) < 0)
            BAIL(H5_ITER_ERROR);
        break;

    default:
        LOG((0, "Unknown object class %d in %s!", oinfo.statbuf.type, __func__));
        BAIL(H5_ITER_ERROR);
    }

exit:
    if (retval)
    {
        if (oinfo.oid > 0 && H5Oclose(oinfo.oid) < 0)
            BAIL2(H5_ITER_ERROR);
    }

    return (retval);
}

/**
 * @internal This is the main function to recursively read all the
 * metadata for the file. The links in the 'grp' are iterated over and
 * added to the file's metadata information. Note that child groups
 * are not immediately processed, but are deferred until all the other
 * links in the group are handled (so that vars in the child groups
 * are guaranteed to have types that they use in a parent group in
 * place).
 *
 * @param grp Pointer to a group.
 *
 * @return ::NC_NOERR No error.
 * @return ::NC_EHDFERR HDF5 error.
 * @return ::NC_ENOMEM Out of memory.
 * @return ::NC_ECANTWRITE File must be opened read-only.
 * @author Ed Hartnett, Dennis Heimbigner
 */
static int
rec_read_metadata(NC_GRP_INFO_T *grp)
{
    NC_HDF5_GRP_INFO_T *hdf5_grp;
    user_data_t udata;         /* User data for iteration */
    hdf5_obj_info_t *oinfo;    /* Pointer to info for object */
    hsize_t idx = 0;
    hid_t pid = -1;
    unsigned crt_order_flags = 0;
    H5_index_t iter_index;
    int i, retval = NC_NOERR;

    assert(grp && grp->hdr.name && grp->format_grp_info);
    LOG((3, "%s: grp->hdr.name %s", __func__, grp->hdr.name));

    /* Get HDF5-specific group info. */
    hdf5_grp = (NC_HDF5_GRP_INFO_T *)grp->format_grp_info;

    /* Open this HDF5 group and retain its grpid. It will remain open
     * with HDF5 until this file is nc_closed. */
    if (!hdf5_grp->hdf_grpid)
    {
        if (grp->parent)
        {
            /* This is a child group. */
            NC_HDF5_GRP_INFO_T *parent_hdf5_grp;
            parent_hdf5_grp = (NC_HDF5_GRP_INFO_T *)grp->parent->format_grp_info;

            if ((hdf5_grp->hdf_grpid = H5Gopen2(parent_hdf5_grp->hdf_grpid,
                                                grp->hdr.name, H5P_DEFAULT)) < 0)
                BAIL(NC_EHDFERR);
        }
        else
        {
            /* This is the root group. */
            NC_HDF5_FILE_INFO_T *hdf5_info;
            hdf5_info = (NC_HDF5_FILE_INFO_T *)grp->nc4_info->format_file_info;

            if ((hdf5_grp->hdf_grpid = H5Gopen2(hdf5_info->hdfid, "/",
                                                H5P_DEFAULT)) < 0)
                BAIL(NC_EHDFERR);
        }
    }
    assert(hdf5_grp->hdf_grpid > 0);

    /* Get the group creation flags, to check for creation ordering. */
    if ((pid = H5Gget_create_plist(hdf5_grp->hdf_grpid)) < 0)
        BAIL(NC_EHDFERR);
    if (H5Pget_link_creation_order(pid, &crt_order_flags) < 0)
        BAIL(NC_EHDFERR);

    /* Set the iteration index to use. */
    if (crt_order_flags & H5P_CRT_ORDER_TRACKED)
        iter_index = H5_INDEX_CRT_ORDER;
    else
    {
        NC_FILE_INFO_T *h5 = grp->nc4_info;

        /* Without creation ordering, file must be read-only. */
        if (!h5->no_write)
            BAIL(NC_ECANTWRITE);

        iter_index = H5_INDEX_NAME;
    }

    /* Set user data for iteration over any child groups. */
    udata.grp = grp;
    udata.grps = nclistnew();

    /* Iterate over links in this group, building lists for the types,
     * datasets and groups encountered. A pointer to udata will be
     * passed as a parameter to the callback function
     * read_hdf5_obj(). (I have also tried H5Oiterate(), but it is much
     * slower iterating over the same file - Ed.) */
    if (H5Literate(hdf5_grp->hdf_grpid, iter_index, H5_ITER_INC, &idx,
                   read_hdf5_obj, (void *)&udata) < 0)
        BAIL(NC_EHDFERR);

    /* Process the child groups found. (Deferred until now, so that the
     * types in the current group get processed and are available for
     * vars in the child group(s).) */
    for (i = 0; i < nclistlength(udata.grps); i++)
    {
        NC_GRP_INFO_T *child_grp;
        oinfo = (hdf5_obj_info_t*)nclistget(udata.grps, i);

        /* Add group to file's hierarchy. */
        if ((retval = nc4_grp_list_add(grp->nc4_info, grp, oinfo->oname,
                                       &child_grp)))
            BAIL(retval);

        /* Allocate storage for HDF5-specific group info. */
        if (!(child_grp->format_grp_info = calloc(1, sizeof(NC_HDF5_GRP_INFO_T))))
            return NC_ENOMEM;

        /* Recursively read the child group's metadata. */
        if ((retval = rec_read_metadata(child_grp)))
            BAIL(retval);
    }

    /* When reading existing file, mark all variables as written. */
    for (i = 0; i < ncindexsize(grp->vars); i++)
        ((NC_VAR_INFO_T *)ncindexith(grp->vars, i))->written_to = NC_TRUE;

exit:
    if (pid > 0 && H5Pclose(pid) < 0)
        BAIL2(NC_EHDFERR);

    /* Clean up list of child groups. */
    for (i = 0; i < nclistlength(udata.grps); i++)
    {
        oinfo = (hdf5_obj_info_t *)nclistget(udata.grps, i);
        /* Close the open HDF5 object. */
        if (H5Oclose(oinfo->oid) < 0)
            BAIL2(NC_EHDFERR);
        free(oinfo);
    }
    nclistfree(udata.grps);

    return retval;
}<|MERGE_RESOLUTION|>--- conflicted
+++ resolved
@@ -657,7 +657,7 @@
         return retval;
     assert(nc && nc->model->impl == NC_FORMATX_NC4);
 
-<<<<<<< HEAD
+    /* Determine the HDF5 open flag to use. */
     if((mode & NC_WRITE)) {
       flags = H5F_ACC_RDWR;
     } else {
@@ -668,10 +668,6 @@
       }
 #endif
     }
-=======
-    /* Determine the HDF5 open flag to use. */
-    flags = (mode & NC_WRITE) ? H5F_ACC_RDWR : H5F_ACC_RDONLY;
->>>>>>> e5c171b5
 
     /* Add necessary structs to hold netcdf-4 file data. */
     if ((retval = nc4_nc4f_list_add(nc, path, mode)))
