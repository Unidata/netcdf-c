/* Copyright 2003-2018, University Corporation for Atmospheric
 * Research. See COPYRIGHT file for copying and redistribution
 * conditions. */
/**
 * @file
 * @internal This file contains functions that are used in file
 * opens.
 *
 * @author Ed Hartnett
 */

#include "config.h"
#include "hdf5internal.h"

#define NUM_TYPES 12 /**< Number of netCDF atomic types. */
#define CD_NELEMS_ZLIB 1 /**< Number of parameters needed for ZLIB filter. */

/** @internal Native HDF5 constants for atomic types. For performance,
 * fill this array only the first time, and keep it in global memory
 * for each further use. */
static hid_t h5_native_type_constant_g[NUM_TYPES];

/** @internal NetCDF atomic type names. */
static const char nc_type_name_g[NUM_TYPES][NC_MAX_NAME + 1] = {"char", "byte", "short",
                                                                "int", "float", "double", "ubyte",
                                                                "ushort", "uint", "int64",
                                                                "uint64", "string"};

/** @internal NetCDF atomic types. */
static const nc_type nc_type_constant_g[NUM_TYPES] = {NC_CHAR, NC_BYTE, NC_SHORT,
                                                      NC_INT, NC_FLOAT, NC_DOUBLE, NC_UBYTE,
                                                      NC_USHORT, NC_UINT, NC_INT64,
                                                      NC_UINT64, NC_STRING};

/** @internal NetCDF atomic type sizes. */
static const int nc_type_size_g[NUM_TYPES] = {sizeof(char), sizeof(char), sizeof(short),
                                              sizeof(int), sizeof(float), sizeof(double), sizeof(unsigned char),
                                              sizeof(unsigned short), sizeof(unsigned int), sizeof(long long),
                                              sizeof(unsigned long long), sizeof(char *)};

/** @internal These flags may not be set for open mode. */
static const int ILLEGAL_OPEN_FLAGS = (NC_MMAP|NC_64BIT_OFFSET);

/* From hdf5file.c. */
extern size_t nc4_chunk_cache_size;
extern size_t nc4_chunk_cache_nelems;
extern float nc4_chunk_cache_preemption;

/* From nc4mem.c */
extern int NC4_open_image_file(NC_FILE_INFO_T* h5);

/* Defined later in this file. */
static int nc4_rec_read_metadata(NC_GRP_INFO_T *grp);

/**
 * @internal Struct to track information about objects in a group, for
 * nc4_rec_read_metadata()
 */
typedef struct NC4_rec_read_metadata_obj_info
{
   hid_t oid;                          /* HDF5 object ID */
   char oname[NC_MAX_NAME + 1];        /* Name of object */
   H5G_stat_t statbuf;                 /* Information about the object */
   struct NC4_rec_read_metadata_obj_info *next; /* Pointer to next node in list */
} NC4_rec_read_metadata_obj_info_t;

/**
 * @internal User data struct for call to H5Literate() in
 * nc4_rec_read_metadata(). Tracks the groups, named datatypes and
 * datasets in the group, for later use.
 */
typedef struct NC4_rec_read_metadata_ud
{
   NClist* grps; /* NClist<NC4_rec_read_metadata_obj_info_t*> */
   NC_GRP_INFO_T *grp; /* Pointer to parent group */
} NC4_rec_read_metadata_ud_t;

/* Custom iteration callback data */
typedef struct {
   NC_GRP_INFO_T *grp;
   NC_VAR_INFO_T *var;
} att_iter_info;

/**
 * @internal Given an HDF5 type, set a pointer to netcdf type_info
 * struct, either an existing one (for user-defined types) or a newly
 * created one.
 *
 * @param h5 Pointer to HDF5 file info struct.
 * @param datasetid HDF5 dataset ID.
 * @param type_info Pointer to pointer that gets type info struct.
 *
 * @return ::NC_NOERR No error.
 * @return ::NC_EBADID Bad ncid.
 * @return ::NC_EHDFERR HDF5 returned error.
 * @return ::NC_EBADTYPID Type not found.
 * @author Ed Hartnett
 */
static int
get_type_info2(NC_FILE_INFO_T *h5, hid_t datasetid,
               NC_TYPE_INFO_T **type_info)
{
   htri_t is_str, equal = 0;
   H5T_class_t class;
   hid_t native_typeid, hdf_typeid;
   H5T_order_t order;
   int t;

   assert(h5 && type_info);

   /* Because these N5T_NATIVE_* constants are actually function calls
    * (!) in H5Tpublic.h, I can't initialize this array in the usual
    * way, because at least some C compilers (like Irix) complain
    * about calling functions when defining constants. So I have to do
    * it like this. Note that there's no native types for char or
    * string. Those are handled later. */
   if (!h5_native_type_constant_g[1])
   {
      h5_native_type_constant_g[1] = H5T_NATIVE_SCHAR;
      h5_native_type_constant_g[2] = H5T_NATIVE_SHORT;
      h5_native_type_constant_g[3] = H5T_NATIVE_INT;
      h5_native_type_constant_g[4] = H5T_NATIVE_FLOAT;
      h5_native_type_constant_g[5] = H5T_NATIVE_DOUBLE;
      h5_native_type_constant_g[6] = H5T_NATIVE_UCHAR;
      h5_native_type_constant_g[7] = H5T_NATIVE_USHORT;
      h5_native_type_constant_g[8] = H5T_NATIVE_UINT;
      h5_native_type_constant_g[9] = H5T_NATIVE_LLONG;
      h5_native_type_constant_g[10] = H5T_NATIVE_ULLONG;
   }

   /* Get the HDF5 typeid - we'll need it later. */
   if ((hdf_typeid = H5Dget_type(datasetid)) < 0)
      return NC_EHDFERR;

   /* Get the native typeid. Will be equivalent to hdf_typeid when
    * creating but not necessarily when reading, a variable. */
   if ((native_typeid = H5Tget_native_type(hdf_typeid, H5T_DIR_DEFAULT)) < 0)
      return NC_EHDFERR;

   /* Is this type an integer, string, compound, or what? */
   if ((class = H5Tget_class(native_typeid)) < 0)
      return NC_EHDFERR;

   /* Is this an atomic type? */
   if (class == H5T_STRING || class == H5T_INTEGER || class == H5T_FLOAT)
   {
      /* Allocate a phony NC_TYPE_INFO_T struct to hold type info. */
      if (!(*type_info = calloc(1, sizeof(NC_TYPE_INFO_T))))
         return NC_ENOMEM;

      /* H5Tequal doesn't work with H5T_C_S1 for some reason. But
       * H5Tget_class will return H5T_STRING if this is a string. */
      if (class == H5T_STRING)
      {
         if ((is_str = H5Tis_variable_str(native_typeid)) < 0)
            return NC_EHDFERR;
         /* Make sure fixed-len strings will work like variable-len
          * strings */
         if (is_str || H5Tget_size(hdf_typeid) > 1)
         {
            /* Set a class for the type */
            t = NUM_TYPES - 1;
            (*type_info)->nc_type_class = NC_STRING;
         }
         else
         {
            /* Set a class for the type */
            t = 0;
            (*type_info)->nc_type_class = NC_CHAR;
         }
      }
      else
      {
         for (t = 1; t < NUM_TYPES - 1; t++)
         {
            if ((equal = H5Tequal(native_typeid,
                                  h5_native_type_constant_g[t])) < 0)
               return NC_EHDFERR;
            if (equal)
               break;
         }

         /* Find out about endianness. As of HDF 1.8.6, this works
          * with all data types Not just H5T_INTEGER. See
          * https://www.hdfgroup.org/HDF5/doc/RM/RM_H5T.html#Datatype-GetOrder */
         if((order = H5Tget_order(hdf_typeid)) < 0)
            return NC_EHDFERR;

         if(order == H5T_ORDER_LE)
            (*type_info)->endianness = NC_ENDIAN_LITTLE;
         else if(order == H5T_ORDER_BE)
            (*type_info)->endianness = NC_ENDIAN_BIG;
         else
            return NC_EBADTYPE;

         if(class == H5T_INTEGER)
            (*type_info)->nc_type_class = NC_INT;
         else
            (*type_info)->nc_type_class = NC_FLOAT;
      }
      (*type_info)->hdr.id = nc_type_constant_g[t];
      (*type_info)->size = nc_type_size_g[t];
      if (!((*type_info)->hdr.name = strdup(nc_type_name_g[t])))
         return NC_ENOMEM;
      (*type_info)->hdf_typeid = hdf_typeid;
      (*type_info)->native_hdf_typeid = native_typeid;
      return NC_NOERR;
   }
   else
   {
      NC_TYPE_INFO_T *type;

      /* This is a user-defined type. */
      if((type = nc4_rec_find_hdf_type(h5, native_typeid)))
         *type_info = type;

      /* The type entry in the array of user-defined types already has
       * an open data typeid (and native typeid), so close the ones we
       * opened above. */
      if (H5Tclose(native_typeid) < 0)
         return NC_EHDFERR;
      if (H5Tclose(hdf_typeid) < 0)
         return NC_EHDFERR;

      if (type)
         return NC_NOERR;
   }

   return NC_EBADTYPID;
}

/**
 * @internal This function reads the coordinates attribute used for
 * multi-dimensional coordinates.
 *
 * @param grp Group info pointer.
 * @param var Var info pointer.
 *
 * @return NC_NOERR No error.
 * @author Ed Hartnett
 */
static int
read_coord_dimids(NC_GRP_INFO_T *grp, NC_VAR_INFO_T *var)
{
   hid_t coord_att_typeid = -1, coord_attid = -1, spaceid = -1;
   hssize_t npoints;
   int retval = NC_NOERR;
   int d;

   /* There is a hidden attribute telling us the ids of the
    * dimensions that apply to this multi-dimensional coordinate
    * variable. Read it. */
   if ((coord_attid = H5Aopen_name(var->hdf_datasetid, COORDINATES)) < 0)
      BAIL(NC_EATTMETA);

   if ((coord_att_typeid = H5Aget_type(coord_attid)) < 0)
      BAIL(NC_EATTMETA);

   /* How many dimensions are there? */
   if ((spaceid = H5Aget_space(coord_attid)) < 0)
      BAIL(NC_EATTMETA);
   if ((npoints = H5Sget_simple_extent_npoints(spaceid)) < 0)
      BAIL(NC_EATTMETA);

   /* Check that the number of points is the same as the number of
    * dimensions for the variable. */
   if (npoints != var->ndims)
      BAIL(NC_EATTMETA);

   if (H5Aread(coord_attid, coord_att_typeid, var->dimids) < 0)
      BAIL(NC_EATTMETA);
   LOG((4, "dimscale %s is multidimensional and has coords", var->hdr.name));

   /* Update var->dim field based on the var->dimids. Ok if does not
    * find a dim at this time, but if found set it. */
   for (d = 0; d < var->ndims; d++)
      nc4_find_dim(grp, var->dimids[d], &var->dim[d], NULL);

exit:
   if (spaceid >= 0 && H5Sclose(spaceid) < 0)
      BAIL2(NC_EHDFERR);
   if (coord_att_typeid >= 0 && H5Tclose(coord_att_typeid) < 0)
      BAIL2(NC_EHDFERR);
   if (coord_attid >= 0 && H5Aclose(coord_attid) < 0)
      BAIL2(NC_EHDFERR);
   return retval;
}

/**
 * @internal This function is called when reading a file's metadata
 * for each dimension scale attached to a variable.
 *
 * @param did HDF5 ID for dimscale.
 * @param dim
 * @param dsid
 * @param dimscale_hdf5_objids
 *
 * @return 0 for success, -1 for error.
 * @author Ed Hartnett
 */
static herr_t
dimscale_visitor(hid_t did, unsigned dim, hid_t dsid,
                 void *dimscale_hdf5_objids)
{
   H5G_stat_t statbuf;

   /* Get more info on the dimscale object.*/
   if (H5Gget_objinfo(dsid, ".", 1, &statbuf) < 0)
      return -1;

   /* Pass this information back to caller. */
   (*(HDF5_OBJID_T *)dimscale_hdf5_objids).fileno[0] = statbuf.fileno[0];
   (*(HDF5_OBJID_T *)dimscale_hdf5_objids).fileno[1] = statbuf.fileno[1];
   (*(HDF5_OBJID_T *)dimscale_hdf5_objids).objno[0] = statbuf.objno[0];
   (*(HDF5_OBJID_T *)dimscale_hdf5_objids).objno[1] = statbuf.objno[1];
   return 0;
}

/**
 * @internal Check for the attribute that indicates that netcdf
 * classic model is in use.
 *
 * @param root_grp pointer to the group info for the root group of the
 * @param is_classic store 1 if this is a classic file.
 * file.
 *
 * @return NC_NOERR No error.
 * @author Ed Hartnett
 */
static int
check_for_classic_model(NC_GRP_INFO_T *root_grp, int *is_classic)
{
   htri_t attr_exists = -1;

   /* Check inputs. */
   assert(!root_grp->parent && is_classic);

   /* If this attribute exists in the root group, then classic model
    * is in effect. */
   if ((attr_exists = H5Aexists(root_grp->hdf_grpid, NC3_STRICT_ATT_NAME)) < 0)
      return NC_EHDFERR;
   *is_classic = attr_exists ? 1 : 0;

   return NC_NOERR;
}

/**
 * @internal Open a netcdf-4 file. Things have already been kicked off
 * in ncfunc.c in nc_open, but here the netCDF-4 part of opening a
 * file is handled.
 *
 * @param path The file name of the new file.
 * @param mode The open mode flag.
 * @param parameters File parameters.
 * @param nc Pointer to NC file info.
 *
 * @return ::NC_NOERR No error.
 * @author Ed Hartnett, Dennis Heimbigner
 */
static int
nc4_open_file(const char *path, int mode, void* parameters, NC *nc)
{
   hid_t fapl_id = H5P_DEFAULT;
   int retval;
   unsigned flags;
   NC_FILE_INFO_T *nc4_info = NULL;
   int is_classic;

#ifdef USE_PARALLEL4
   NC_MPI_INFO* mpiinfo = NULL;
   int comm_duped = 0; /* Whether the MPI Communicator was duplicated */
   int info_duped = 0; /* Whether the MPI Info object was duplicated */
#endif

   LOG((3, "%s: path %s mode %d", __func__, path, mode));
   assert(path && nc);

   flags = (mode & NC_WRITE) ? H5F_ACC_RDWR : H5F_ACC_RDONLY;

   /* Add necessary structs to hold netcdf-4 file data. */
   if ((retval = nc4_nc4f_list_add(nc, path, mode)))
      BAIL(retval);
   nc4_info = NC4_DATA(nc);
   assert(nc4_info && nc4_info->root_grp);

   /* Add struct to hold HDF5-specific file metadata. */
   if (!(nc4_info->format_file_info = calloc(1, sizeof(NC_HDF5_FILE_INFO_T))))
      BAIL(NC_ENOMEM);

   nc4_info->mem.inmemory = ((mode & NC_INMEMORY) == NC_INMEMORY);
   nc4_info->mem.diskless = ((mode & NC_DISKLESS) == NC_DISKLESS);

#ifdef USE_PARALLEL4
   mpiinfo = (NC_MPI_INFO*)parameters; /* assume, may be changed if inmemory is true */
#endif /* !USE_PARALLEL4 */

   /* Need this access plist to control how HDF5 handles open objects
    * on file close. (Setting H5F_CLOSE_SEMI will cause H5Fclose to
    * fail if there are any open objects in the file. */
   if ((fapl_id = H5Pcreate(H5P_FILE_ACCESS)) < 0)
      BAIL(NC_EHDFERR);

   if (H5Pset_fclose_degree(fapl_id, H5F_CLOSE_SEMI) < 0)
      BAIL(NC_EHDFERR);

#ifdef USE_PARALLEL4
   /* If this is a parallel file create, set up the file creation
      property list. */
   if (mode & NC_MPIIO || mode & NC_MPIPOSIX)
   {
      nc4_info->parallel = NC_TRUE;
      if (mode & NC_MPIIO)  /* MPI/IO */
      {
         LOG((4, "opening parallel file with MPI/IO"));
         if (H5Pset_fapl_mpio(fapl_id, mpiinfo->comm, mpiinfo->info) < 0)
            BAIL(NC_EPARINIT);
      }
#ifdef USE_PARALLEL_POSIX
      else /* MPI/POSIX */
      {
         LOG((4, "opening parallel file with MPI/posix"));
         if (H5Pset_fapl_mpiposix(fapl_id, mpiinfo->comm, 0) < 0)
            BAIL(NC_EPARINIT);
      }
#else /* USE_PARALLEL_POSIX */
      /* Should not happen! Code in NC4_create/NC4_open should alias
       * the NC_MPIPOSIX flag to NC_MPIIO, if the MPI-POSIX VFD is not
       * available in HDF5. */
      else /* MPI/POSIX */
         BAIL(NC_EPARINIT);
#endif /* USE_PARALLEL_POSIX */

      /* Keep copies of the MPI Comm & Info objects */
      if (MPI_SUCCESS != MPI_Comm_dup(mpiinfo->comm, &nc4_info->comm))
         BAIL(NC_EMPI);
      comm_duped++;
      if (MPI_INFO_NULL != mpiinfo->info)
      {
         if (MPI_SUCCESS != MPI_Info_dup(mpiinfo->info, &nc4_info->info))
            BAIL(NC_EMPI);
         info_duped++;
      }
      else
      {
         /* No dup, just copy it. */
         nc4_info->info = mpiinfo->info;
      }
   }

#ifdef HDF5_HAS_COLL_METADATA_OPS
   if (H5Pset_all_coll_metadata_ops(fapl_id, 1) < 0)
      BAIL(NC_EPARINIT);
#endif

#else /* only set cache for non-parallel. */
   if (H5Pset_cache(fapl_id, 0, nc4_chunk_cache_nelems, nc4_chunk_cache_size,
                    nc4_chunk_cache_preemption) < 0)
      BAIL(NC_EHDFERR);
   LOG((4, "%s: set HDF raw chunk cache to size %d nelems %d preemption %f",
        __func__, nc4_chunk_cache_size, nc4_chunk_cache_nelems,
        nc4_chunk_cache_preemption));
#endif /* USE_PARALLEL4 */

   /* Does the mode specify that this file is read-only? */
   if ((mode & NC_WRITE) == 0)
      nc4_info->no_write = NC_TRUE;

   /* Now process if NC_INMEMORY is set (recall NC_DISKLESS => NC_INMEMORY) */
   if(nc4_info->mem.inmemory) {
      NC_memio* memio;

      /* validate */
      if(parameters == NULL)
         BAIL(NC_EINMEMORY);
      memio = (NC_memio*)parameters;
      if(memio->memory == NULL || memio->size == 0)
         BAIL(NC_EINMEMORY);

      /* initialize h5->mem */
      nc4_info->mem.memio = *memio;

      /* Is the incoming memory locked? */
      nc4_info->mem.locked = (nc4_info->mem.memio.flags & NC_MEMIO_LOCKED) == NC_MEMIO_LOCKED;

      /* As a safeguard, if !locked and not read-only,
         then we must take control of the incoming memory */
      if(!nc4_info->mem.locked && !nc4_info->no_write) {
        memio->memory = NULL; /* take control */
        memio->size = 0;
      }
      retval = NC4_open_image_file(nc4_info);
      if(retval)
         BAIL(NC_EHDFERR);
   }
   else
   {
      NC_HDF5_FILE_INFO_T *hdf5_info;
      hdf5_info = (NC_HDF5_FILE_INFO_T *)nc4_info->format_file_info;

      /* Open the HDF5 file. */
      if ((hdf5_info->hdfid = H5Fopen(path, flags, fapl_id)) < 0)
         BAIL(NC_EHDFERR);
   }

   /* Now read in all the metadata. Some types and dimscale
    * information may be difficult to resolve here, if, for example, a
    * dataset of user-defined type is encountered before the
    * definition of that type. */
   if ((retval = nc4_rec_read_metadata(nc4_info->root_grp)))
      BAIL(retval);

   /* Check for classic model attribute. */
   if ((retval = check_for_classic_model(nc4_info->root_grp, &is_classic)))
      BAIL(retval);
   if (is_classic)
      nc4_info->cmode |= NC_CLASSIC_MODEL;

   /* Now figure out which netCDF dims are indicated by the dimscale
    * information. */
   if ((retval = nc4_rec_match_dimscales(nc4_info->root_grp)))
      BAIL(retval);

#ifdef LOGGING
   /* This will print out the names, types, lens, etc of the vars and
      atts in the file, if the logging level is 2 or greater. */
   log_metadata_nc(nc4_info);
#endif

   /* Close the property list. */
   if (H5Pclose(fapl_id) < 0)
      BAIL(NC_EHDFERR);

   /* Get the HDF5 superblock and read and parse the special
    * _NCProperties attribute. */
   if ((retval = NC4_get_fileinfo(nc4_info, NULL)))
      BAIL(retval);

   return NC_NOERR;

exit:
#ifdef USE_PARALLEL4
   if (comm_duped) MPI_Comm_free(&nc4_info->comm);
   if (info_duped) MPI_Info_free(&nc4_info->info);
#endif
<<<<<<< HEAD
=======

>>>>>>> 17f8eb11
   if (fapl_id > 0 && fapl_id != H5P_DEFAULT)
      H5Pclose(fapl_id);
   if (nc4_info)
      nc4_close_netcdf4_file(nc4_info, 1, 0); /*  treat like abort*/
   return retval;
}

/**
 * @internal Open a netCDF-4 file.
 *
 * @param path The file name of the new file.
 * @param mode The open mode flag.
 * @param basepe Ignored by this function.
 * @param chunksizehintp Ignored by this function.
 * @param use_parallel 0 for sequential, non-zero for parallel I/O.
 * @param parameters pointer to struct holding extra data (e.g. for parallel I/O)
 * layer. Ignored if NULL.
 * @param dispatch Pointer to the dispatch table for this file.
 * @param nc_file Pointer to an instance of NC.
 *
 * @return ::NC_NOERR No error.
 * @return ::NC_EINVAL Invalid inputs.
 * @author Ed Hartnett
 */
int
NC4_open(const char *path, int mode, int basepe, size_t *chunksizehintp,
         int use_parallel, void *parameters, NC_Dispatch *dispatch, NC *nc_file)
{
   assert(nc_file && path && dispatch && nc_file &&
          nc_file->model == NC_FORMATX_NC4);

   LOG((1, "%s: path %s mode %d params %x",
        __func__, path, mode, parameters));

#ifdef USE_PARALLEL4
   /* User must provide MPI communicator for parallel I/O. */
   if (use_parallel && !parameters)
      return NC_EINVAL;

#ifndef USE_PARALLEL_POSIX
   /* If the HDF5 library has been compiled without the MPI-POSIX VFD,
    * alias the NC_MPIPOSIX flag to NC_MPIIO. -QAK */
   if (mode & NC_MPIPOSIX)
   {
      mode &= ~NC_MPIPOSIX;
      mode |= NC_MPIIO;
   }
#endif /* USE_PARALLEL_POSIX */
#endif /* USE_PARALLEL4 */

   /* Check the mode for validity */
   if (mode & ILLEGAL_OPEN_FLAGS)
      return NC_EINVAL;

   /* If this is our first file, initialize HDF5. */
   if (!nc4_hdf5_initialized)
      nc4_hdf5_initialize();

#ifdef LOGGING
   /* If nc logging level has changed, see if we need to turn on
    * HDF5's error messages. */
   hdf5_set_log_level();
#endif /* LOGGING */

   nc_file->int_ncid = nc_file->ext_ncid;

   /* Open the file. */
   return nc4_open_file(path, mode, parameters, nc_file);
}

/**
 * @internal This function is called by read_dataset(), (which is called
 * by nc4_rec_read_metadata()) when a netCDF variable is found in the
 * file. This function reads in all the metadata about the var,
 * including the attributes.
 *
 * @param grp Pointer to group info struct.
 * @param datasetid HDF5 dataset ID.
 * @param obj_name Name of the HDF5 object to read.
 * @param ndims Number of dimensions.
 * @param dim
 *
 * @return ::NC_NOERR No error.
 * @return ::NC_EBADID Bad ncid.
 * @return ::NC_EHDFERR HDF5 returned error.
 * @author Ed Hartnett
 */
static int
read_var(NC_GRP_INFO_T *grp, hid_t datasetid, const char *obj_name,
         size_t ndims, NC_DIM_INFO_T *dim)
{
   NC_VAR_INFO_T *var = NULL;
   hid_t access_pid = 0;
   int incr_id_rc = 0; /* Whether dataset ID's ref count has been incremented */
   int d;
   H5Z_filter_t filter;
   int num_filters;
   unsigned int cd_values_zip[CD_NELEMS_ZLIB];
   size_t cd_nelems = CD_NELEMS_ZLIB;
   hid_t propid = 0;
   H5D_fill_value_t fill_status;
   H5D_layout_t layout;
   hsize_t chunksize[NC_MAX_VAR_DIMS] = {0};
   int retval = NC_NOERR;
   double rdcc_w0;
   int f;
   char* finalname = NULL;

   assert(obj_name && grp);
   LOG((4, "%s: obj_name %s", __func__, obj_name));

   /* Check for a weird case: a non-coordinate variable that has the
    * same name as a dimension. It's legal in netcdf, and requires
    * that the HDF5 dataset name be changed. */
   if (strlen(obj_name) > strlen(NON_COORD_PREPEND) &&
       !strncmp(obj_name, NON_COORD_PREPEND, strlen(NON_COORD_PREPEND)))
   {
      /* Allocate space for the name. */
      if(finalname) {free(finalname); finalname = NULL;}
      if (!(finalname = malloc(((strlen(obj_name) -
                                 strlen(NON_COORD_PREPEND))+ 1) * sizeof(char))))
         BAIL(NC_ENOMEM);
      strcpy(finalname, &obj_name[strlen(NON_COORD_PREPEND)]);
   } else
      finalname = strdup(obj_name);

   /* Add a variable to the end of the group's var list. */
   if ((retval = nc4_var_list_add(grp,finalname,ndims,&var)))
      BAIL(retval);

   /* Fill in what we already know. */
   var->hdf_datasetid = datasetid;
   H5Iinc_ref(var->hdf_datasetid); /* Increment number of objects using ID */
   incr_id_rc++; /* Indicate that we've incremented the ref. count (for errors) */
   var->created = NC_TRUE;

   /* Get the current chunk cache settings. */
   if ((access_pid = H5Dget_access_plist(datasetid)) < 0)
      BAIL(NC_EVARMETA);

   /* Learn about current chunk cache settings. */
   if ((H5Pget_chunk_cache(access_pid, &(var->chunk_cache_nelems),
                           &(var->chunk_cache_size), &rdcc_w0)) < 0)
      BAIL(NC_EHDFERR);
   var->chunk_cache_preemption = rdcc_w0;

   /* Find out what filters are applied to this HDF5 dataset,
    * fletcher32, deflate, and/or shuffle. All other filters are
    * just dumped */
   if ((propid = H5Dget_create_plist(datasetid)) < 0)
      BAIL(NC_EHDFERR);

   /* Get the chunking info for non-scalar vars. */
   if ((layout = H5Pget_layout(propid)) < -1)
      BAIL(NC_EHDFERR);
   if (layout == H5D_CHUNKED)
   {
      if (H5Pget_chunk(propid, NC_MAX_VAR_DIMS, chunksize) < 0)
         BAIL(NC_EHDFERR);
      if (!(var->chunksizes = malloc(var->ndims * sizeof(size_t))))
         BAIL(NC_ENOMEM);
      for (d = 0; d < var->ndims; d++)
         var->chunksizes[d] = chunksize[d];
   }
   else if (layout == H5D_CONTIGUOUS || layout == H5D_COMPACT)
      var->contiguous = NC_TRUE;

   /* The possible values of filter (which is just an int) can be
    * found in H5Zpublic.h. */
   if ((num_filters = H5Pget_nfilters(propid)) < 0)
      BAIL(NC_EHDFERR);
   for (f = 0; f < num_filters; f++)
   {
      if ((filter = H5Pget_filter2(propid, f, NULL, &cd_nelems,
                                   cd_values_zip, 0, NULL, NULL)) < 0)
         BAIL(NC_EHDFERR);
      switch (filter)
      {
      case H5Z_FILTER_SHUFFLE:
         var->shuffle = NC_TRUE;
         break;

      case H5Z_FILTER_FLETCHER32:
         var->fletcher32 = NC_TRUE;
         break;

      case H5Z_FILTER_DEFLATE:
         var->deflate = NC_TRUE;
         if (cd_nelems != CD_NELEMS_ZLIB ||
             cd_values_zip[0] > NC_MAX_DEFLATE_LEVEL)
            BAIL(NC_EHDFERR);
         var->deflate_level = cd_values_zip[0];
         break;

      default:
         var->filterid = filter;
         var->nparams = cd_nelems;
         if(cd_nelems == 0)
            var->params = NULL;
         else {
            /* We have to re-read the parameters based on actual nparams */
            var->params = (unsigned int*)calloc(1,sizeof(unsigned int)*var->nparams);
            if(var->params == NULL)
               BAIL(NC_ENOMEM);
            if((filter = H5Pget_filter2(propid, f, NULL, &cd_nelems,
                                        var->params, 0, NULL, NULL)) < 0)
               BAIL(NC_EHDFERR);
         }
         break;
      }
   }

   /* Learn all about the type of this variable. */
   if ((retval = get_type_info2(grp->nc4_info, datasetid,
                                &var->type_info)))
      BAIL(retval);

   /* Indicate that the variable has a pointer to the type */
   var->type_info->rc++;

   /* Is there a fill value associated with this dataset? */
   if (H5Pfill_value_defined(propid, &fill_status) < 0)
      BAIL(NC_EHDFERR);

   /* Get the fill value, if there is one defined. */
   if (fill_status == H5D_FILL_VALUE_USER_DEFINED)
   {
      /* Allocate space to hold the fill value. */
      if (!var->fill_value)
      {
         if (var->type_info->nc_type_class == NC_VLEN)
         {
            if (!(var->fill_value = malloc(sizeof(nc_vlen_t))))
               BAIL(NC_ENOMEM);
         }
         else if (var->type_info->nc_type_class == NC_STRING)
         {
            if (!(var->fill_value = malloc(sizeof(char *))))
               BAIL(NC_ENOMEM);
         }
         else
         {
            assert(var->type_info->size);
            if (!(var->fill_value = malloc(var->type_info->size)))
               BAIL(NC_ENOMEM);
         }
      }

      /* Get the fill value from the HDF5 property lust. */
      if (H5Pget_fill_value(propid, var->type_info->native_hdf_typeid,
                            var->fill_value) < 0)
         BAIL(NC_EHDFERR);
   }
   else
      var->no_fill = NC_TRUE;

   /* If it's a scale, mark it as such. */
   if (dim)
   {
      assert(ndims);
      var->dimscale = NC_TRUE;
      if (var->ndims > 1)
      {
         if ((retval = read_coord_dimids(grp, var)))
            BAIL(retval);
      }
      else
      {
         /* sanity check */
         assert(0 == strcmp(var->hdr.name, dim->hdr.name));

         var->dimids[0] = dim->hdr.id;
         var->dim[0] = dim;
      }
      dim->coord_var = var;
   }
   /* If this is not a scale, but has scales, iterate
    * through them. (i.e. this is a variable that is not a
    * coordinate variable) */
   else
   {
      int num_scales = 0;

      /* Find out how many scales are attached to this
       * dataset. H5DSget_num_scales returns an error if there are no
       * scales, so convert a negative return value to zero. */
      num_scales = H5DSget_num_scales(datasetid, 0);
      if (num_scales < 0)
         num_scales = 0;

      if (num_scales && ndims)
      {
         /* Allocate space to remember whether the dimscale has been
          * attached for each dimension. */
         if (!(var->dimscale_attached = calloc(ndims, sizeof(nc_bool_t))))
            BAIL(NC_ENOMEM);

         /* Store id information allowing us to match hdf5
          * dimscales to netcdf dimensions. */
         if (!(var->dimscale_hdf5_objids = malloc(ndims *
                                                  sizeof(struct hdf5_objid))))
            BAIL(NC_ENOMEM);
         for (d = 0; d < var->ndims; d++)
         {
            if (H5DSiterate_scales(var->hdf_datasetid, d, NULL, dimscale_visitor,
                                   &(var->dimscale_hdf5_objids[d])) < 0)
               BAIL(NC_EHDFERR);
            var->dimscale_attached[d] = NC_TRUE;
         }
      }
   }

   /* Read variable attributes. */
   var->atts_not_read = 1;

   /* Is this a deflated variable with a chunksize greater than the
    * current cache size? */
   if ((retval = nc4_adjust_var_cache(grp, var)))
      BAIL(retval);

exit:
   if(finalname) free(finalname);
   if (retval)
   {
      if (incr_id_rc && H5Idec_ref(datasetid) < 0)
         BAIL2(NC_EHDFERR);
      if (var != NULL) {
         nc4_var_list_del(grp,var);
      }
   }
   if (access_pid && H5Pclose(access_pid) < 0)
      BAIL2(NC_EHDFERR);
   if (propid > 0 && H5Pclose(propid) < 0)
      BAIL2(NC_EHDFERR);
   return retval;
}

/**
 * @internal Given an HDF5 type, set a pointer to netcdf type.
 *
 * @param h5 Pointer to HDF5 file info struct.
 * @param native_typeid HDF5 type ID.
 * @param xtype Pointer that gets netCDF type.
 *
 * @return ::NC_NOERR No error.
 * @return ::NC_EBADID Bad ncid.
 * @return ::NC_EHDFERR HDF5 returned error.
 * @return ::NC_EBADTYPID Type not found.
 * @author Ed Hartnett
 */
static int
get_netcdf_type(NC_FILE_INFO_T *h5, hid_t native_typeid,
                nc_type *xtype)
{
   NC_TYPE_INFO_T *type;
   H5T_class_t class;
   htri_t is_str, equal = 0;

   assert(h5 && xtype);

   if ((class = H5Tget_class(native_typeid)) < 0)
      return NC_EHDFERR;

   /* H5Tequal doesn't work with H5T_C_S1 for some reason. But
    * H5Tget_class will return H5T_STRING if this is a string. */
   if (class == H5T_STRING)
   {
      if ((is_str = H5Tis_variable_str(native_typeid)) < 0)
         return NC_EHDFERR;
      if (is_str)
         *xtype = NC_STRING;
      else
         *xtype = NC_CHAR;
      return NC_NOERR;
   }
   else if (class == H5T_INTEGER || class == H5T_FLOAT)
   {
      /* For integers and floats, we don't have to worry about
       * endianness if we compare native types. */
      if ((equal = H5Tequal(native_typeid, H5T_NATIVE_SCHAR)) < 0)
         return NC_EHDFERR;
      if (equal)
      {
         *xtype = NC_BYTE;
         return NC_NOERR;
      }
      if ((equal = H5Tequal(native_typeid, H5T_NATIVE_SHORT)) < 0)
         return NC_EHDFERR;
      if (equal)
      {
         *xtype = NC_SHORT;
         return NC_NOERR;
      }
      if ((equal = H5Tequal(native_typeid, H5T_NATIVE_INT)) < 0)
         return NC_EHDFERR;
      if (equal)
      {
         *xtype = NC_INT;
         return NC_NOERR;
      }
      if ((equal = H5Tequal(native_typeid, H5T_NATIVE_FLOAT)) < 0)
         return NC_EHDFERR;
      if (equal)
      {
         *xtype = NC_FLOAT;
         return NC_NOERR;
      }
      if ((equal = H5Tequal(native_typeid, H5T_NATIVE_DOUBLE)) < 0)
         return NC_EHDFERR;
      if (equal)
      {
         *xtype = NC_DOUBLE;
         return NC_NOERR;
      }
      if ((equal = H5Tequal(native_typeid, H5T_NATIVE_UCHAR)) < 0)
         return NC_EHDFERR;
      if (equal)
      {
         *xtype = NC_UBYTE;
         return NC_NOERR;
      }
      if ((equal = H5Tequal(native_typeid, H5T_NATIVE_USHORT)) < 0)
         return NC_EHDFERR;
      if (equal)
      {
         *xtype = NC_USHORT;
         return NC_NOERR;
      }
      if ((equal = H5Tequal(native_typeid, H5T_NATIVE_UINT)) < 0)
         return NC_EHDFERR;
      if (equal)
      {
         *xtype = NC_UINT;
         return NC_NOERR;
      }
      if ((equal = H5Tequal(native_typeid, H5T_NATIVE_LLONG)) < 0)
         return NC_EHDFERR;
      if (equal)
      {
         *xtype = NC_INT64;
         return NC_NOERR;
      }
      if ((equal = H5Tequal(native_typeid, H5T_NATIVE_ULLONG)) < 0)
         return NC_EHDFERR;
      if (equal)
      {
         *xtype = NC_UINT64;
         return NC_NOERR;
      }
   }

   /* Maybe we already know about this type. */
   if (!equal)
      if((type = nc4_rec_find_hdf_type(h5, native_typeid)))
      {
         *xtype = type->hdr.id;
         return NC_NOERR;
      }

   *xtype = NC_NAT;
   return NC_EBADTYPID;
}

/**
 * @internal Read an attribute. This is called by
 * att_read_callbk().
 *
 * @param grp Pointer to group info struct.
 * @param attid Attribute ID.
 * @param att Pointer that gets att info struct.
 *
 * @return ::NC_NOERR No error.
 * @return ::NC_EHDFERR HDF5 returned error.
 * @author Ed Hartnett
 */
static int
read_hdf5_att(NC_GRP_INFO_T *grp, hid_t attid, NC_ATT_INFO_T *att)
{
   hid_t spaceid = 0, file_typeid = 0;
   hsize_t dims[1] = {0}; /* netcdf attributes always 1-D. */
   int retval = NC_NOERR;
   size_t type_size;
   int att_ndims;
   hssize_t att_npoints;
   H5T_class_t att_class;
   int fixed_len_string = 0;
   size_t fixed_size = 0;

   assert(att->hdr.name);
   LOG((5, "%s: att->hdr.id %d att->hdr.name %s att->nc_typeid %d att->len %d",
        __func__, att->hdr.id, att->hdr.name, (int)att->nc_typeid, att->len));

   /* Get type of attribute in file. */
   if ((file_typeid = H5Aget_type(attid)) < 0)
      return NC_EATTMETA;
   if ((att->native_hdf_typeid = H5Tget_native_type(file_typeid,
                                                    H5T_DIR_DEFAULT)) < 0)
      BAIL(NC_EHDFERR);
   if ((att_class = H5Tget_class(att->native_hdf_typeid)) < 0)
      BAIL(NC_EATTMETA);
   if (att_class == H5T_STRING &&
       !H5Tis_variable_str(att->native_hdf_typeid))
   {
      fixed_len_string++;
      if (!(fixed_size = H5Tget_size(att->native_hdf_typeid)))
         BAIL(NC_EATTMETA);
   }
   if ((retval = get_netcdf_type(grp->nc4_info, att->native_hdf_typeid,
                                 &(att->nc_typeid))))
      BAIL(retval);


   /* Get len. */
   if ((spaceid = H5Aget_space(attid)) < 0)
      BAIL(NC_EATTMETA);
   if ((att_ndims = H5Sget_simple_extent_ndims(spaceid)) < 0)
      BAIL(NC_EATTMETA);
   if ((att_npoints = H5Sget_simple_extent_npoints(spaceid)) < 0)
      BAIL(NC_EATTMETA);

   /* If both att_ndims and att_npoints are zero, then this is a
    * zero length att. */
   if (att_ndims == 0 && att_npoints == 0)
      dims[0] = 0;
   else if (att->nc_typeid == NC_STRING)
      dims[0] = att_npoints;
   else if (att->nc_typeid == NC_CHAR)
   {
      /* NC_CHAR attributes are written as a scalar in HDF5, of type
       * H5T_C_S1, of variable length. */
      if (att_ndims == 0)
      {
         if (!(dims[0] = H5Tget_size(file_typeid)))
            BAIL(NC_EATTMETA);
      }
      else
      {
         /* This is really a string type! */
         att->nc_typeid = NC_STRING;
         dims[0] = att_npoints;
      }
   }
   else
   {
      H5S_class_t space_class;

      /* All netcdf attributes are scalar or 1-D only. */
      if (att_ndims > 1)
         BAIL(NC_EATTMETA);

      /* Check class of HDF5 dataspace */
      if ((space_class = H5Sget_simple_extent_type(spaceid)) < 0)
         BAIL(NC_EATTMETA);

      /* Check for NULL HDF5 dataspace class (should be weeded out
       * earlier) */
      if (H5S_NULL == space_class)
         BAIL(NC_EATTMETA);

      /* check for SCALAR HDF5 dataspace class */
      if (H5S_SCALAR == space_class)
         dims[0] = 1;
      else /* Must be "simple" dataspace */
      {
         /* Read the size of this attribute. */
         if (H5Sget_simple_extent_dims(spaceid, dims, NULL) < 0)
            BAIL(NC_EATTMETA);
      }
   }

   /* Tell the user what the length if this attribute is. */
   att->len = dims[0];

   /* Allocate some memory if the len is not zero, and read the
      attribute. */
   if (dims[0])
   {
      if ((retval = nc4_get_typelen_mem(grp->nc4_info, att->nc_typeid,
                                        &type_size)))
         return retval;
      if (att_class == H5T_VLEN)
      {
         if (!(att->vldata = malloc((unsigned int)(att->len * sizeof(hvl_t)))))
            BAIL(NC_ENOMEM);
         if (H5Aread(attid, att->native_hdf_typeid, att->vldata) < 0)
            BAIL(NC_EATTMETA);
      }
      else if (att->nc_typeid == NC_STRING)
      {
         if (!(att->stdata = calloc(att->len, sizeof(char *))))
            BAIL(NC_ENOMEM);
         /* For a fixed length HDF5 string, the read requires
          * contiguous memory. Meanwhile, the netCDF API requires that
          * nc_free_string be called on string arrays, which would not
          * work if one contiguous memory block were used. So here I
          * convert the contiguous block of strings into an array of
          * malloced strings (each string with its own malloc). Then I
          * copy the data and free the contiguous memory. This
          * involves copying the data, which is bad, but this only
          * occurs for fixed length string attributes, and presumably
          * these are small. (And netCDF-4 does not create them - it
          * always uses variable length strings. */
         if (fixed_len_string)
         {
            int i;
            char *contig_buf, *cur;

            /* Alloc space for the contiguous memory read. */
            if (!(contig_buf = malloc(att->len * fixed_size * sizeof(char))))
               BAIL(NC_ENOMEM);

            /* Read the fixed-len strings as one big block. */
            if (H5Aread(attid, att->native_hdf_typeid, contig_buf) < 0) {
               free(contig_buf);
               BAIL(NC_EATTMETA);
            }

            /* Copy strings, one at a time, into their new home. Alloc
               space for each string. The user will later free this
               space with nc_free_string. */
            cur = contig_buf;
            for (i = 0; i < att->len; i++)
            {
               if (!(att->stdata[i] = malloc(fixed_size))) {
                  free(contig_buf);
                  BAIL(NC_ENOMEM);
               }
               strncpy(att->stdata[i], cur, fixed_size);
               cur += fixed_size;
            }

            /* Free contiguous memory buffer. */
            free(contig_buf);
         }
         else
         {
            /* Read variable-length string atts. */
            if (H5Aread(attid, att->native_hdf_typeid, att->stdata) < 0)
               BAIL(NC_EATTMETA);
         }
      }
      else
      {
         if (!(att->data = malloc((unsigned int)(att->len * type_size))))
            BAIL(NC_ENOMEM);
         if (H5Aread(attid, att->native_hdf_typeid, att->data) < 0)
            BAIL(NC_EATTMETA);
      }
   }

   if (H5Tclose(file_typeid) < 0)
      BAIL(NC_EHDFERR);
   if (H5Sclose(spaceid) < 0)
      return NC_EHDFERR;

   return NC_NOERR;

exit:
   if (H5Tclose(file_typeid) < 0)
      BAIL2(NC_EHDFERR);
   if (spaceid > 0 && H5Sclose(spaceid) < 0)
      BAIL2(NC_EHDFERR);
   return retval;
}

/**
 * @internal Wrap HDF5 allocated memory free operations
 *
 * @param memory Pointer to memory to be freed.
 *
 * @return ::NC_NOERR No error.
 * @author Dennis Heimbigner
 */
static void
hdf5free(void* memory)
{
#ifndef JNA
   /* On Windows using the microsoft runtime, it is an error
      for one library to free memory allocated by a different library.*/
#ifdef HDF5_HAS_H5FREE
   if(memory != NULL) H5free_memory(memory);
#else
#ifndef _MSC_VER
   if(memory != NULL) free(memory);
#endif
#endif
#endif
}

/**
 * @internal Read information about a user defined type from the HDF5
 * file, and stash it in the group's list of types.
 *
 * @param grp Pointer to group info struct.
 * @param hdf_typeid HDF5 type ID.
 * @param type_name Pointer that gets the type name.
 *
 * @return ::NC_NOERR No error.
 * @return ::NC_EBADID Bad ncid.
 * @return ::NC_EHDFERR HDF5 returned error.
 * @return ::NC_EBADTYPID Type not found.
 * @author Ed Hartnett
 */
static int
read_type(NC_GRP_INFO_T *grp, hid_t hdf_typeid, char *type_name)
{
   NC_TYPE_INFO_T *type;
   H5T_class_t class;
   hid_t native_typeid;
   size_t type_size;
   int retval = NC_NOERR;
   int nmembers;

   assert(grp && type_name);

   LOG((4, "%s: type_name %s grp->hdr.name %s", __func__, type_name,
        grp->hdr.name));

   /* What is the native type for this platform? */
   if ((native_typeid = H5Tget_native_type(hdf_typeid, H5T_DIR_DEFAULT)) < 0)
      return NC_EHDFERR;

   /* What is the size of this type on this platform. */
   if (!(type_size = H5Tget_size(native_typeid)))
      return NC_EHDFERR;
   LOG((5, "type_size %d", type_size));

   /* Add to the list for this new type, and get a local pointer to it. */
   if ((retval = nc4_type_list_add(grp, type_size, type_name, &type)))
      return retval;

   /* Remember common info about this type. */
   type->committed = NC_TRUE;
   type->hdf_typeid = hdf_typeid;
   H5Iinc_ref(type->hdf_typeid); /* Increment number of objects using ID */
   type->native_hdf_typeid = native_typeid;

   /* What is the class of this type, compound, vlen, etc. */
   if ((class = H5Tget_class(hdf_typeid)) < 0)
      return NC_EHDFERR;
   switch (class)
   {
   case H5T_STRING:
      type->nc_type_class = NC_STRING;
      break;

   case H5T_COMPOUND:
   {
      int nmembers;
      unsigned int m;
      char* member_name = NULL;
#ifdef JNA
      char jna[1001];
#endif

      type->nc_type_class = NC_COMPOUND;

      if ((nmembers = H5Tget_nmembers(hdf_typeid)) < 0)
         return NC_EHDFERR;
      LOG((5, "compound type has %d members", nmembers));
      type->u.c.field = nclistnew();
      nclistsetalloc(type->u.c.field,nmembers);

      for (m = 0; m < nmembers; m++)
      {
         hid_t member_hdf_typeid;
         hid_t member_native_typeid;
         size_t member_offset;
         H5T_class_t mem_class;
         nc_type member_xtype;

         /* Get the typeid and native typeid of this member of the
          * compound type. */
         if ((member_hdf_typeid = H5Tget_member_type(type->native_hdf_typeid, m)) < 0)
            return NC_EHDFERR;

         if ((member_native_typeid = H5Tget_native_type(member_hdf_typeid,
                                                        H5T_DIR_DEFAULT)) < 0)
            return NC_EHDFERR;

         /* Get the name of the member.*/
         member_name = H5Tget_member_name(type->native_hdf_typeid, m);
         if (!member_name || strlen(member_name) > NC_MAX_NAME) {
            retval = NC_EBADNAME;
            break;
         }
#ifdef JNA
         else {
            strncpy(jna,member_name,1000);
            member_name = jna;
         }
#endif

         /* Offset in bytes on *this* platform. */
         member_offset = H5Tget_member_offset(type->native_hdf_typeid, m);

         /* Get dimensional data if this member is an array of something. */
         if ((mem_class = H5Tget_class(member_hdf_typeid)) < 0)
            return NC_EHDFERR;
         if (mem_class == H5T_ARRAY)
         {
            int ndims, dim_size[NC_MAX_VAR_DIMS];
            hsize_t dims[NC_MAX_VAR_DIMS];
            int d;

            if ((ndims = H5Tget_array_ndims(member_hdf_typeid)) < 0) {
               retval = NC_EHDFERR;
               break;
            }
            if (H5Tget_array_dims(member_hdf_typeid, dims, NULL) != ndims) {
               retval = NC_EHDFERR;
               break;
            }
            for (d = 0; d < ndims; d++)
               dim_size[d] = dims[d];

            /* What is the netCDF typeid of this member? */
            if ((retval = get_netcdf_type(grp->nc4_info, H5Tget_super(member_hdf_typeid),
                                          &member_xtype)))
               break;

            /* Add this member to our list of fields in this compound type. */
            if ((retval = nc4_field_list_add(type, member_name,
                                             member_offset, H5Tget_super(member_hdf_typeid),
                                             H5Tget_super(member_native_typeid),
                                             member_xtype, ndims, dim_size)))
               break;
         }
         else
         {
            /* What is the netCDF typeid of this member? */
            if ((retval = get_netcdf_type(grp->nc4_info, member_native_typeid,
                                          &member_xtype)))
               break;

            /* Add this member to our list of fields in this compound type. */
            if ((retval = nc4_field_list_add(type, member_name,
                                             member_offset, member_hdf_typeid, member_native_typeid,
                                             member_xtype, 0, NULL)))
               break;
         }

         hdf5free(member_name);
         member_name = NULL;
      }
      hdf5free(member_name);
      member_name = NULL;
      if(retval) /* error exit from loop */
         return retval;
   }
   break;

   case H5T_VLEN:
   {
      htri_t ret;

      /* For conveninence we allow user to pass vlens of strings
       * with null terminated strings. This means strings are
       * treated slightly differently by the API, although they are
       * really just VLENs of characters. */
      if ((ret = H5Tis_variable_str(hdf_typeid)) < 0)
         return NC_EHDFERR;
      if (ret)
         type->nc_type_class = NC_STRING;
      else
      {
         hid_t base_hdf_typeid;
         nc_type base_nc_type = NC_NAT;

         type->nc_type_class = NC_VLEN;

         /* Find the base type of this vlen (i.e. what is this a
          * vlen of?) */
         if (!(base_hdf_typeid = H5Tget_super(native_typeid)))
            return NC_EHDFERR;

         /* What size is this type? */
         if (!(type_size = H5Tget_size(base_hdf_typeid)))
            return NC_EHDFERR;

         /* What is the netcdf corresponding type. */
         if ((retval = get_netcdf_type(grp->nc4_info, base_hdf_typeid,
                                       &base_nc_type)))
            return retval;
         LOG((5, "base_hdf_typeid 0x%x type_size %d base_nc_type %d",
              base_hdf_typeid, type_size, base_nc_type));

         /* Remember the base types for this vlen */
         type->u.v.base_nc_typeid = base_nc_type;
         type->u.v.base_hdf_typeid = base_hdf_typeid;
      }
   }
   break;

   case H5T_OPAQUE:
      type->nc_type_class = NC_OPAQUE;
      break;

   case H5T_ENUM:
   {
      hid_t base_hdf_typeid;
      nc_type base_nc_type = NC_NAT;
      void *value;
      int i;
      char *member_name = NULL;
#ifdef JNA
      char jna[1001];
#endif

      type->nc_type_class = NC_ENUM;

      /* Find the base type of this enum (i.e. what is this a
       * enum of?) */
      if (!(base_hdf_typeid = H5Tget_super(hdf_typeid)))
         return NC_EHDFERR;
      /* What size is this type? */
      if (!(type_size = H5Tget_size(base_hdf_typeid)))
         return NC_EHDFERR;
      /* What is the netcdf corresponding type. */
      if ((retval = get_netcdf_type(grp->nc4_info, base_hdf_typeid,
                                    &base_nc_type)))
         return retval;
      LOG((5, "base_hdf_typeid 0x%x type_size %d base_nc_type %d",
           base_hdf_typeid, type_size, base_nc_type));

      /* Remember the base types for this enum */
      type->u.e.base_nc_typeid = base_nc_type;
      type->u.e.base_hdf_typeid = base_hdf_typeid;

      /* Find out how many member are in the enum. */
      if ((nmembers = H5Tget_nmembers(hdf_typeid)) < 0)
         return NC_EHDFERR;
      type->u.e.enum_member = nclistnew();
      nclistsetalloc(type->u.e.enum_member,nmembers);

      /* Allocate space for one value. */
      if (!(value = calloc(1, type_size)))
         return NC_ENOMEM;

      /* Read each name and value defined in the enum. */
      for (i = 0; i < nmembers; i++)
      {
         /* Get the name and value from HDF5. */
         if (!(member_name = H5Tget_member_name(hdf_typeid, i)))
         {
            retval = NC_EHDFERR;
            break;
         }
#ifdef JNA
         strncpy(jna,member_name,1000);
         member_name = jna;
#endif

         if (strlen(member_name) > NC_MAX_NAME)
         {
            retval = NC_EBADNAME;
            break;
         }
         if (H5Tget_member_value(hdf_typeid, i, value) < 0)
         {
            retval = NC_EHDFERR;
            break;
         }

         /* Insert new field into this type's list of fields. */
         if ((retval = nc4_enum_member_add(type, type->size,
                                           member_name, value)))
         {
            break;
         }

         hdf5free(member_name);
         member_name = NULL;
      }
      hdf5free(member_name);
      member_name = NULL;
      if(value) free(value);
      if(retval) /* error exit from loop */
         return retval;
   }
   break;

   default:
      LOG((0, "unknown class"));
      return NC_EBADCLASS;
   }
   return retval;
}

/**
 * @internal Callback function for reading attributes. This is used
 * for both global and variable attributes.
 *
 * @param loc_id HDF5 attribute ID.
 * @param att_name Name of the attrigute.
 * @param ainfo HDF5 info struct for attribute.
 * @param att_data Pointer to an att_iter_info struct, which contains
 * pointers to the NC_GRP_INFO_T and (for variable attributes) the
 * NC_VAR_INFO_T. For global atts the var pointer is NULL.
 *
 * @return ::NC_NOERR No error. Iteration continues.
 * @return ::-1 Error. Stop iteration.
 * @author Ed Hartnett
 */
static herr_t
att_read_callbk(hid_t loc_id, const char *att_name, const H5A_info_t *ainfo,
                void *att_data)
{

   hid_t attid = 0;
   NC_ATT_INFO_T *att;
   NCindex *list;
   att_iter_info *att_info = (att_iter_info *)att_data;
   int retval = NC_NOERR;

   /* Determin what list is being added to. */
   list = att_info->var ? att_info->var->att : att_info->grp->att;

   /* This may be an attribute telling us that strict netcdf-3 rules
    * are in effect. If so, we will make note of the fact, but not add
    * this attribute to the metadata. It's not a user attribute, but
    * an internal netcdf-4 one. */
   if (!strcmp(att_name, NC3_STRICT_ATT_NAME))
   {
      /* Only relevant for groups, not vars. */
      if (!att_info->var)
         att_info->grp->nc4_info->cmode |= NC_CLASSIC_MODEL;
      return NC_NOERR;
   }

   /* Should we ignore this attribute? */
   if (NC_findreserved(att_name))
      return NC_NOERR;

   /* Add to the end of the list of atts for this var. */
   if ((retval = nc4_att_list_add(list, att_name, &att)))
      BAIL(-1);

   /* Open the att by name. */
   if ((attid = H5Aopen(loc_id, att_name, H5P_DEFAULT)) < 0)
      BAIL(-1);
   LOG((4, "%s::  att_name %s", __func__, att_name));

   /* Read the rest of the info about the att,
    * including its values. */
   if ((retval = read_hdf5_att(att_info->grp, attid, att)))
      BAIL(retval);

   if (att)
      att->created = NC_TRUE;

exit:
   if (retval == NC_EBADTYPID)
   {
      /* NC_EBADTYPID will be normally converted to NC_NOERR so that
         the parent iterator does not fail. */
      retval = nc4_att_list_del(list, att);
      att = NULL;
   }
   if (attid > 0 && H5Aclose(attid) < 0)
      retval = -1;

   /* Since this is a HDF5 iterator callback, return -1 for any error
    * to stop iteration. */
   if (retval)
      retval = -1;
   return retval;
}

/**
 * @internal This function reads all the attributes of a variable or
 * the global attributes of a group.
 *
 * @param grp Pointer to the group info.
 * @param var Pointer to the var info. NULL for global att reads.
 *
 * @return ::NC_NOERR No error.
 * @return ::NC_EATTMETA Some error occured reading attributes.
 * @author Ed Hartnett
 */
int
nc4_read_atts(NC_GRP_INFO_T *grp, NC_VAR_INFO_T *var)
{
   att_iter_info att_info;         /* Custom iteration information */
   hid_t locid; /* HDF5 location to read atts from. */

   /* Check inputs. */
   assert(grp);

   /* Assign var and grp in struct. (var may be NULL). */
   att_info.var = var;
   att_info.grp = grp;

   /* Determine where to read from in the HDF5 file. */
   locid = var ? var->hdf_datasetid : grp->hdf_grpid;

   /* Now read all the attributes at this location, ignoring special
    * netCDF hidden attributes. */
   if ((H5Aiterate2(locid, H5_INDEX_CRT_ORDER, H5_ITER_INC, NULL,
                    att_read_callbk, &att_info)) < 0)
      return NC_EATTMETA;

   /* Remember that we have read the atts for this var or group. */
   if (var)
      var->atts_not_read = 0;
   else
      grp->atts_not_read = 0;

   return NC_NOERR;
}

/**
 * @internal This function is called by read_dataset when a dimension
 * scale dataset is encountered. It reads in the dimension data
 * (creating a new NC_DIM_INFO_T object), and also checks to see if
 * this is a dimension without a variable - that is, a coordinate
 * dimension which does not have any coordinate data.
 *
 * @param grp Pointer to group info struct.
 * @param datasetid The HDF5 dataset ID.
 * @param obj_name
 * @param statbuf
 * @param scale_size Size of dimension scale.
 * @param max_scale_size Maximum size of dim scale.
 * @param dim Pointer to pointer that gets new dim info struct.
 *
 * @returns ::NC_NOERR No error.
 * @return ::NC_EHDFERR HDF5 returned error.
 * @author Ed Hartnett
 */
static int
read_scale(NC_GRP_INFO_T *grp, hid_t datasetid, const char *obj_name,
           const H5G_stat_t *statbuf, hsize_t scale_size, hsize_t max_scale_size,
           NC_DIM_INFO_T **dim)
{
   NC_DIM_INFO_T *new_dim; /* Dimension added to group */
   char dimscale_name_att[NC_MAX_NAME + 1] = "";    /* Dimscale name, for checking if dim without var */
   htri_t attr_exists = -1; /* Flag indicating hidden attribute exists */
   hid_t attid = -1; /* ID of hidden attribute (to store dim ID) */
   int dimscale_created = 0; /* Remember if a dimension was created (for error recovery) */
   short initial_next_dimid = grp->nc4_info->next_dimid;/* Retain for error recovery */
   int retval;
   size_t len = 0;
   int too_long = NC_FALSE;
   int assigned_id = -1;

   /* Does this dataset have a hidden attribute that tells us its
    * dimid? If so, read it. */
   if ((attr_exists = H5Aexists(datasetid, NC_DIMID_ATT_NAME)) < 0)
      BAIL(NC_EHDFERR);
   if (attr_exists)
   {
      if ((attid = H5Aopen_name(datasetid, NC_DIMID_ATT_NAME)) < 0)
         BAIL(NC_EHDFERR);

      if (H5Aread(attid, H5T_NATIVE_INT, &assigned_id) < 0)
         BAIL(NC_EHDFERR);

      /* Check if scale's dimid should impact the group's next dimid */
      if (assigned_id >= grp->nc4_info->next_dimid)
         grp->nc4_info->next_dimid = assigned_id + 1;
   }

   if (SIZEOF_SIZE_T < 8 && scale_size > NC_MAX_UINT)
   {
      len = NC_MAX_UINT;
      too_long = NC_TRUE;
   }
   else
      len = scale_size;

   /* Create the dimension for this scale. */
   if ((retval = nc4_dim_list_add(grp, obj_name, len, assigned_id, &new_dim)))
      BAIL(retval);

   new_dim->too_long = too_long;

   dimscale_created++;

   new_dim->hdf5_objid.fileno[0] = statbuf->fileno[0];
   new_dim->hdf5_objid.fileno[1] = statbuf->fileno[1];
   new_dim->hdf5_objid.objno[0] = statbuf->objno[0];
   new_dim->hdf5_objid.objno[1] = statbuf->objno[1];

   /* If the dimscale has an unlimited dimension, then this dimension
    * is unlimited. */
   if (max_scale_size == H5S_UNLIMITED)
      new_dim->unlimited = NC_TRUE;

   /* If the scale name is set to DIM_WITHOUT_VARIABLE, then this is a
    * dimension, but not a variable. (If get_scale_name returns an
    * error, just move on, there's no NAME.) */
   if (H5DSget_scale_name(datasetid, dimscale_name_att, NC_MAX_NAME) >= 0)
   {
      if (!strncmp(dimscale_name_att, DIM_WITHOUT_VARIABLE,
                   strlen(DIM_WITHOUT_VARIABLE)))
      {
         if (new_dim->unlimited)
         {
            size_t len = 0, *lenp = &len;

            if ((retval = nc4_find_dim_len(grp, new_dim->hdr.id, &lenp)))
               BAIL(retval);
            new_dim->len = *lenp;
         }

         /* Hold open the dataset, since the dimension doesn't have a
          * coordinate variable */
         new_dim->hdf_dimscaleid = datasetid;
         H5Iinc_ref(new_dim->hdf_dimscaleid);        /* Increment number of objects using ID */
      }
   }

   /* Set the dimension created */
   *dim = new_dim;

exit:
   /* Close the hidden attribute, if it was opened (error, or no
    * error) */
   if (attid > 0 && H5Aclose(attid) < 0)
      BAIL2(NC_EHDFERR);

   /* On error, undo any dimscale creation */
   if (retval < 0 && dimscale_created)
   {
      /* free the dimension */
      if ((retval = nc4_dim_list_del(grp, new_dim)))
         BAIL2(retval);

      /* Reset the group's information */
      grp->nc4_info->next_dimid = initial_next_dimid;
   }

   return retval;
}

/**
 * @internal This function is called when nc4_rec_read_metadata
 * encounters an HDF5 dataset when reading a file.
 *
 * @param grp Pointer to group info struct.
 * @param datasetid HDF5 dataset ID.
 * @param obj_name Object name.
 * @param statbuf HDF5 status buffer.
 *
 * @return ::NC_NOERR No error.
 * @return ::NC_EBADID Bad ncid.
 * @return ::NC_EHDFERR HDF5 returned error.
 * @author Ed Hartnett
 */
static int
read_dataset(NC_GRP_INFO_T *grp, hid_t datasetid, const char *obj_name,
             const H5G_stat_t *statbuf)
{
   NC_DIM_INFO_T *dim = NULL;   /* Dimension created for scales */
   hid_t spaceid = 0;
   int ndims;
   htri_t is_scale;
   int retval = NC_NOERR;

   /* Get the dimension information for this dataset. */
   if ((spaceid = H5Dget_space(datasetid)) < 0)
      BAIL(NC_EHDFERR);
   if ((ndims = H5Sget_simple_extent_ndims(spaceid)) < 0)
      BAIL(NC_EHDFERR);

   /* Is this a dimscale? */
   if ((is_scale = H5DSis_scale(datasetid)) < 0)
      BAIL(NC_EHDFERR);
   if (is_scale)
   {
      hsize_t dims[H5S_MAX_RANK];
      hsize_t max_dims[H5S_MAX_RANK];

      /* Query the scale's size & max. size */
      if (H5Sget_simple_extent_dims(spaceid, dims, max_dims) < 0)
         BAIL(NC_EHDFERR);

      /* Read the scale information. */
      if ((retval = read_scale(grp, datasetid, obj_name, statbuf, dims[0],
                               max_dims[0], &dim)))
         BAIL(retval);
   }

   /* Add a var to the linked list, and get its metadata,
    * unless this is one of those funny dimscales that are a
    * dimension in netCDF but not a variable. (Spooky!) */
   if (NULL == dim || (dim && !dim->hdf_dimscaleid))
      if ((retval = read_var(grp, datasetid, obj_name, ndims, dim)))
         BAIL(retval);

exit:
   if (spaceid && H5Sclose(spaceid) <0)
      BAIL2(retval);

   return retval;
}

/**
 * @internal Add callback function to list.
 *
 * @param udata - the callback state
 * @param oinfo The object info.
 *
 * @return ::NC_NOERR No error.
 * @return ::NC_ENOMEM Out of memory.
 * @author Ed Hartnett
 */
static int
nc4_rec_read_metadata_cb_list_add(NC4_rec_read_metadata_ud_t* udata,
                                  const NC4_rec_read_metadata_obj_info_t *oinfo)
{
   NC4_rec_read_metadata_obj_info_t *new_oinfo;    /* Pointer to info for object */

   /* Allocate memory for the object's info */
   if (!(new_oinfo = calloc(1, sizeof(*new_oinfo))))
      return NC_ENOMEM;

   /* Make a copy of the object's info */
   memcpy(new_oinfo, oinfo, sizeof(*oinfo));

   nclistpush(udata->grps,new_oinfo);
   return (NC_NOERR);
}

/**
 * @internal Callback function called from nc4_rec_read_metadata().
 *
 * @param grpid HDF5 group ID.
 * @param name Name of object.
 * @param info Info struct for object.
 * @param _op_data Pointer to data.
 *
 * @return ::NC_NOERR No error.
 * @return H5_ITER_ERROR HDF5 error.
 * @author Ed Hartnett
 */
static int
nc4_rec_read_metadata_cb(hid_t grpid, const char *name, const H5L_info_t *info,
                         void *_op_data)
{
   /* Pointer to user data for callback */
   NC4_rec_read_metadata_ud_t *udata = (NC4_rec_read_metadata_ud_t *)_op_data;
   NC4_rec_read_metadata_obj_info_t oinfo;    /* Pointer to info for object */
   int retval = H5_ITER_CONT;

   /* Open this critter. */
   if ((oinfo.oid = H5Oopen(grpid, name, H5P_DEFAULT)) < 0)
      BAIL(H5_ITER_ERROR);

   /* Get info about the object.*/
   if (H5Gget_objinfo(oinfo.oid, ".", 1, &oinfo.statbuf) < 0)
      BAIL(H5_ITER_ERROR);

   strncpy(oinfo.oname, name, NC_MAX_NAME);

   /* Add object to list, for later */
   switch(oinfo.statbuf.type)
   {
   case H5G_GROUP:
      LOG((3, "found group %s", oinfo.oname));

      /* Defer descending into child group immediately, so that the
       * types in the current group can be processed and be ready for
       * use by vars in the child group(s). */
      if (nc4_rec_read_metadata_cb_list_add(udata, &oinfo))
         BAIL(H5_ITER_ERROR);
      break;

   case H5G_DATASET:
      LOG((3, "found dataset %s", oinfo.oname));

      /* Learn all about this dataset, which may be a dimscale
       * (i.e. dimension metadata), or real data. */
      if ((retval = read_dataset(udata->grp, oinfo.oid, oinfo.oname,
                                 &oinfo.statbuf)))
      {
         /* Allow NC_EBADTYPID to transparently skip over datasets
          * which have a datatype that netCDF-4 doesn't undertand
          * (currently), but break out of iteration for other
          * errors. */
         if (retval != NC_EBADTYPID)
            BAIL(H5_ITER_ERROR);
         else
            retval = H5_ITER_CONT;
      }

      /* Close the object */
      if (H5Oclose(oinfo.oid) < 0)
         BAIL(H5_ITER_ERROR);
      break;

   case H5G_TYPE:
      LOG((3, "found datatype %s", oinfo.oname));

      /* Process the named datatype */
      if (read_type(udata->grp, oinfo.oid, oinfo.oname))
         BAIL(H5_ITER_ERROR);

      /* Close the object */
      if (H5Oclose(oinfo.oid) < 0)
         BAIL(H5_ITER_ERROR);
      break;

   default:
      LOG((0, "Unknown object class %d in %s!", oinfo.statbuf.type, __func__));
      BAIL(H5_ITER_ERROR);
   }

exit:
   if (retval)
   {
      if (oinfo.oid > 0 && H5Oclose(oinfo.oid) < 0)
         BAIL2(H5_ITER_ERROR);
   }

   return (retval);
}

/**
 * @internal This is the main function to recursively read all the
 * metadata for the file.  The links in the 'grp' are iterated over
 * and added to the file's metadata information.  Note that child
 * groups are not immediately processed, but are deferred until all
 * the other links in the group are handled (so that vars in the child
 * groups are guaranteed to have types that they use in a parent group
 * in place).
 *
 * @param grp Pointer to a group.
 *
 * @return ::NC_NOERR No error.
 * @author Ed Hartnett
 */
static int
nc4_rec_read_metadata(NC_GRP_INFO_T *grp)
{
   NC4_rec_read_metadata_ud_t udata;   /* User data for iteration */
   NC4_rec_read_metadata_obj_info_t *oinfo;    /* Pointer to info for object */
   hsize_t idx=0;
   hid_t pid = 0;
   unsigned crt_order_flags = 0;
   H5_index_t iter_index;
   int i, retval = NC_NOERR; /* everything worked! */

   assert(grp && grp->hdr.name);
   LOG((3, "%s: grp->hdr.name %s", __func__, grp->hdr.name));

   /* Portably initialize user data for later */
   memset(&udata, 0, sizeof(udata));

   /* Open this HDF5 group and retain its grpid. It will remain open
    * with HDF5 until this file is nc_closed. */
   if (!grp->hdf_grpid)
   {
      if (grp->parent)
      {
         if ((grp->hdf_grpid = H5Gopen2(grp->parent->hdf_grpid,
                                        grp->hdr.name, H5P_DEFAULT)) < 0)
            BAIL(NC_EHDFERR);
      }
      else
      {
         NC_HDF5_FILE_INFO_T *hdf5_info;
         hdf5_info = (NC_HDF5_FILE_INFO_T *)grp->nc4_info->format_file_info;

         if ((grp->hdf_grpid = H5Gopen2(hdf5_info->hdfid, "/",
                                        H5P_DEFAULT)) < 0)
            BAIL(NC_EHDFERR);
      }
   }
   assert(grp->hdf_grpid > 0);

   /* Get the group creation flags, to check for creation ordering */
   pid = H5Gget_create_plist(grp->hdf_grpid);
   H5Pget_link_creation_order(pid, &crt_order_flags);
   if (H5Pclose(pid) < 0)
      BAIL(NC_EHDFERR);

   /* Set the iteration index to use */
   if (crt_order_flags & H5P_CRT_ORDER_TRACKED)
      iter_index = H5_INDEX_CRT_ORDER;
   else
   {
      NC_FILE_INFO_T *h5 = grp->nc4_info;

      /* Without creation ordering, file must be read-only. */
      if (!h5->no_write)
         BAIL(NC_ECANTWRITE);

      iter_index = H5_INDEX_NAME;
   }

   /* Set user data for iteration */
   udata.grp = grp;
   udata.grps = nclistnew();

   /* Iterate over links in this group, building lists for the types,
    * datasets and groups encountered. */
   if (H5Literate(grp->hdf_grpid, iter_index, H5_ITER_INC, &idx,
                  nc4_rec_read_metadata_cb, (void *)&udata) < 0)
      BAIL(NC_EHDFERR);

   /* Process the child groups found. (Deferred until now, so that the
    *  types in the current group get processed and are available for
    *  vars in the child group(s).) */
   for(i=0;i<nclistlength(udata.grps);i++)
   {
      NC_GRP_INFO_T *child_grp;
      oinfo = (NC4_rec_read_metadata_obj_info_t*)nclistget(udata.grps,i);

      /* Add group to file's hierarchy */
      if ((retval = nc4_grp_list_add(grp->nc4_info, grp, oinfo->oname,
                                     &child_grp)))
         BAIL(retval);

      /* Recursively read the child group's metadata */
      if ((retval = nc4_rec_read_metadata(child_grp)))
         BAIL(retval);

      /* Close the object */
      if (H5Oclose(oinfo->oid) < 0)
         BAIL(NC_EHDFERR);
   }

   /* Defer the reading of global atts until someone asks for one. */
   grp->atts_not_read = 1;

   /* when exiting define mode, mark all variable written */
   for (i=0; i<ncindexsize(grp->vars); i++) {
      NC_VAR_INFO_T* var = (NC_VAR_INFO_T*)ncindexith(grp->vars,i);
      if(var == NULL) continue;
      var->written_to = NC_TRUE;
   }

exit:
   /* Clean up local information, if anything remains */
   for(i=0;i<nclistlength(udata.grps);i++)
   {
      oinfo = (NC4_rec_read_metadata_obj_info_t*)nclistget(udata.grps,i);
      if (retval)
      {
         /* Close the object */
         if (H5Oclose(oinfo->oid) < 0)
            BAIL2(NC_EHDFERR);
      }
      free(oinfo);
   }
   nclistfree(udata.grps);
   udata.grps = NULL;

   return retval;
}<|MERGE_RESOLUTION|>--- conflicted
+++ resolved
@@ -542,10 +542,7 @@
    if (comm_duped) MPI_Comm_free(&nc4_info->comm);
    if (info_duped) MPI_Info_free(&nc4_info->info);
 #endif
-<<<<<<< HEAD
-=======
-
->>>>>>> 17f8eb11
+
    if (fapl_id > 0 && fapl_id != H5P_DEFAULT)
       H5Pclose(fapl_id);
    if (nc4_info)
