/*********************************************************************
 *   Copyright 2018, UCAR/Unidata
 *   See netcdf/COPYRIGHT file for copying and redistribution conditions.
 *********************************************************************/
#ifndef ZDEBUG_H
#define ZDEBUG_H

#undef ZCATCH /* Warning: significant performance impact */
#undef ZTRACING /* Warning: significant performance impact */

#undef ZDEBUG /* general debug */
#undef ZDEBUG1 /* detailed debug */

<<<<<<< HEAD
#undef ZCATCH /* Warning: significant performance impact */
#undef ZTRACING /* Warning: significant performance impact */

=======
>>>>>>> 8173d96d
#include "ncexternl.h"
#include "nclog.h"

#ifdef LOGGING
#define ZLOG(tag,...) nclog(tag,__VA_ARGS__)
#else
#define ZLOG(tag,...)
#endif

#ifdef ZCATCH
/* Place breakpoint on zbreakpoint to catch errors close to where they occur*/
#define THROW(e) zthrow((e),__FILE__, __func__, __LINE__)
#define REPORT(e,msg) zreport((e),(msg),__FILE__, __func__, __LINE__)
#define ZCHECK(e) if((e)) {THROW(stat); goto done;} else {}
EXTERNL int zbreakpoint(int err);
EXTERNL int zthrow(int err, const char* fname, const char* fcn, int line);
EXTERNL int zreport(int err, const char* msg, const char* fname, const char* fcn, int line);
#else
#define ZCHECK(e) {if((e)) {goto done;}}
#define THROW(e) (e)
#define REPORT(e,msg) (e)
#endif

#ifdef ZTRACING
#define ZTRACE(level,fmt,...) nctrace((level),__func__,fmt,##__VA_ARGS__)
#define ZTRACEMORE(level,fmt,...) nctracemore((level),fmt,##__VA_ARGS__)
#define ZUNTRACE(e) ncuntrace(__func__,THROW(e),NULL)
#define ZUNTRACEX(e,fmt,...) ncuntrace(__func__,THROW(e),fmt,##__VA_ARGS__)
#else
#define ZTRACE(level,fmt,...)
#define ZTRACEMORE(level,fmt,...)
#define ZUNTRACE(e) (e)
#define ZUNTRACEX(e,fmt,...) (e)
#endif

/* printers */
EXTERNL void nczprint_reclaim(void);
EXTERNL char* nczprint_slice(NCZSlice);
EXTERNL char* nczprint_slices(int rank, const NCZSlice*);
EXTERNL char* nczprint_slab(int rank, const NCZSlice*);
EXTERNL char* nczprint_odom(const NCZOdometer*);
EXTERNL char* nczprint_chunkrange(const NCZChunkRange);
EXTERNL char* nczprint_projection(const NCZProjection);
EXTERNL char* nczprint_sliceprojections(const NCZSliceProjections);
EXTERNL char* nczprint_allsliceprojections(int r, const NCZSliceProjections* slp);
EXTERNL char* nczprint_slicex(const NCZSlice slice, int raw);
EXTERNL char* nczprint_slicesx(int rank, const NCZSlice* slices, int raw);
EXTERNL char* nczprint_projectionx(const NCZProjection proj, int raw);
EXTERNL char* nczprint_sliceprojectionsx(const NCZSliceProjections slp, int raw);
EXTERNL char* nczprint_vector(size_t,const size64_t*);
EXTERNL char* nczprint_idvector(size_t,const int*);
EXTERNL char* nczprint_paramvector(size_t,const unsigned*);
EXTERNL char* nczprint_sizevector(size_t,const size_t*);
EXTERNL char* nczprint_envv(const char** envv);

EXTERNL void zdumpcommon(const struct Common*);

/* Define the possible unit tests (powers of 2) */
#define UTEST_RANGE	 1
#define UTEST_WALK	 2
#define UTEST_TRANSFER	 4
#define UTEST_WHOLECHUNK 8

struct ZUTEST {
    int tests;
    void (*print)(int sort,...);
};
EXTERNL struct ZUTEST* zutest;

#endif /*ZDEBUG_H*/
<|MERGE_RESOLUTION|>--- conflicted
+++ resolved
@@ -11,12 +11,6 @@
 #undef ZDEBUG /* general debug */
 #undef ZDEBUG1 /* detailed debug */
 
-<<<<<<< HEAD
-#undef ZCATCH /* Warning: significant performance impact */
-#undef ZTRACING /* Warning: significant performance impact */
-
-=======
->>>>>>> 8173d96d
 #include "ncexternl.h"
 #include "nclog.h"
 
