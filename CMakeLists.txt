## This is a CMake file, part of Unidata's netCDF package.
# Copyright 2012-2018, see the COPYRIGHT file for more information.
#

##################################
# Set Project Properties
##################################

cmake_minimum_required(VERSION 3.20.0)

#Project Name
project(netCDF
  LANGUAGES C CXX
  HOMEPAGE_URL "https://www.unidata.ucar.edu/software/netcdf/"
  DESCRIPTION "NetCDF is a set of software libraries and machine-independent data formats that support the creation, access, and sharing of array-oriented scientific data."
  VERSION 4.9.3
)

#Add custom CMake Module

set(CMAKE_MODULE_PATH "${CMAKE_MODULE_PATH};${CMAKE_CURRENT_SOURCE_DIR}/cmake/modules/;${PROJECT_SOURCE_DIR}/cmake"
  CACHE INTERNAL "Location of our custom CMake modules.")

set(PACKAGE "netCDF" CACHE STRING "")

include(netcdf_functions_macros)

# Backport of built-in `PROJECT_IS_TOP_LEVEL` from CMake 3.21
if (NOT DEFINED NETCDF_IS_TOP_LEVEL)
  set(NETCDF_IS_TOP_LEVEL OFF)
  if (CMAKE_CURRENT_SOURCE_DIR STREQUAL CMAKE_SOURCE_DIR)
    set(NETCDF_IS_TOP_LEVEL ON)
  endif ()
endif ()


################################
# The target
################################

##
# Default building shared libraries.
# BUILD_SHARED_LIBS is provided by/used by
# CMake directly.
##
option(BUILD_SHARED_LIBS "Configure netCDF as a shared library." ON)
if(BUILD_SHARED_LIBS)
  set(CMAKE_POSITION_INDEPENDENT_CODE ON)
endif()

add_library(netcdf)
add_library(netCDF::netcdf ALIAS netcdf)

#####
# Version Info:
#
# Release Version
# Library Version
# SO Version
#
# SO Version is computed from library version. See:
# http://www.gnu.org/software/libtool/manual/libtool.html#Libtool-versioning
#####

set(NC_VERSION_NOTE "-development")
set(netCDF_VERSION ${PROJECT_VERSION}${NC_VERSION_NOTE})
set(VERSION ${netCDF_VERSION})
set(NC_VERSION ${netCDF_VERSION})
set(PACKAGE_VERSION ${VERSION})

# These values should match those in configure.ac
set(netCDF_LIB_VERSION 19)
set(netCDF_SO_VERSION 19)

# Version of the dispatch table. This must match the value in
# configure.ac.
set(NC_DISPATCH_VERSION 5)

# Get system configuration, Use it to determine osname, os release, cpu. These
# will be used when committing to CDash.
find_program(UNAME NAMES uname)
if(UNAME)
  getuname(osname -s)
  getuname(osrel  -r)
  getuname(cpu    -m)
  set(TMP_BUILDNAME "${osname}-${osrel}-${cpu}")
endif()

# Define some Platforms
if(osname MATCHES "CYGWIN.*")
  set(ISCYGWIN yes)
endif()
  if(osname MATCHES "Darwin.*")
  set(ISOSX yes)
endif()
if(MSVC)
  set(ISMSVC yes)
endif()
if(osname MATCHES "MINGW.*" OR osname MATCHES "MSYS.*")
  set(ISMINGW yes)
  set(MINGW yes)
endif()

###
# Allow for some customization of the buildname.
# This will make it easier to identify different builds,
# based on values passed from command line/shell scripts.
#
# For ctest scripts, we can use CTEST_BUILD_NAME.
###

set(BUILDNAME_PREFIX "" CACHE STRING "")
set(BUILDNAME_SUFFIX "" CACHE STRING "")

if(BUILDNAME_PREFIX)
  set(TMP_BUILDNAME "${BUILDNAME_PREFIX}-${TMP_BUILDNAME}")
endif()

if(BUILDNAME_SUFFIX)
  set(TMP_BUILDNAME "${TMP_BUILDNAME}-${BUILDNAME_SUFFIX}")
endif()

if(NOT BUILDNAME)
  set(BUILDNAME "${TMP_BUILDNAME}" CACHE STRING "Build name variable for CDash")
endif()
###
# End BUILDNAME customization.
###

# For CMAKE_INSTALL_LIBDIR
include(GNUInstallDirs)

if(MSVC)
  set(GLOBAL PROPERTY USE_FOLDERS ON)
  target_compile_options(netcdf PUBLIC "/utf-8")
endif()

# auto-configure style checks, other CMake modules.
include(CheckLibraryExists)
include(CheckIncludeFile)
include(CheckIncludeFiles)
include(CheckTypeSize)
include(CheckFunctionExists)
include(CheckCXXSourceCompiles)
include(CheckCSourceCompiles)
include(TestBigEndian)
include(CheckSymbolExists)
include(GetPrerequisites)
include(CheckCCompilerFlag)

# A check to see if the system is big endian
TEST_BIG_ENDIAN(BIGENDIAN)
if(${BIGENDIAN})
  set(WORDS_BIGENDIAN "1")
endif(${BIGENDIAN})

# Define a function to convert various true or false values
# to either TRUE|FALSE (uppercase).
# If value is not a recognized boolean, then return NOTFOUND
#1, ON, YES, TRUE, Y, 
#0, OFF, NO, FALSE, N, IGNORE, NOTFOUND -NOTFOUND ""

set(TRUELIST "on;yes;y;true")
set(FALSELIST "off;no;n;false;0;ignore;notfound")

# Set the build type.
if(NOT CMAKE_BUILD_TYPE)
  set(CMAKE_BUILD_TYPE DEBUG CACHE STRING "Choose the type of build, options are: None, Debug, Release."
    FORCE)
endif()

# Set build type uppercase
string(TOUPPER ${CMAKE_BUILD_TYPE} CMAKE_BUILD_TYPE)

# Determine the configure date.

if(DEFINED ENV{SOURCE_DATE_EPOCH})
	execute_process(
	  COMMAND "date" "-u" "-d" "@$ENV{SOURCE_DATE_EPOCH}"
	  OUTPUT_VARIABLE CONFIG_DATE
	  )
else()
	execute_process(
	  COMMAND date
	  OUTPUT_VARIABLE CONFIG_DATE
	  )
endif()
if(CONFIG_DATE)
	string(STRIP ${CONFIG_DATE} CONFIG_DATE)
endif()
##
# Allow for extra dependencies.
##

set(EXTRA_DEPS "")

################################
# End Project Properties
################################

################################
# Set CTest Properties
################################

enable_testing()
include(CTest)

# Set Memory test program for non-MSVC based builds.
# Assume valgrind for now.
if((NOT MSVC) AND (NOT MINGW) AND (NOT ISCYGWIN))
  set(CTEST_MEMORYCHECK_COMMAND valgrind CACHE STRING "")
endif()

# Set variable to define the build type.
include(GenerateExportHeader)

################################
# End CTest Properties
################################


################################
# Compiler and Linker Configuration
################################

option(NC_FIND_SHARED_LIBS "Find dynamically-built versions of dependent libraries" ${BUILD_SHARED_LIBS})

##
# We've had a request to allow for non-versioned shared libraries.
# This seems reasonable enough to accommodate.  See
# https://github.com/Unidata/netcdf-c/issues/228 for more info.
##
option(ENABLE_SHARED_LIBRARY_VERSION "Encode the library SO version in the file name of the generated library file." ON)

# Set some default linux gcc & apple compiler options for
# debug builds.
if(CMAKE_COMPILER_IS_GNUCC OR APPLE)
  option(ENABLE_COVERAGE_TESTS "Enable compiler flags needed to perform coverage tests." OFF)
  option(ENABLE_CONVERSION_WARNINGS "Enable warnings for implicit conversion from 64 to 32-bit datatypes." ON)
  option(ENABLE_LARGE_FILE_TESTS "Enable large file tests." OFF)

  # Debugging flags
  set(CMAKE_C_FLAGS_DEBUG "${CMAKE_C_FLAGS_DEBUG} -Wall")

  # Check to see if -Wl,--no-undefined is supported.
  CHECK_C_LINKER_FLAG("-Wl,--no-undefined" LIBTOOL_HAS_NO_UNDEFINED)

  if(LIBTOOL_HAS_NO_UNDEFINED)
    set(CMAKE_SHARED_LINKER_FLAGS_DEBUG "${CMAKE_SHARED_LINKER_FLAGS_DEBUG} -Wl,--no-undefined")
  endif()
  set(CMAKE_REQUIRED_FLAGS "${TMP_CMAKE_REQUIRED_FLAGS}")

  # Coverage tests need to have optimization turned off.
  if(ENABLE_COVERAGE_TESTS)
    set(CMAKE_C_FLAGS "${CMAKE_C_FLAGS} -g -O0 -coverage -fprofile-arcs -ftest-coverage")
    set(CMAKE_CXX_FLAGS "${CMAKE_CXX_FLAGS} -g -O0 -coverage -fprofile-arcs -ftest-coverage")
    set(CMAKE_EXE_LINKER_FLAGS "${CMAKE_EXE_LINKER_FLAGS} -fprofile-arcs -ftest-coverage")
    message(STATUS "Coverage Tests: On.")
  endif()

  # Warnings for 64-to-32 bit conversions.
  if(ENABLE_CONVERSION_WARNINGS)
    CHECK_C_COMPILER_FLAG(-Wconversion CC_HAS_WCONVERSION)
    CHECK_C_COMPILER_FLAG(-Wshorten-64-to-32 CC_HAS_SHORTEN_64_32)

    if(CC_HAS_SHORTEN_64_32)
      set(CMAKE_C_FLAGS_DEBUG "${CMAKE_C_FLAGS_DEBUG} -Wshorten-64-to-32")
    endif()
    if(CC_HAS_WCONVERSION)
      set(CMAKE_C_FLAGS_DEBUG "${CMAKE_C_FLAGS_DEBUG} -Wconversion")
    endif()

  endif(ENABLE_CONVERSION_WARNINGS)

endif(CMAKE_COMPILER_IS_GNUCC OR APPLE)

# End default linux gcc & apple compiler options.

# Use relative pathnames in __FILE__ macros on MINGW:
if(MINGW)
  CHECK_C_COMPILER_FLAG("-fmacro-prefix-map='${CMAKE_SOURCE_DIR}'=." CC_HAS_MACRO_PREFIX_MAP)
  if(CC_HAS_MACRO_PREFIX_MAP)
    set(CMAKE_C_FLAGS "${CMAKE_C_FLAGS} -fmacro-prefix-map='${CMAKE_SOURCE_DIR}'=.")
  endif()
endif()

# Suppress CRT Warnings.
# Only necessary for Windows
if(MSVC)
  target_compile_definitions(netcdf PRIVATE _CRT_SECURE_NO_WARNINGS)
endif()

# Support ANSI format specifiers for *printf on MINGW:
if(MINGW)
  target_compile_definitions(netcdf PRIVATE __USE_MINGW_ANSI_STDIO=1)
endif()

#####
# System inspection checks
#####
include_directories(${CMAKE_CURRENT_BINARY_DIR}/include)
include_directories(${CMAKE_CURRENT_SOURCE_DIR}/include)
include_directories(${CMAKE_CURRENT_SOURCE_DIR}/oc2)
include_directories(${CMAKE_CURRENT_SOURCE_DIR}/libsrc)
set(CMAKE_REQUIRED_INCLUDES ${CMAKE_CURRENT_SOURCE_DIR}/libsrc)

################################
# End Compiler Configuration
################################

##
# Configuration for post-install RPath
# Adapted from http://www.cmake.org/Wiki/CMake_RPATH_handling
##
if(NOT WIN32 AND BUILD_SHARED_LIBS)
  # use, i.e. don't skip the full RPATH for the build tree
  set(CMAKE_SKIP_BUILD_RPATH  FALSE)

  # when building, don't use the install RPATH already
  # (but later on when installing)
  set(CMAKE_BUILD_WITH_INSTALL_RPATH FALSE)

  if(APPLE)
    set(CMAKE_MACOSX_RPATH ON)
  endif(APPLE)

  # add the automatically determined parts of the RPATH
  # which point to directories outside the build tree to the install RPATH
  set(CMAKE_INSTALL_RPATH_USE_LINK_PATH TRUE)

  # the RPATH to be used when installing,
  # but only if it's not a system directory
  list(FIND CMAKE_PLATFORM_IMPLICIT_LINK_DIRECTORIES "${CMAKE_INSTALL_PREFIX}/${CMAKE_INSTALL_LIBDIR}" isSystemDir)
  if("${isSystemDir}" STREQUAL "-1")
    set(CMAKE_INSTALL_RPATH "${CMAKE_INSTALL_PREFIX}/${CMAKE_INSTALL_LIBDIR}")
  endif("${isSystemDir}" STREQUAL "-1")

endif()

##
# End configuration for post-install RPath
##

################################
# Option checks
################################

# Default Cache variables.
set(DEFAULT_CHUNK_SIZE 16777216 CACHE STRING "Default Chunk Cache Size.")
set(DEFAULT_CHUNK_CACHE_SIZE 16777216U CACHE STRING "Default Chunk Cache Size.")
set(DEFAULT_CHUNKS_IN_CACHE 1000 CACHE STRING "Default number of chunks in cache.")
set(DEFAULT_CHUNK_CACHE_PREEMPTION 0.75 CACHE STRING "Default file chunk cache preemption policy (a number between 0 and 1, inclusive.")

# HDF5 default cache size values
set(CHUNK_CACHE_SIZE ${DEFAULT_CHUNK_CACHE_SIZE} CACHE STRING "Default HDF5 Chunk Cache Size.")
set(CHUNK_CACHE_NELEMS ${DEFAULT_CHUNKS_IN_CACHE} CACHE STRING "Default maximum number of elements in cache.")
set(CHUNK_CACHE_PREEMPTION ${DEFAULT_CHUNK_CACHE_PREEMPTION} CACHE STRING "Default file chunk cache preemption policy for HDf5 files(a number between 0 and 1, inclusive.")

set(NETCDF_LIB_NAME "" CACHE STRING "Default name of the netcdf library.")
set(TEMP_LARGE "." CACHE STRING "Where to put large temp files if large file tests are run.")
set(NCPROPERTIES_EXTRA "" CACHE STRING "Specify extra pairs for _NCProperties.")

if(NOT NETCDF_LIB_NAME STREQUAL "")
  set(MOD_NETCDF_NAME ON)
endif()

# Set the appropriate compiler/architecture for universal OSX binaries.
if(${CMAKE_SYSTEM_NAME} EQUAL "Darwin")
  set(CMAKE_OSX_ARCHITECTURES i386;x86_64)
endif(${CMAKE_SYSTEM_NAME} EQUAL "Darwin")


# Option to use Static Runtimes in MSVC
if(MSVC)
  option(NC_USE_STATIC_CRT "Use static CRT Libraries ('\\MT')." OFF)
  if(NC_USE_STATIC_CRT)
    set(USE_STATIC_CRT ON)
    specify_static_crt_flag()
  endif()
endif()

# Option to build netCDF Version 2
OPTION (ENABLE_V2_API "Build netCDF Version 2." ON)
set(BUILD_V2 ${ENABLE_V2_API})
if(NOT ENABLE_V2_API)
  set(NO_NETCDF_2 ON)
else(NOT ENABLE_V2_API)
  set(USE_NETCDF_2 TRUE)
endif(NOT ENABLE_V2_API)

# Option to build utilities
<<<<<<< HEAD
OPTION(BUILD_UTILITIES "Build ncgen, ncgen3, ncdump." ON)
option(GENERATE_NCGEN "Automatically regenerate ncgen C files if required" OFF)
=======
option(BUILD_UTILITIES "Build ncgen, ncgen3, ncdump." ON)
>>>>>>> 5973f3d6

# Option to use MMAP
option(ENABLE_MMAP "Use MMAP." ON)

# Option to use examples.
option(ENABLE_EXAMPLES "Build Examples" ON)

###
# Allow the user to specify libraries
# to link against, similar to automakes 'LIBS' variable.
###
set(NC_EXTRA_DEPS "" CACHE STRING "Additional libraries to link against.")
if(NC_EXTRA_DEPS)
  string(REPLACE " " ";" DEPS_LIST ${NC_EXTRA_DEPS})
  foreach(_DEP ${DEPS_LIST})
    string(REGEX REPLACE "^-l" "" _LIB ${_DEP})
    FIND_LIBRARY("${_LIB}_DEP" NAMES "${_LIB}" "lib${_LIB}")
    message(${${_LIB}_DEP})
    if("${${_LIB}_DEP}" STREQUAL "${_LIB}_DEP-NOTFOUND")
      message(FATAL_ERROR "Error finding ${_LIB}.")
    else()
      message(STATUS "Found ${_LIB}: ${${_LIB}_DEP}")
    endif()
    set(EXTRA_DEPS ${EXTRA_DEPS} "${${_LIB}_DEP}")
  endforeach()
  message("Extra deps: ${EXTRA_DEPS}")
  list(REMOVE_DUPLICATES EXTRA_DEPS)
  set(CMAKE_REQUIRED_LIBRARIES ${CMAKE_REQUIRED_LIBRARIES} ${EXTRA_DEPS})
endif()
###
# End user-specified dependent libraries.
###

################################
# Format Option checks
################################

# We need to now treat enable-netcdf4 and enable-hdf5 as separate,
# but for back compatability, we need to treat enable-netcdf4
# as equivalent to enable-hdf5.
# We detect this using these rules:
# 1. if ENABLE_HDF5 is off then disable hdf5
# 2. if ENABLE_NETCDF4 is off then disable hdf5
# 3. else enable hdf5
option(ENABLE_NETCDF_4 "Use HDF5." ON)
option(ENABLE_NETCDF4 "Use HDF5." ON)
option(ENABLE_HDF5 "Use HDF5." ON)
if(NOT ENABLE_HDF5 OR NOT ENABLE_NETCDF4 OR NOT ENABLE_NETCDF_4)
  set(ENABLE_HDF5 OFF CACHE BOOL "Use HDF5" FORCE)
endif()
option(ENABLE_HDF4 "Build netCDF-4 with HDF4 read capability(HDF4, HDF5 and Zlib required)." OFF)
option(ENABLE_DAP "Enable DAP2 and DAP4 Client." ON)
option(ENABLE_NCZARR "Enable NCZarr Client." ON)
option(ENABLE_PNETCDF "Build with parallel I/O for CDF-1, 2, and 5 files using PnetCDF." OFF)
set(ENABLE_CDF5 AUTO CACHE STRING "AUTO")
option(ENABLE_CDF5 "Enable CDF5 support" ON)

# Netcdf-4 support (i.e. libsrc4) is required by more than just HDF5 (e.g. NCZarr)
# So depending on what above formats are enabled, enable netcdf-4
if(ENABLE_HDF5 OR ENABLE_HDF4 OR ENABLE_NCZARR)
  set(ENABLE_NETCDF_4 ON CACHE BOOL "Enable netCDF-4 API" FORCE)
  set(ENABLE_NETCDF4 ON CACHE BOOL "Enable netCDF4 Alias" FORCE)
endif()

# enable|disable all forms of network access
option(ENABLE_REMOTE_FUNCTIONALITY "Enable|disable all forms remote data access (DAP, S3, etc)" ON)
message(">>> ENABLE_REMOTE_FUNCTIONALITY=${ENABLE_REMOTE_FUNCTIONALITY}")
if(NOT ENABLE_REMOTE_FUNCTIONALITY)
message(WARNING "ENABLE_REMOTE_FUNCTIONALITY=NO => ENABLE_DAP[4]=NO")
set(ENABLE_DAP OFF CACHE BOOL "ENABLE_REMOTE_FUNCTIONALITY=NO => ENABLE_DAP=NO" FORCE)
set(ENABLE_DAP4 OFF CACHE BOOL "ENABLE_REMOTE_FUNCTIONALITY=NO => ENABLE_DAP4=NO" FORCE)
endif()

# Option to Build DLL
if(WIN32)
  option(ENABLE_DLL "Build a Windows DLL." ${BUILD_SHARED_LIBS})
  if(ENABLE_DLL)
    set(BUILD_DLL ON CACHE BOOL "")
    target_compile_definitions(netcdf PRIVATE DLL_EXPORT)
    target_compile_definitions(netcdf PUBLIC DLL_NETCDF)
  endif()
endif()
# Did the user specify a default minimum blocksize for posixio?
set(NCIO_MINBLOCKSIZE 256 CACHE STRING "Minimum I/O Blocksize for netCDF classic and 64-bit offset format files.")

if(ENABLE_NETCDF_4)
  set(USE_NETCDF4 ON CACHE BOOL "")
  set(ENABLE_NETCDF_4 ON CACHE BOOL "")
  set(ENABLE_NETCDF4 ON CACHE BOOL "")
else()
  set(USE_HDF4_FILE_TESTS OFF)
  set(USE_HDF4 OFF)
  set(ENABLE_HDF4_FILE_TESTS OFF)
  set(ENABLE_HDF4 OFF)
endif()

# Option Logging, only valid for netcdf4.
option(ENABLE_LOGGING "Enable Logging." OFF)
if(NOT ENABLE_NETCDF_4)
set(ENABLE_LOGGING OFF)
endif()
if(ENABLE_LOGGING)
  target_compile_definitions(netcdf PRIVATE LOGGING ENABLE_SET_LOG_LEVEL)
  set(LOGGING ON)
  set(ENABLE_SET_LOG_LEVEL ON)
endif()
option(ENABLE_SET_LOG_LEVEL_FUNC "Enable definition of nc_set_log_level()." ON)
if(ENABLE_NETCDF_4 AND NOT ENABLE_LOGGING AND ENABLE_SET_LOG_LEVEL_FUNC)
  target_compile_definitions(netcdf PRIVATE -DENABLE_SET_LOG_LEVEL)
  set(ENABLE_SET_LOG_LEVEL ON)
endif()

# Option to allow for strict null file padding.
# See https://github.com/Unidata/netcdf-c/issues/657 for more information
option(ENABLE_STRICT_NULL_BYTE_HEADER_PADDING "Enable strict null byte header padding." OFF)

if(ENABLE_STRICT_NULL_BYTE_HEADER_PADDING)
  set(USE_STRICT_NULL_BYTE_HEADER_PADDING ON CACHE BOOL "")
endif(ENABLE_STRICT_NULL_BYTE_HEADER_PADDING)

# Note that szip management is tricky.
# This is because we have three things to consider:
# 1. is libsz available?
# 2. is szip enabled in HDF5?
# 3. is nczarr enabled?
# We need separate flags for cases 1 and 2

set(USE_HDF5 ${ENABLE_HDF5})

if(ENABLE_DAP)
  set(USE_DAP ON CACHE BOOL "")
  set(ENABLE_DAP2 ON CACHE BOOL "")

  if(ENABLE_HDF5)
    message(STATUS "Enabling DAP4")
    set(ENABLE_DAP4 ON CACHE BOOL "")
  else()
    message(STATUS "Disabling DAP4")
    set(ENABLE_DAP4 OFF CACHE BOOL "")
  endif(ENABLE_HDF5)

else()
  set(ENABLE_DAP2 OFF CACHE BOOL "")
  set(ENABLE_DAP4 OFF CACHE BOOL "")
endif()

# Option to support byte-range reading of remote datasets
option(ENABLE_BYTERANGE "Enable byte-range access to remote datasets.." ON)
if(NOT ENABLE_REMOTE_FUNCTIONALITY)
message(WARNING "ENABLE_REMOTE_FUNCTIONALITY=NO => ENABLE_BYTERANGE=NO")
set(ENABLE_BYTERANGE OFF CACHE BOOL "ENABLE_REMOTE_FUNCTIONALITY=NO => ENABLE_BYTERANGE=NO" FORCE)
endif()

# Option to Enable DAP long tests, remote tests.
option(ENABLE_DAP_REMOTE_TESTS "Enable DAP remote tests." ON)
option(ENABLE_EXTERNAL_SERVER_TESTS "Enable external Server remote tests." OFF)
option(ENABLE_DAP_LONG_TESTS "Enable DAP long tests." OFF)

if(NOT ENABLE_DAP)
set(ENABLE_DAP_REMOTE_TESTS OFF CACHE BOOL "" FORCE)
set(ENABLE_EXTERNAL_SERVER_TESTS OFF CACHE BOOL "" FORCE)
set(ENABLE_DAP_LONG_TESTS OFF CACHE BOOL "" FORCE)
endif()

set(REMOTETESTSERVERS "remotetest.unidata.ucar.edu" CACHE STRING "test servers to use for remote test")
set(REMOTETESTSERVERS "remotetest.unidata.ucar.edu" CACHE STRING "test servers to use for remote test")

# Locate some compressors
option(ENABLE_FILTER_SZIP  "Enable use of Szip compression library if it is available. Required if ENABLE_NCZARR is true." ON)
option(ENABLE_FILTER_BZ2   "Enable use of Bz2 compression library if it is available." ON)
option(ENABLE_FILTER_BLOSC "Enable use of blosc compression library if it is available." ON)
option(ENABLE_FILTER_ZSTD  "Enable use of Zstd compression library if it is available." ON)

# If user wants, then install selected plugins (default on)
set(PLUGIN_INSTALL_DIR "NO" CACHE STRING "Whether and where we should install plugins; defaults to yes")

# This is ugly, but seems necessary because of CMake's boolean structure
set(boolval FALSE)
if(DEFINED PLUGIN_INSTALL_DIR)
  booleanize(${PLUGIN_INSTALL_DIR} boolval)
  if(boolval)
    set(ENABLE_PLUGIN_INSTALL YES)
    # No actual value was specified
    unset(PLUGIN_INSTALL_DIR CACHE)
  else()
    if(boolval STREQUAL "NOTFOUND")
      # Must be an actual value
      set(ENABLE_PLUGIN_INSTALL YES)
    else()
      set(ENABLE_PLUGIN_INSTALL NO)
    endif()
  endif()
else()
  set(ENABLE_PLUGIN_INSTALL NO)
endif()

# Ensure no defined plugin dir if not enabled
if(NOT ENABLE_PLUGIN_INSTALL)
    unset(PLUGIN_INSTALL_DIR CACHE)
endif()

if(ENABLE_PLUGIN_INSTALL)
    if(NOT DEFINED PLUGIN_INSTALL_DIR)
      # Default to HDF5_PLUGIN_PATH or its default directories
      if(DEFINED ENV{HDF5_PLUGIN_PATH})
        set(PLUGIN_INSTALL_DIR "$ENV{HDF5_PLUGIN_PATH}")
      else()
        if(ISMSVC OR ISMINGW)
	  set(PLUGIN_INSTALL_DIR "$ENV{ALLUSERSPROFILE}\\hdf5\\lib\\plugin")
	else()
	  set(PLUGIN_INSTALL_DIR "/usr/local/hdf5/lib/plugin")
	endif()
      endif()
        message("Defaulting to -DPLUGIN_INSTALL_DIR=${PLUGIN_INSTALL_DIR}")
    endif()
endif()

if(ENABLE_PLUGIN_INSTALL)
  # Use the lowest priority dir in the path
  if(NOT ISMSVC AND NOT ISMINGW)
    string(REPLACE ":" ";" PATH_LIST ${PLUGIN_INSTALL_DIR})
  else()
    set(PATH_LIST ${PLUGIN_INSTALL_DIR})
  endif()

  # Get last element
  list(GET PATH_LIST -1 PLUGIN_INSTALL_DIR)
  set(PLUGIN_INSTALL_DIR_SETTING "${PLUGIN_INSTALL_DIR}")
  message("Final value of-DPLUGIN_INSTALL_DIR=${PLUGIN_INSTALL_DIR}")
else() # No option specified
    unset(PLUGIN_INSTALL_DIR)
    unset(PLUGIN_INSTALL_DIR CACHE)
    set(PLUGIN_INSTALL_DIR_SETTING "N.A.")
endif()

# Try to enable NCZarr zip support
option(ENABLE_NCZARR_ZIP "Enable NCZarr ZIP support." OFF)

include(CMakeDependentOption)

# libdl is always available; built-in in Windows and OSX
cmake_dependent_option(ENABLE_PLUGINS "Enable dynamically loaded plugins (default on)."
  ON "BUILD_SHARED_LIBS" OFF)
MESSAGE(STATUS "ENABLE_PLUGINS: ${ENABLE_PLUGINS}")
if(MINGW)
    message(STATUS "MINGW Detected, disabling plugins.")
    set(ENABLE_PLUGINS OFF CACHE BOOL "Disable plugins" FORCE)
else()
  if(NOT WIN32)
    if(HAVE_DLFCN_H)
      include_directories("dlfcn.h")
    endif()
  endif()
endif()

if(ENABLE_PLUGINS)
  set(USEPLUGINS yes)
endif()

# Enable some developer-only tests
option(ENABLE_EXTRA_TESTS "Enable Extra tests. Some may not work because of known issues. Developers only." OFF)
if(ENABLE_EXTRA_TESTS)
  set(EXTRA_TESTS ON)
endif()

# Option to use bundled XGetopt in place of getopt(). This is mostly useful
# for MSVC builds. If not building utilities or some tests,
# getopt() isn't required at all.
if(MSVC)
  option(ENABLE_XGETOPT "Enable bundled XGetOpt instead of external getopt()." ON)
  if(ENABLE_XGETOPT)
    set(USE_X_GETOPT ON CACHE BOOL "")
  endif()
endif()

set(MATH "")
if(NOT WIN32)

  # STDIO instead of posixio.
  option(ENABLE_STDIO "If true, use stdio instead of posixio (ex. on the Cray)" OFF)
  if(ENABLE_STDIO)
    set(USE_STDIO ON CACHE BOOL "")
  endif()

  # FFIO insteaad of PosixIO
  option(ENABLE_FFIO "If true, use ffio instead of posixio" OFF)
  if(ENABLE_FFIO)
    set(USE_FFIO ON CACHE BOOL "")
  endif()
endif()

# Options for S3 Support
option(ENABLE_S3 "Enable S3 support." OFF)
option(ENABLE_S3_INTERNAL "Enable S3 Internal support." OFF)
option(ENABLE_NCZARR_S3 "Enable NCZarr S3 support; Deprecated in favor of ENABLE_S3" OFF)

if(NOT ENABLE_REMOTE_FUNCTIONALITY)
  set(ENABLE_S3 OFF CACHE BOOL "" FORCE)
  set(ENABLE_S3_INTERNAL OFF CACHE BOOL "" FORCE)
  set(ENABLE_NCZARR_S3 OFF CACHE BOOL "" FORCE)
endif()

# Control S3 Testing: Multi-valued option
set(WITH_S3_TESTING OFF CACHE STRING "Control S3 Testing: ON (i.e. all) OFF (i.e. none)  PUBLIC")
    SET_PROPERTY(CACHE WITH_S3_TESTING PROPERTY STRINGS ON OFF PUBLIC)  #
if(WITH_S3_TESTING STREQUAL "")
  set(WITH_S3_TESTING OFF CACHE STRING "") # Default
endif()

if(WITH_S3_TESTING)
message(WARNING "**** DO NOT USE WITH_S3_TESTING=ON UNLESS YOU HAVE ACCESS TO THE UNIDATA S3 BUCKET! ***")
endif()

# ENABLE_NCZARR_S3 is now an alias for ENABLE_S3 (but...)
if (NOT ENABLE_S3 AND ENABLE_NCZARR_S3)
  set(ENABLE_S3 ON CACHE BOOL "NCARR S3" FORCE) # For back compatibility
endif()
unset(ENABLE_NCZARR_S3)

if(NOT ENABLE_REMOTE_FUNCTIONALITY)
  message(WARNING "ENABLE_REMOTE_FUNCTIONALITY=NO => disable all s3 functionality")
  set(ENABLE_S3 OFF CACHE BOOL "" FORCE)
  set(ENABLE_S3_INTERNAL OFF CACHE BOOL "" FORCE)
  set(ENABLE_NCZARR_S3 OFF CACHE BOOL "" FORCE)
  set(ENABLE_HDF5_ROS3 OFF CACHE BOOL "Use ROS3" FORCE)
  set(WITH_S3_TESTING OFF CACHE STRING "" FORCE)
endif()


if(ENABLE_S3)
  if(NOT ENABLE_S3_AWS AND NOT ENABLE_S3_INTERNAL)
    message(FATAL_ERROR "S3 support library not found; please specify option -DENABLE_S3=NO")
    set(ENABLE_S3 OFF CACHE BOOL "S3 support" FORCE)        
  endif()
  if(ENABLE_S3_AWS AND ENABLE_S3_INTERNAL)
    message(WARNING "Both aws-sdk-cpp and s3-internal enabled => use s3-internal")
    set(ENABLE_S3_AWS OFF CACHE BOOL "S3 AWS" FORCE)        
  endif()
endif()

if(NOT ENABLE_S3)
  if(WITH_S3_TESTING STREQUAL "PUBLIC" OR WITH_S3_TESTING)
    message(WARNING "S3 support is disabled => WITH_S3_TESTING=OFF")
    set(WITH_S3_TESTING OFF CACHE STRING "" FORCE)
  endif()
endif()

option(ENABLE_LIBXML2 "Link against libxml2 if it is available, use the packaged tinyxml2 parser otherwise." ON)
set(XMLPARSER "tinyxml2 (bundled)")

if(NOT ENABLE_BYTERANGE AND ENABLE_HDF5_ROS3)
    message(WARNING "ROS3 support requires ENABLE_BYTERANGE=TRUE; disabling ROS3 support")
    set(ENABLE_HDF5_ROS3 OFF CACHE BOOL "ROS3 support" FORCE)
endif()

##
# Enable Tests
##
option(ENABLE_TESTS "Enable basic tests, run with 'make test'." ON)
if(ENABLE_TESTS)
  set(BUILD_TESTSETS ON CACHE BOOL "")
  # Options for CTest-based tests, dashboards.
  set(NC_CTEST_PROJECT_NAME "netcdf-c" CACHE STRING "Project Name for CTest-based testing purposes.")
  set(NC_CTEST_DROP_SITE "cdash.unidata.ucar.edu:443" CACHE STRING "Dashboard location for CTest-based testing purposes.")
  set(NC_CTEST_DROP_LOC_PREFIX "" CACHE STRING "Prefix for Dashboard location on remote server when using CTest-based testing.")
  set(SUBMIT_URL "https://cdash.unidata.ucar.edu:443")
  find_program(HOSTNAME_CMD NAMES hostname)
  if(NOT WIN32)
    set(HOSTNAME_ARG "-s")
  endif()
  if(HOSTNAME_CMD)
    execute_process(COMMAND ${HOSTNAME_CMD} "${HOSTNAME_ARG}" OUTPUT_VARIABLE HOSTNAME OUTPUT_STRIP_TRAILING_WHITESPACE)
    set(NC_CTEST_SITE "${HOSTNAME}" CACHE STRING "Hostname of test machine.")
  endif()

  if(NC_CTEST_SITE)
    set(SITE "${NC_CTEST_SITE}" CACHE STRING "")
  endif()

  ###
  # This option dictates whether or not to turn on
  # tests which are known to fail.  This is not the
  # same thing as an 'expected failure'. Rather, these
  # are tests that will need to be fixed eventually.
  #
  # By placing them here, we can occasionally turn this
  # flag on and see if any known failures have been
  # fixed in the course of code improvement/other bug
  # fixes.
  #
  # To use this, simply add as a fencepost around tests
  # which are known to fail.
  ###

  option(ENABLE_FAILING_TESTS "Run tests which are known to fail, check to see if any have been fixed." OFF)

  ###
  # Option to turn on unit testing. See
  # https://github.com/Unidata/netcdf-c/pull/1472 for more information.
  ###
  option(ENABLE_UNIT_TESTS "Run Unit Tests." ON)

  ###
  # Option to turn on performance testing.
  # See https://github.com/Unidata/netcdf-c/issues/2627 for more information.
  ###
  option(ENABLE_BENCHMARKS "Run benchmark Tests." OFF)


  ###
  # End known-failures.
  ###
  MARK_AS_ADVANCED(ENABLE_FAILING_TESTS)
endif()

###
# Option to enable extreme numbers during testing.
###
option(ENABLE_EXTREME_NUMBERS "Enable extreme numbers during testing, such as MAX_INT-1" ON)
if(ENABLE_EXTREME_NUMBERS)
  set(USE_EXTREME_NUMBERS ON)
endif()

# Enable Large file tests
if(ENABLE_LARGE_FILE_TESTS)
  set(LARGE_FILE_TESTS ON)
endif()

option(ENABLE_METADATA_PERF_TESTS "Enable test of metadata performance." OFF)
if(ENABLE_METADATA_PERF_TESTS)
  set(ENABLE_METADATA_PERF ON)
endif()

# Location for large file tests.
set(TEMP_LARGE "." CACHE STRING "Location to store large file tests.")

option(ENABLE_FSYNC "Enable experimental fsync code." OFF)
if(ENABLE_FSYNC)
  set(USE_FSYNC ON)
endif()

# Temporary
OPTION (ENABLE_JNA "Enable jna bug fix code." OFF)
if(ENABLE_JNA)
  set(JNA ON)
endif()

# Linux specific large file support flags.
# Modelled after check in CMakeLists.txt for hdf5.
option(ENABLE_LARGE_FILE_SUPPORT "Enable large file support." ON)
if(ENABLE_LARGE_FILE_SUPPORT)
  if(MSVC)
    set(CMAKE_EXE_LINKER_FLAGS "${CMAKE_EXE_LINKER_FLAGS} /LARGEADDRESSAWARE")
    set(CMAKE_SHARED_LINKER_FLAGS "${CMAKE_SHARED_LINKER_FLAGS} /LARGEADDRESSAWARE")
    set(CMAKE_MODULE_LINKER_FLAGS "${CMAKE_MODULE_LINKER_FLAGS} /LARGEADDRESSAWARE")
  else()
    set(CMAKE_C_FLAGS "${CMAKE_C_FLAGS} -D_LARGEFILE64_SOURCE -D_FILE_OFFSET_BITS=64")
  endif()
endif()

option(ENABLE_EXAMPLE_TESTS "Run extra example tests.  Requires GNU Sed. Ignored if HDF5 is not Enabled" OFF)
if(NOT ENABLE_HDF5 AND ENABLE_EXAMPLE_TESTS)
  set(ENABLE_EXAMPLE_TESTS OFF)
endif()

##################################
# Dependencies
##################################

include(cmake/dependencies.cmake)

################################
# End Dependencies
################################

# Enable Parallel IO with netCDF-4/HDF5 files using HDF5 parallel I/O.
set(STATUS_PARALLEL "OFF")
set(IMPORT_MPI "")
option(ENABLE_PARALLEL4 "Build netCDF-4 with parallel IO" "${HDF5_PARALLEL}")
if(ENABLE_PARALLEL4 AND ENABLE_HDF5)
  if(NOT HDF5_PARALLEL)
    set(USE_PARALLEL OFF CACHE BOOL "")
    message(STATUS "Cannot find HDF5 library built with parallel support. Disabling parallel build.")
  else()
    set(HDF5_PARALLEL ON CACHE BOOL "")
    set(USE_PARALLEL ON CACHE BOOL "")
    set(USE_PARALLEL4 ON CACHE BOOL "")
    set(STATUS_PARALLEL "ON")
    configure_file("${netCDF_SOURCE_DIR}/nc_test4/run_par_test.sh.in"
      "${netCDF_BINARY_DIR}/tmp/run_par_test.sh" @ONLY NEWLINE_STYLE LF)
    file(COPY "${netCDF_BINARY_DIR}/tmp/run_par_test.sh"
      DESTINATION ${netCDF_BINARY_DIR}/nc_test4
      FILE_PERMISSIONS OWNER_READ OWNER_WRITE OWNER_EXECUTE GROUP_READ GROUP_EXECUTE WORLD_READ WORLD_EXECUTE)
    configure_file("${netCDF_SOURCE_DIR}/h5_test/run_par_tests.sh.in"
      "${netCDF_BINARY_DIR}/tmp/run_par_tests.sh" @ONLY NEWLINE_STYLE LF)
    file(COPY "${netCDF_BINARY_DIR}/tmp/run_par_tests.sh"
      DESTINATION ${netCDF_BINARY_DIR}/h5_test
      FILE_PERMISSIONS OWNER_READ OWNER_WRITE OWNER_EXECUTE GROUP_READ GROUP_EXECUTE WORLD_READ WORLD_EXECUTE)
    set(IMPORT_MPI "include(CMakeFindDependencyMacro)\nfind_dependency(MPI COMPONENTS C)")
  endif()
endif()

# Options to enable parallel IO for classic formats with PnetCDF library.
set(STATUS_PNETCDF "OFF")
if(ENABLE_PNETCDF)
  # Check for ncmpi_create in libpnetcdf, define USE_PNETCDF
  # Does the user want to turn on PnetCDF read ability?
  set(USE_PNETCDF ON CACHE BOOL "")
  if(NOT PNETCDF)
    message(STATUS "Cannot find PnetCDF library. Disabling PnetCDF support.")
    set(USE_PNETCDF OFF CACHE BOOL "")
  else(NOT PNETCDF)
    set(USE_PARALLEL ON CACHE BOOL "")

    # Check PnetCDF version. Must be >= 1.6.0
    set(pnetcdf_h "${PNETCDF_INCLUDE_DIR}/pnetcdf.h" )
    message(STATUS "PnetCDF include file ${pnetcdf_h} will be searched for version")
    file(STRINGS "${pnetcdf_h}" pnetcdf_major_string REGEX "^#define PNETCDF_VERSION_MAJOR")
    string(REGEX REPLACE "[^0-9]" "" pnetcdf_major "${pnetcdf_major_string}")
    file(STRINGS "${pnetcdf_h}" pnetcdf_minor_string REGEX "^#define PNETCDF_VERSION_MINOR")
    string(REGEX REPLACE "[^0-9]" "" pnetcdf_minor "${pnetcdf_minor_string}")
    file(STRINGS "${pnetcdf_h}" pnetcdf_sub_string REGEX "^#define PNETCDF_VERSION_SUB")
    string(REGEX REPLACE "[^0-9]" "" pnetcdf_sub "${pnetcdf_sub_string}")
    set(pnetcdf_version "${pnetcdf_major}.${pnetcdf_minor}.${pnetcdf_sub}")
    message(STATUS "Found PnetCDF version ${pnetcdf_version}")

    if(${pnetcdf_version} VERSION_GREATER "1.6.0")
      set(STATUS_PNETCDF "ON")
      include_directories(${PNETCDF_INCLUDE_DIR})
      set(HAVE_LIBPNETCDF ON)
      # PnetCDF => parallel
      set(STATUS_PARALLEL ON)
      set(USE_PARALLEL ON)
      message(STATUS "Using PnetCDF Library: ${PNETCDF}")
    else()
      message(WARNING "ENABLE_PNETCDF requires version 1.6.1 or later; found version ${pnetcdf_version}. PnetCDF is disabled")
    endif()

  ### 
  # Generate pnetcdf test.  
  ###
  configure_file("${netCDF_SOURCE_DIR}/nc_test/run_pnetcdf_tests.sh.in"
    "${netCDF_BINARY_DIR}/nc_test/run_pnetcdf_tests.sh")
  endif(NOT PNETCDF)
endif()

# Options to enable use of fill values for elements causing NC_ERANGE
set(ENABLE_ERANGE_FILL AUTO CACHE STRING "AUTO")
option(ENABLE_ERANGE_FILL "Enable use of fill value when out-of-range type conversion causes NC_ERANGE error." OFF)
if(ENABLE_ERANGE_FILL) # enable or auto
   string(TOUPPER ${ENABLE_ERANGE_FILL} ENABLE_ERANGE_FILL)
   if(ENABLE_ERANGE_FILL AND NOT ENABLE_ERANGE_FILL STREQUAL "AUTO")
      # explicitly enabled
      set(ENABLE_ERANGE_FILL ON)
   else()
      if(NOT ENABLE_ERANGE_FILL STREQUAL "AUTO")
         set(ENABLE_ERANGE_FILL OFF)
      endif()
   endif()
endif(ENABLE_ERANGE_FILL)
# Now ENABLE_ERANGE_FILL is either AUTO, ON, or OFF

# More relaxed coordinate check is now mandatory for all builds.
set(ENABLE_ZERO_LENGTH_COORD_BOUND ON)

# check and conform with PnetCDF settings on ERANGE_FILL and RELAX_COORD_BOUND
if(STATUS_PNETCDF)
  file(STRINGS "${pnetcdf_h}" enable_erange_fill_pnetcdf REGEX "^#define PNETCDF_ERANGE_FILL")
  string(REGEX REPLACE "[^0-9]" "" erange_fill_pnetcdf "${enable_erange_fill_pnetcdf}")
  if("x${erange_fill_pnetcdf}" STREQUAL "x1")
     set(erange_fill_pnetcdf "ON")
  else()
     set(erange_fill_pnetcdf "OFF")
  endif()
  if(ENABLE_ERANGE_FILL STREQUAL "AUTO") # not set on command line
     set(ENABLE_ERANGE_FILL "${erange_fill_pnetcdf}")
  else()
     # user explicitly set this option on command line
     if(NOT ENABLE_ERANGE_FILL STREQUAL "${erange_fill_pnetcdf}")
        if(ENABLE_ERANGE_FILL)
           message(FATAL_ERROR "Enabling erange-fill conflicts with PnetCDF setting")
        else()
           message(FATAL_ERROR "Disabling erange-fill conflicts with PnetCDF setting")
        endif()
     endif()
  endif()

  file(STRINGS "${pnetcdf_h}" relax_coord_bound_pnetcdf REGEX "^#define PNETCDF_RELAX_COORD_BOUND")
  string(REGEX REPLACE "[^0-9]" "" relax_coord_bound "${relax_coord_bound_pnetcdf}")
  if("x${relax_coord_bound}" STREQUAL "x1")
     set(relax_coord_bound_pnetcdf "ON")
  else()
     set(relax_coord_bound_pnetcdf "OFF")
  endif()
  # pnetcdf must have relaxed coord bounds to build with netCDF-4
  if(NOT ENABLE_ZERO_LENGTH_COORD_BOUND STREQUAL "${relax_coord_bound_pnetcdf}")
     message(FATAL_ERROR "Pnetcdf must be built with relax-coord-bound enabled")
  endif()
endif()

if(ENABLE_ERANGE_FILL)
  message(STATUS "Enabling use of fill value when NC_ERANGE")
  set(M4FLAGS "-DERANGE_FILL" CACHE STRING "")
endif()

if(ENABLE_ZERO_LENGTH_COORD_BOUND)
  message(STATUS "Enabling a more relaxed check for NC_EINVALCOORDS")
  target_compile_definitions(netcdf PRIVATE RELAX_COORD_BOUND)
endif()

# Enable Parallel Tests.
option(ENABLE_PARALLEL_TESTS "Enable Parallel IO Tests. Requires HDF5/NetCDF4 with parallel I/O Support." "${HDF5_PARALLEL}")
if(ENABLE_PARALLEL_TESTS AND USE_PARALLEL)
  set(TEST_PARALLEL ON CACHE BOOL "")
  if(USE_NETCDF4)
    set(TEST_PARALLEL4 ON CACHE BOOL "")
  endif()
endif()

IF (ENABLE_PARALLEL_TESTS AND NOT USE_PARALLEL)
  message(FATAL_ERROR "Parallel tests requested, but no parallel HDF5 installation detected.")
endif()

# Enable special filter test; experimental when using cmake.
option(ENABLE_FILTER_TESTING "Enable filter testing. Ignored if shared libraries or netCDF4 are not enabled" ${ENABLE_PLUGINS})

if(ENABLE_FILTER_TESTING)
  if(NOT ENABLE_HDF5 AND NOT ENABLE_NCZARR)
    message(WARNING "ENABLE_FILTER_TESTING requires HDF5 and/or NCZarr. Disabling.")
    set(ENABLE_FILTER_TESTING OFF CACHE BOOL "Enable Filter Testing" FORCE)
  endif()
endif()

if(NOT BUILD_SHARED_LIBS)
  message(WARNING "ENABLE_FILTER_TESTING requires shared libraries. Disabling.")
  set(ENABLE_FILTER_TESTING OFF)
endif()

option(ENABLE_NCZARR_FILTERS "Enable NCZarr filters" ${ENABLE_PLUGINS})
option(ENABLE_NCZARR_FILTERS_TESTING "Enable NCZarr filter testing." ${ENABLE_NCZARR_FILTERS})

# Constraints
if (NOT ENABLE_PLUGINS AND ENABLE_NCZARR_FILTERS)
  message(WARNING "ENABLE_NCZARR_FILTERS requires ENABLE_PLUGINS. Disabling.")
  set(ENABLE_NCZARR_FILTERS OFF CACHE BOOL "Enable NCZarr Filters." FORCE)
endif()

IF (NOT ENABLE_NCZARR)
  message(WARNING "ENABLE_NCZARR==NO => ENABLE_NCZARR_FILTERS==NO AND ENABLE_NCZARR_FILTER_TESTING==NO")
  set(ENABLE_NCZARR_FILTERS OFF CACHE BOOL "Disable NCZARR_FILTERS" FORCE)
endif()

IF (NOT ENABLE_NCZARR_FILTERS)
    set(ENABLE_NCZARR_FILTER_TESTING OFF CACHE BOOL "Enable NCZarr Filter Testing" FORCE)
endif()

set(ENABLE_CLIENTSIDE_FILTERS OFF)

# Determine whether or not to generate documentation.
option(ENABLE_DOXYGEN "Enable generation of doxygen-based documentation." OFF)
if(ENABLE_DOXYGEN)
  # Offer the option to build internal documentation.
  option(ENABLE_INTERNAL_DOCS "Build internal documentation. This is of interest to developers only." OFF)
  if(ENABLE_INTERNAL_DOCS)
    set(BUILD_INTERNAL_DOCS yes CACHE STRING "")
  else()
    set(BUILD_INTERNAL_DOCS no CACHE STRING "")
  endif()

  ###
  #
  # If we are building release documentation, we need to set some
  # variables that will be used in the Doxygen.in template.
  ###
  option(ENABLE_DOXYGEN_BUILD_RELEASE_DOCS "Build release documentation.  This is of interest only to the netCDF developers." OFF)
  if(ENABLE_DOXYGEN_BUILD_RELEASE_DOCS)
    set(DOXYGEN_CSS_FILE "${CMAKE_SOURCE_DIR}/docs/release.css" CACHE STRING "")
    set(DOXYGEN_HEADER_FILE "${CMAKE_SOURCE_DIR}/docs/release_header.html" CACHE STRING "")
    set(DOXYGEN_SEARCHENGINE "NO" CACHE STRING "")
    set(ENABLE_DOXYGEN_SERVER_BASED_SEARCH NO CACHE STRING "")
  else()
    set(DOXYGEN_CSS_FILE "" CACHE STRING "")
    set(DOXYGEN_HEADER_FILE "" CACHE STRING "")
    set(DOXYGEN_SEARCHENGINE "YES" CACHE STRING "")

    # If not using release document configuration,
    # provide an option for server-based search.
    option(ENABLE_DOXYGEN_SERVER_SIDE_SEARCH "Configure Doxygen with server-based search." OFF)
    if(ENABLE_DOXYGEN_SERVER_SIDE_SEARCH)
      set(DOXYGEN_SERVER_BASED_SEARCH "YES" CACHE STRING "")
    else()
      set(DOXYGEN_SERVER_BASED_SEARCH "NO" CACHE STRING "")
    endif(ENABLE_DOXYGEN_SERVER_SIDE_SEARCH)


  endif(ENABLE_DOXYGEN_BUILD_RELEASE_DOCS)
  # Option to turn on the TODO list in the doxygen-generated documentation.
  option(DOXYGEN_ENABLE_TASKS "Turn on test, todo, bug lists in documentation. This is of interest to developers only." OFF)
  if(DOXYGEN_ENABLE_TASKS)
    set(SHOW_DOXYGEN_TAG_LIST YES CACHE STRING "")
  else(DOXYGEN_ENABLE_TASKS)
    set(SHOW_DOXYGEN_TODO_LIST NO CACHE STRING "")
  endif(DOXYGEN_ENABLE_TASKS)

  option(ENABLE_DOXYGEN_PDF_OUTPUT "[EXPERIMENTAL] Turn on PDF output for Doxygen-generated documentation." OFF)

  if(ENABLE_DOXYGEN_PDF_OUTPUT)
    set(NC_ENABLE_DOXYGEN_PDF_OUTPUT "YES" CACHE STRING "")
  else()
    set(NC_ENABLE_DOXYGEN_PDF_OUTPUT "NO" CACHE STRING "")
  endif()

  find_program(NC_DOT NAMES dot)
  # Specify whether or not 'dot' was found on the system path.
  if(NC_DOT)
    set(HAVE_DOT YES CACHE STRING "")
  else(NC_DOT)
    set(HAVE_DOT NO CACHE STRING "")
  endif(NC_DOT)
endif()

# Always enable DISKLESS
option(ENABLE_DISKLESS "Enable in-memory files" ON)

# Always enable quantization.
option(ENABLE_QUANTIZE "Enable variable quantization" ON)

# By default, MSVC has a stack size of 1000000.
# Allow a user to override this.
if(MSVC)
  set(NC_MSVC_STACK_SIZE 40000000 CACHE STRING "Default stack size for MSVC-based projects.")
  # By default, CMake sets the stack to 1000000.
  # Remove this limitation.
  # See here for more details:
  # http://www.cmake.org/pipermail/cmake/2009-April/028710.html
  set(CMAKE_EXE_LINKER_FLAGS "${CMAKE_EXE_LINKER_FLAGS} /STACK:${NC_MSVC_STACK_SIZE}")
  set(CMAKE_SHARED_LINKER_FLAGS "${CMAKE_SHARED_LINKER_FLAGS} /STACK:${NC_MSVC_STACK_SIZE}")
  set(CMAKE_MODULE_LINKER_FLAGS "${CMAKE_MODULE_LINKER_FLAGS} /STACK:${NC_MSVC_STACK_SIZE}")
endif()

# Set some of the options as advanced.
MARK_AS_ADVANCED(ENABLE_INTERNAL_DOCS VALGRIND_TESTS ENABLE_COVERAGE_TESTS )
MARK_AS_ADVANCED(ENABLE_DAP_REMOTE_TESTS ENABLE_DAP_LONG_TESTS USE_REMOTE_CDASH ENABLE_EXTERNAL_SERVER_TESTS)
MARK_AS_ADVANCED(ENABLE_DOXYGEN_BUILD_RELEASE_DOCS DOXYGEN_ENABLE_TASKS ENABLE_DOXYGEN_SERVER_SIDE_SEARCH)
MARK_AS_ADVANCED(ENABLE_SHARED_LIBRARY_VERSION)

################################
# Option checks
################################

# Library include checks
CHECK_INCLUDE_file("math.h"      HAVE_MATH_H)
CHECK_INCLUDE_file("unistd.h"  HAVE_UNISTD_H)
# Solve a compatibility issue in ncgen/, which checks
# for NO_UNISTD_H
if(NOT HAVE_UNISTD_H)
  set(YY_NO_UNISTD_H TRUE)
endif()

CHECK_INCLUDE_file("alloca.h"  HAVE_ALLOCA_H)
CHECK_INCLUDE_file("malloc.h"    HAVE_MALLOC_H)
CHECK_INCLUDE_file("fcntl.h"   HAVE_FCNTL_H)
CHECK_INCLUDE_file("getopt.h"  HAVE_GETOPT_H)
CHECK_INCLUDE_file("locale.h"  HAVE_LOCALE_H)
CHECK_INCLUDE_file("stdint.h"  HAVE_STDINT_H)
CHECK_INCLUDE_file("stdio.h"   HAVE_STDIO_H)
if(MSVC)
CHECK_INCLUDE_file("io.h"      HAVE_IO_H)
endif(MSVC)
CHECK_INCLUDE_file("stdlib.h"  HAVE_STDLIB_H)
CHECK_INCLUDE_file("ctype.h"   HAVE_CTYPE_H)
CHECK_INCLUDE_file("stdarg.h"    HAVE_STDARG_H)
CHECK_INCLUDE_file("strings.h"   HAVE_STRINGS_H)
CHECK_INCLUDE_file("signal.h"    HAVE_SIGNAL_H)
CHECK_INCLUDE_file("sys/param.h" HAVE_SYS_PARAM_H)
CHECK_INCLUDE_file("sys/stat.h"  HAVE_SYS_STAT_H)
CHECK_INCLUDE_file("sys/time.h"  HAVE_SYS_TIME_H)
CHECK_INCLUDE_file("sys/types.h" HAVE_SYS_TYPES_H)
CHECK_INCLUDE_file("sys/mman.h"  HAVE_SYS_MMAN_H)
CHECK_INCLUDE_file("sys/resource.h" HAVE_SYS_RESOURCE_H)
CHECK_INCLUDE_file("fcntl.h"  HAVE_FCNTL_H)
CHECK_INCLUDE_file("inttypes.h"  HAVE_INTTYPES_H)
CHECK_INCLUDE_file("pstdint.h"  HAVE_PSTDINT_H)
CHECK_INCLUDE_file("endian.h" HAVE_ENDIAN_H)
CHECK_INCLUDE_file("BaseTsd.h"  HAVE_BASETSD_H)
CHECK_INCLUDE_file("stddef.h"   HAVE_STDDEF_H)
CHECK_INCLUDE_file("string.h"  HAVE_STRING_H)
CHECK_INCLUDE_file("winsock2.h" HAVE_WINSOCK2_H)
CHECK_INCLUDE_file("ftw.h"  HAVE_FTW_H)
CHECK_INCLUDE_file("libgen.h" HAVE_LIBGEN_H)
CHECK_INCLUDE_file("execinfo.h" HAVE_EXECINFO_H)
CHECK_INCLUDE_file("dirent.h" HAVE_DIRENT_H)
CHECK_INCLUDE_file("time.h" HAVE_TIME_H)
CHECK_INCLUDE_file("dlfcn.h" HAVE_DLFCN_H)

# Symbol Exists
CHECK_SYMBOL_EXISTS(isfinite "math.h" HAVE_DECL_ISFINITE)
CHECK_SYMBOL_EXISTS(isnan "math.h" HAVE_DECL_ISNAN)
CHECK_SYMBOL_EXISTS(isinf "math.h" HAVE_DECL_ISINF)
CHECK_SYMBOL_EXISTS(st_blksize "sys/stat.h" HAVE_STRUCT_STAT_ST_BLKSIZE)
CHECK_SYMBOL_EXISTS(alloca "alloca.h" HAVE_ALLOCA)
CHECK_SYMBOL_EXISTS(snprintf "stdio.h" HAVE_SNPRINTF)

# Type checks
# Aliases for automake consistency
set(SIZEOF_VOIDSTAR ${CMAKE_SIZEOF_VOID_P})
set(SIZEOF_VOIDP ${SIZEOF_VOIDSTAR})
CHECK_TYPE_SIZE("char"      SIZEOF_CHAR)
CHECK_TYPE_SIZE("double"    SIZEOF_DOUBLE)
CHECK_TYPE_SIZE("float"     SIZEOF_FLOAT)
CHECK_TYPE_SIZE("int"       SIZEOF_INT)
CHECK_TYPE_SIZE("uint"      SIZEOF_UINT)
if(SIZEOF_UINT)
  set(HAVE_UINT TRUE)
endif(SIZEOF_UINT)

CHECK_TYPE_SIZE("schar"      SIZEOF_SCHAR)
if(SIZEOF_SCHAR)
  set(HAVE_SCHAR TRUE)
endif(SIZEOF_SCHAR)

CHECK_TYPE_SIZE("long"      SIZEOF_LONG)
CHECK_TYPE_SIZE("long long" SIZEOF_LONG_LONG)
if(SIZEOF_LONG_LONG)
  set(HAVE_LONG_LONG_INT TRUE)
endif(SIZEOF_LONG_LONG)

CHECK_TYPE_SIZE("unsigned long long" SIZEOF_UNSIGNED_LONG_LONG)

CHECK_TYPE_SIZE("off_t"     SIZEOF_OFF_T)
CHECK_TYPE_SIZE("off64_t"   SIZEOF_OFF64_T)
CHECK_TYPE_SIZE("short"     SIZEOF_SHORT)
CHECK_TYPE_SIZE("ushort"    SIZEOF_USHORT)
if(SIZEOF_USHORT)
  set(HAVE_USHORT TRUE)
endif(SIZEOF_USHORT)

CHECK_TYPE_SIZE("_Bool"     SIZEOF__BOOL)

CHECK_TYPE_SIZE("size_t"    SIZEOF_SIZE_T)

# Check whether to turn on or off CDF5 support.
if(SIZEOF_SIZE_T EQUAL 4)
   if(ENABLE_CDF5) # enable or auto
      string(TOUPPER ${ENABLE_CDF5} ENABLE_CDF5)
      if(ENABLE_CDF5 AND NOT ENABLE_CDF5 STREQUAL "AUTO") # explicitly enabled
         message(FATAL_ERROR "Unable to support CDF5 feature because size_t is less than 8 bytes")
      endif(ENABLE_CDF5 AND NOT ENABLE_CDF5 STREQUAL "AUTO")
      set(ENABLE_CDF5 OFF) # cannot support CDF5
      set(USE_CDF5 OFF CACHE BOOL "") # cannot support CDF5
   endif(ENABLE_CDF5)
else(SIZEOF_SIZE_T EQUAL 4)
   if(ENABLE_CDF5) # explicitly set by user or not set
      set(USE_CDF5 ON CACHE BOOL "")
   else(ENABLE_CDF5) # explicitly disabled by user
      set(USE_CDF5 OFF CACHE BOOL "")
   endif(ENABLE_CDF5)
endif(SIZEOF_SIZE_T EQUAL 4)

CHECK_TYPE_SIZE("ssize_t"   SIZEOF_SSIZE_T)
if(SIZEOF_SSIZE_T)
  set(HAVE_SSIZE_T TRUE)
endif(SIZEOF_SSIZE_T)
CHECK_TYPE_SIZE("ptrdiff_t" SIZEOF_PTRDIFF_T)
if(SIZEOF_PTRDIFF_T)
  set(HAVE_PTRDIFF_T TRUE)
endif(SIZEOF_PTRDIFF_T)
CHECK_TYPE_SIZE("uintptr_t" SIZEOF_UINTPTR_T)
if(SIZEOF_UINTPTR_T)
  set(HAVE_UINTPTR_T TRUE)
endif(SIZEOF_UINTPTR_T)
CHECK_TYPE_SIZE("mode_t" SIZEOF_MODE_T)
if(SIZEOF_MODE_T)
  set(HAVE_MODE_T TRUE)
endif(SIZEOF_MODE_T)

# __int64 is used on Windows for large file support.
CHECK_TYPE_SIZE("__int64"   SIZEOF___INT_64)
CHECK_TYPE_SIZE("int64_t"   SIZEOF_INT64_T)
CHECK_TYPE_SIZE("uint64"  SIZEOF_UINT64)
CHECK_TYPE_SIZE("unsigned char"      SIZEOF_UCHAR)
CHECK_TYPE_SIZE("unsigned short int" SIZEOF_UNSIGNED_SHORT_INT)
CHECK_TYPE_SIZE("unsigned int"       SIZEOF_UNSIGNED_INT)
CHECK_TYPE_SIZE("long long"          SIZEOF_LONGLONG)
CHECK_TYPE_SIZE("unsigned long long" SIZEOF_ULONGLONG)

CHECK_TYPE_SIZE("uint64_t"  SIZEOF_UINT64_T)
if(SIZEOF_UINT64_T)
  set(HAVE_UINT64_T TRUE)
endif(SIZEOF_UINT64_T)

# On windows systems, we redefine off_t as __int64
# to enable LFS. This is true on 32 and 64 bit system.s
# We must redefine SIZEOF_OFF_T to match.
if(MSVC AND SIZEOF___INT_64)
  set(SIZEOF_OFF_T  ${SIZEOF___INT_64})
endif()

# Check for various functions.
CHECK_FUNCTION_EXISTS(fsync HAVE_FSYNC)
CHECK_FUNCTION_EXISTS(strlcat   HAVE_STRLCAT)
CHECK_FUNCTION_EXISTS(strlcpy  HAVE_STRLCPY)
CHECK_FUNCTION_EXISTS(strdup  HAVE_STRDUP)
CHECK_FUNCTION_EXISTS(strndup HAVE_STRNDUP)
CHECK_FUNCTION_EXISTS(strtoll HAVE_STRTOLL)
CHECK_FUNCTION_EXISTS(strcasecmp  HAVE_STRCASECMP)
CHECK_FUNCTION_EXISTS(strtoull  HAVE_STRTOULL)
CHECK_FUNCTION_EXISTS(mkstemp HAVE_MKSTEMP)
CHECK_FUNCTION_EXISTS(mktemp HAVE_MKTEMP)
CHECK_FUNCTION_EXISTS(random HAVE_RANDOM)
CHECK_FUNCTION_EXISTS(gettimeofday  HAVE_GETTIMEOFDAY)
CHECK_FUNCTION_EXISTS(MPI_Comm_f2c  HAVE_MPI_COMM_F2C)
CHECK_FUNCTION_EXISTS(MPI_Info_f2c  HAVE_MPI_INFO_F2C)
CHECK_FUNCTION_EXISTS(memmove HAVE_MEMMOVE)
CHECK_FUNCTION_EXISTS(getpagesize HAVE_GETPAGESIZE)
CHECK_FUNCTION_EXISTS(sysconf HAVE_SYSCONF)
CHECK_FUNCTION_EXISTS(getrlimit HAVE_GETRLIMIT)
CHECK_FUNCTION_EXISTS(_filelengthi64 HAVE_FILE_LENGTH_I64)
CHECK_FUNCTION_EXISTS(mmap HAVE_MMAP)
CHECK_FUNCTION_EXISTS(mremap HAVE_MREMAP)
CHECK_FUNCTION_EXISTS(fileno HAVE_FILENO)

CHECK_FUNCTION_EXISTS(clock_gettime  HAVE_CLOCK_GETTIME)
CHECK_SYMBOL_EXISTS("struct timespec" "time.h" HAVE_STRUCT_TIMESPEC)
CHECK_FUNCTION_EXISTS(atexit HAVE_ATEXIT)

# Control invoking nc_finalize at exit
option(ENABLE_ATEXIT_FINALIZE "Invoke nc_finalize at exit." ON)
if(NOT HAVE_ATEXIT)
if(ENABLE_ATEXIT_FINALIZE AND NOT HAVE_ATEXIT)
  set(ENABLE_ATEXIT_FINALIZE OFF CACHE BOOL "Enable ATEXIT" FORCE)
  message(WARNING "ENABLE_ATEXIT_FINALIZE set but atexit() function not defined")
endif()
endif()

# Check to see if MAP_ANONYMOUS is defined.
if(MSVC)
  message(WARNING "mmap not supported under visual studio: disabling MMAP support.")
  set(ENABLE_MMAP OFF)
else()
  CHECK_C_SOURCE_COMPILES("
  #include <sys/mman.h>
  int main() {int x = MAP_ANONYMOUS;}" HAVE_MAPANON)
  if(NOT HAVE_MMAP OR NOT HAVE_MAPANON)
    message(WARNING "mmap or MAP_ANONYMOUS not found: disabling MMAP support.")
    set(ENABLE_MMAP OFF)
  endif()
endif()

if(ENABLE_MMAP)
  # Aliases
  set(BUILD_MMAP ON)
  set(USE_MMAP ON)
endif(ENABLE_MMAP)

#CHECK_FUNCTION_EXISTS(alloca HAVE_ALLOCA)

# Used in the `configure_file` calls below
set(ISCMAKE "yes")
if(MSVC)
  set(ISMSVC ON CACHE BOOL "" FORCE)
  set(REGEDIT ON CACHE BOOL "" FORCE)
  # Get windows major version and build number
  execute_process(COMMAND "systeminfo" OUTPUT_VARIABLE WININFO)
  if(WININFO STREQUAL "")
    set(WVM 0)
    set(WVB 0)
  else()
    string(REGEX MATCH "\nOS Version:[ \t]+[0-9.]+" WINVERLINE "${WININFO}")
    string(REGEX REPLACE "[^0-9]*([0-9]+)[.]([0-9])+[.]([0-9]+)" "\\1" WVM "${WINVERLINE}")
    string(REGEX REPLACE "[^0-9]*([0-9]+)[.]([0-9])+[.]([0-9]+)" "\\3" WVB "${WINVERLINE}")
  endif()
  set(WINVERMAJOR ${WVM} CACHE STRING "" FORCE)
  set(WINVERBUILD ${WVB} CACHE STRING "" FORCE)
endif()

#####
# End system inspection checks.
#####


# A basic script used to convert m4 files
find_program(NC_M4 NAMES m4 m4.exe)
if(NC_M4)
  message(STATUS "Found m4: ${NC_M4}")
  set(HAVE_M4 TRUE)
else()
  message(STATUS "m4 not found.")
  set(HAVE_M4 FALSE)
endif()

##specific
# Shell script Macro
##
# Determine if 'bash' is on the system.
##

option(ENABLE_BASH_SCRIPT_TESTING "Detection is typically automatic, but this option can be used to force enable/disable bash-script based tests." ON)

if(ENABLE_BASH_SCRIPT_TESTING)
  find_program(HAVE_BASH bash)
  if(HAVE_BASH)
    string(COMPARE EQUAL "${HAVE_BASH}" "C:/Windows/System32/bash.exe" IS_BASH_EXE)
    if(NOT IS_BASH_EXE)
      message(STATUS "Found bash: ${HAVE_BASH}")
    else()
      message(STATUS "Ignoring ${HAVE_BASH}")
      set(HAVE_BASH "")
    endif()
  else()
    message(STATUS "Bash shell not found; disabling shell script tests.")
  endif()
else(ENABLE_BASH_SCRIPT_TESTING)
  set(HAVE_BASH "")
endif(ENABLE_BASH_SCRIPT_TESTING)

# Create config.h file.
configure_file("${netCDF_SOURCE_DIR}/config.h.cmake.in"
  "${netCDF_BINARY_DIR}/config.h")

add_definitions(-DHAVE_CONFIG_H)

include_directories(${netCDF_BINARY_DIR})
# End autotools-style checks for config.h

#####
# Set the true names of all the libraries, if customized by external project
#####
# Recurse into other subdirectories.
add_subdirectory("include")
add_subdirectory(libdispatch)
add_subdirectory(libsrc)

if(USE_PNETCDF)
  add_subdirectory(libsrcp)
endif(USE_PNETCDF)

if(USE_NETCDF4)
  add_subdirectory(libsrc4)
endif()

if(USE_HDF5)
  add_subdirectory(libhdf5)
endif(USE_HDF5)

if(USE_HDF4)
  add_subdirectory(libhdf4)
  add_subdirectory(hdf4_test)
endif(USE_HDF4)

if(ENABLE_DAP2)
  add_subdirectory(oc2)
  add_subdirectory(libdap2)
endif()

if(ENABLE_DAP4)
  add_subdirectory(libdap4)
  add_subdirectory(libncxml)
else()
  if(ENABLE_S3_INTERNAL)
    add_subdirectory(libncxml)
  endif()
endif()

if(ENABLE_PLUGINS)
  add_subdirectory(libncpoco)
endif()

if(ENABLE_NCZARR)
  add_subdirectory(libnczarr)
  file(COPY ${netCDF_SOURCE_DIR}/unit_test/timer_utils.h
       DESTINATION ${netCDF_BINARY_DIR}/nczarr_test/)
  file(COPY ${netCDF_SOURCE_DIR}/unit_test/timer_utils.c
       DESTINATION ${netCDF_BINARY_DIR}/nczarr_test/)
  file(COPY ${netCDF_SOURCE_DIR}/nc_test4/test_filter.c
       DESTINATION ${netCDF_BINARY_DIR}/nczarr_test/)
  file(COPY ${netCDF_SOURCE_DIR}/nc_test4/test_filter_misc.c
       DESTINATION ${netCDF_BINARY_DIR}/nczarr_test/)
  file(COPY ${netCDF_SOURCE_DIR}/nc_test4/test_filter_repeat.c
       DESTINATION ${netCDF_BINARY_DIR}/nczarr_test/)
  file(COPY ${netCDF_SOURCE_DIR}/nc_test4/test_filter_order.c
       DESTINATION ${netCDF_BINARY_DIR}/nczarr_test/)
  file(COPY ${netCDF_SOURCE_DIR}/nc_test4/tst_multifilter.c
       DESTINATION ${netCDF_BINARY_DIR}/nczarr_test/)
endif()

add_subdirectory(liblib)

if(ENABLE_PLUGINS)
  add_subdirectory(plugins)
endif()

# Enable Utilities.
if(BUILD_UTILITIES)
  include_directories(ncdump)
  add_subdirectory(ncgen)
  add_subdirectory(ncgen3)
  add_subdirectory(ncdump)
endif()

# Enable tests
if(ENABLE_TESTS)
  if(ENABLE_V2_API)
    add_subdirectory(nctest)
  endif()
  add_subdirectory(nc_test)
  if(USE_HDF5)
    include_directories(h5_test)
    add_subdirectory(nc_test4)
    add_subdirectory(h5_test)
  endif()
  if(ENABLE_DAP2)
    add_subdirectory(ncdap_test)
  endif()
  if(ENABLE_DAP4)
    add_subdirectory(dap4_test)
  endif()
  if(ENABLE_EXAMPLES)
    add_subdirectory(examples)
  endif()
  if(ENABLE_BENCHMARKS)
    add_subdirectory(nc_perf)
  endif(ENABLE_BENCHMARKS)
  if(ENABLE_UNIT_TESTS)
    add_subdirectory(unit_test)
  endif(ENABLE_UNIT_TESTS)
  if(ENABLE_NCZARR)
    add_subdirectory(nczarr_test)
  endif()
endif()

# Code to generate an export header
#GENERATE_EXPORT_HEADER(netcdf
# BASE_NAME netcdf
# EXPORT_MACRO_NAME netcdf_EXPORT
# EXPORT_FILE_NAME netcdf_Export.h
# STATIC_DEFINE netcdf_BUILT_AS_STATIC
#)

#####
# Build doxygen documentation, if need be.
#####
add_subdirectory(docs)

##
# Brute force, grab all of the dlls from the dependency directory,
# install them in the binary dir. Grab all of the .libs, put them
# in the libdir.
##
if(MSVC)
  file(GLOB COPY_FILES ${CMAKE_PREFIX_PATH}/lib/*.lib)
  install(FILES ${COPY_FILES}
  DESTINATION ${CMAKE_INSTALL_LIBDIR}
  COMPONENT dependencies)

  file(GLOB COPY_FILES ${CMAKE_PREFIX_PATH}/bin/*.dll)
  string(REGEX REPLACE "msv[.*].dll" "" COPY_FILES "${COPY_FILES}")
  install(FILES ${COPY_FILES}
  DESTINATION ${CMAKE_INSTALL_BINDIR}
  COMPONENT dependencies)

endif()

# Subdirectory CMakeLists.txt files should specify their own
# 'install' files.
# Including 'CPack' kicks everything off.
include(InstallRequiredSystemLibraries)
configure_file(
  ${CMAKE_CURRENT_SOURCE_DIR}/FixBundle.cmake.in
  ${CMAKE_CURRENT_BINARY_DIR}/FixBundle.cmake
  @ONLY
  )

###
# Create pkgconfig files.
###

if(NOT DEFINED CMAKE_INSTALL_LIBDIR)
  set(CMAKE_INSTALL_LIBDIR lib)
endif(NOT DEFINED CMAKE_INSTALL_LIBDIR)

# Set
set(prefix ${CMAKE_INSTALL_PREFIX})
set(exec_prefix ${CMAKE_INSTALL_PREFIX})
set(libdir ${CMAKE_INSTALL_PREFIX}/${CMAKE_INSTALL_LIBDIR})
set(includedir ${CMAKE_INSTALL_PREFIX}/${CMAKE_INSTALL_INCLUDEDIR})
set(CC ${CMAKE_C_COMPILER})

# Process all dependency libraries and create a string
# used when parsing netcdf.pc.in

set(NC_LIBS "")

foreach(_LIB ${ALL_TLL_LIBS})
  get_filename_component(_LIB_NAME ${_LIB} NAME_WE)
  string(REGEX REPLACE "^lib" "" _NAME ${_LIB_NAME})
  list(APPEND NC_LIBS "-l${_NAME}")
  get_filename_component(_LIB_DIR ${_LIB} PATH)
  list(APPEND LINKFLAGS "-L${_LIB_DIR}")
endforeach()

#set(NC_LIBS "-lnetcdf ${NC_LIBS}")
if(NC_LIBS)
  string(REPLACE ";" " " NC_LIBS "${NC_LIBS}")
  string(REPLACE "-lhdf5::hdf5-shared" "-lhdf5" NC_LIBS ${NC_LIBS})
  string(REPLACE "-lhdf5::hdf5_hl-shared" "-lhdf5_hl" NC_LIBS ${NC_LIBS})
  string(REPLACE "-lhdf5::hdf5-static" "-lhdf5" NC_LIBS ${NC_LIBS})
  string(REPLACE "-lhdf5::hdf5_hl-static" "-lhdf5_hl" NC_LIBS ${NC_LIBS})
endif()

string(REPLACE ";" " " LINKFLAGS "${LINKFLAGS}")

list(REMOVE_DUPLICATES NC_LIBS)
list(REMOVE_DUPLICATES LINKFLAGS)

set(LIBS ${NC_LIBS})
set(NC_LIBS "-lnetcdf")

configure_file(
  ${netCDF_SOURCE_DIR}/netcdf.pc.in
  ${netCDF_BINARY_DIR}/netcdf.pc @ONLY)


if(NOT IS_DIRECTORY ${netCDF_BINARY_DIR}/tmp)
  file(MAKE_DIRECTORY ${netCDF_BINARY_DIR}/tmp)
endif()

configure_file("${netCDF_SOURCE_DIR}/nc-config.cmake.in"
  "${netCDF_BINARY_DIR}/tmp/nc-config" @ONLY
  NEWLINE_STYLE LF)
file(COPY "${netCDF_BINARY_DIR}/tmp/nc-config"
  DESTINATION ${netCDF_BINARY_DIR}/
  FILE_PERMISSIONS OWNER_READ OWNER_WRITE OWNER_EXECUTE GROUP_READ GROUP_EXECUTE WORLD_READ WORLD_EXECUTE)

install(FILES ${netCDF_BINARY_DIR}/netcdf.pc
  DESTINATION ${CMAKE_INSTALL_LIBDIR}/pkgconfig
  COMPONENT utilities)

install(PROGRAMS ${netCDF_BINARY_DIR}/nc-config
  DESTINATION ${CMAKE_INSTALL_BINDIR}
  COMPONENT utilities)

###
# End pkgconfig, nc-config file creation.
###

##
# Print the configuration summary
##
print_conf_summary()

# Enable Makedist files.
ADD_MAKEDIST()
ENABLE_MAKEDIST(README.md COPYRIGHT RELEASE_NOTES.md INSTALL INSTALL.cmake test_prog.c lib_flags.am cmake CMakeLists.txt COMPILE.cmake.txt config.h.cmake.in cmake_uninstall.cmake.in netcdf-config-version.cmake.in netcdf-config.cmake.in FixBundle.cmake.in nc-config.cmake.in configure configure.ac install-sh config.h.in config.sub CTestConfig.cmake.in)

#####
# Configure and print the libnetcdf.settings file.
#####

# Set variables to mirror those used by autoconf.
# This way we don't need to maintain two separate template
# files.
set(host_cpu "${cpu}")
set(host_vendor "${osname}")
set(host_os "${osrel}")
set(abs_top_builddir "${CMAKE_CURRENT_BINARY_DIR}")
set(abs_top_srcdir "${CMAKE_CURRENT_SOURCE_DIR}")
string(RANDOM LENGTH 3 ALPHABET "0123456789" PLATFORMUID)
math(EXPR PLATFORMUID "${PLATFORMUID} + 1" OUTPUT_FORMAT DECIMAL)
       
set(CC_VERSION "${CMAKE_C_COMPILER}")

# Build *FLAGS for libnetcdf.settings.
set(CFLAGS "${CMAKE_C_FLAGS} ${CMAKE_C_FLAGS_${CMAKE_BUILD_TYPE}}")
set(CPPFLAGS "${CMAKE_CPP_FLAGS} ${CMAKE_CPP_FLAGS_${CMAKE_BUILD_TYPE}}")
set(LDFLAGS "${CMAKE_SHARED_LINKER_FLAGS} ${CMAKE_SHARED_LINKER_FLAGS_${CMAKE_BUILD_TYPE}}")

is_disabled(BUILD_SHARED_LIBS enable_static)
is_enabled(BUILD_SHARED_LIBS enable_shared)

is_enabled(ENABLE_V2_API HAS_NC2)
is_enabled(ENABLE_NETCDF_4 HAS_NC4)
is_enabled(ENABLE_HDF4 HAS_HDF4)
is_enabled(USE_HDF5 HAS_HDF5)
is_enabled(OFF HAS_BENCHMARKS)
is_enabled(STATUS_PNETCDF HAS_PNETCDF)
is_enabled(STATUS_PARALLEL HAS_PARALLEL)
is_enabled(ENABLE_PARALLEL4 HAS_PARALLEL4)
is_enabled(ENABLE_DAP HAS_DAP)
is_enabled(ENABLE_DAP2 HAS_DAP2)
is_enabled(ENABLE_DAP4 HAS_DAP4)
is_enabled(ENABLE_BYTERANGE HAS_BYTERANGE)
is_enabled(ENABLE_DISKLESS HAS_DISKLESS)
is_enabled(USE_MMAP HAS_MMAP)
is_enabled(JNA HAS_JNA)
is_enabled(ENABLE_ZERO_LENGTH_COORD_BOUND RELAX_COORD_BOUND)
is_enabled(USE_CDF5 HAS_CDF5)
is_enabled(ENABLE_ERANGE_FILL HAS_ERANGE_FILL)
is_enabled(HDF5_HAS_PAR_FILTERS HAS_PAR_FILTERS)
is_enabled(ENABLE_S3 HAS_S3)
is_enabled(ENABLE_S3_AWS HAS_S3_AWS)
is_enabled(ENABLE_S3_INTERNAL HAS_S3_INTERNAL)
is_enabled(HAS_HDF5_ROS3 HAS_HDF5_ROS3)
is_enabled(ENABLE_NCZARR HAS_NCZARR)
is_enabled(ENABLE_NCZARR_ZIP HAS_NCZARR_ZIP)
is_enabled(ENABLE_NCZARR_ZIP DO_NCZARR_ZIP_TESTS)
is_enabled(ENABLE_QUANTIZE HAS_QUANTIZE)
is_enabled(ENABLE_LOGGING HAS_LOGGING)
is_enabled(ENABLE_FILTER_TESTING DO_FILTER_TESTS)
is_enabled(HAVE_SZ HAS_SZIP)
is_enabled(HAVE_SZ HAS_SZLIB_WRITE)
is_enabled(HAVE_ZSTD HAS_ZSTD)
is_enabled(HAVE_BLOSC HAS_BLOSC)
is_enabled(HAVE_BZ2 HAS_BZ2)
is_enabled(ENABLE_REMOTE_FUNCTIONALITY DO_REMOTE_FUNCTIONALITY)

if(ENABLE_S3_INTERNAL)
  set(WHICH_S3_SDK "internal")
  set(NC_WHICH_S3_SDK "internal")
elseif(ENABLE_S3_AWS)
  set(WHICH_S3_SDK "aws-sdk-cpp")
  set(NC_WHICH_S3_SDK "aws-sdk-cpp")
else()
  set(WHICH_S3_SDK "none")
  set(NC_WHICH_S3_SDK "none")
endif()

if(WITH_S3_TESTING STREQUAL PUBLIC)
  set(ENABLE_S3_TESTING "public")
elseif(WITH_S3_TESTING)
  set(ENABLE_S3_TESTING "yes")
  set(ENABLE_S3_TESTALL "yes")
elseif(NOT WITH_S3_TESTING)
  set(ENABLE_S3_TESTING "no")
else()
  set(ENABLE_S3_TESTING "no")
endif()

# The Unidata testing S3 bucket
# WARNING: this must match the value in configure.ac
set(S3TESTBUCKET "unidata-zarr-test-data" CACHE STRING "S3 test bucket")

# The working S3 path tree within the Unidata bucket.
# WARNING: this must match the value in configure.ac
set(S3TESTSUBTREE "netcdf-c" CACHE STRING "Working S3 path.")
# Build a unique id based on the date
string(TIMESTAMP TESTUID "%s")
if(ENABLE_S3_TESTING)
file(APPEND "${CMAKE_CURRENT_BINARY_DIR}/s3cleanup_${PLATFORMUID}.uids" "${TESTUID}\n")
endif()

# Copy the CTest customization file into binary directory, as required.
configure_file("${CMAKE_CURRENT_SOURCE_DIR}/CTestCustom.cmake.in" "${CMAKE_CURRENT_BINARY_DIR}/CTestCustom.cmake")

# Generate file from template.
configure_file("${CMAKE_CURRENT_SOURCE_DIR}/libnetcdf.settings.in"
  "${CMAKE_CURRENT_BINARY_DIR}/libnetcdf.settings"
  @ONLY)

# Read in settings file, print out.
# Avoid using system-specific calls so that this
# might also work on Windows.
file(READ "${CMAKE_CURRENT_BINARY_DIR}/libnetcdf.settings"
  LIBNETCDF_SETTINGS)
message(STATUS ${LIBNETCDF_SETTINGS})

# Install libnetcdf.settings file into same location
# as the libraries.
install(FILES "${netCDF_BINARY_DIR}/libnetcdf.settings"
  DESTINATION "${CMAKE_INSTALL_LIBDIR}"
  COMPONENT libraries)

#####
# End libnetcdf.settings section.
#####

#####
# Create 'netcdf_meta.h' include file.
#####
configure_file(
  ${netCDF_SOURCE_DIR}/include/netcdf_meta.h.in
  ${netCDF_BINARY_DIR}/include/netcdf_meta.h @ONLY)

#####
# Create 'netcdf_dispatch.h' include file.
#####
configure_file(
  ${netCDF_SOURCE_DIR}/include/netcdf_dispatch.h.in
  ${netCDF_BINARY_DIR}/include/netcdf_dispatch.h @ONLY NEWLINE_STYLE LF)

####
# Build test_common.sh
#####
set(EXTRA_DIST ${EXTRA_DIST} ${CMAKE_CURRENT_SOURCE_DIR}/test_common.in)
set(TOPSRCDIR "${CMAKE_CURRENT_SOURCE_DIR}")
set(TOPBUILDDIR "${CMAKE_CURRENT_BINARY_DIR}")
configure_file(${CMAKE_CURRENT_SOURCE_DIR}/test_common.in ${CMAKE_CURRENT_BINARY_DIR}/test_common.sh @ONLY NEWLINE_STYLE LF)

####
# Build s3cleanup.sh and s3gc.sh
#####
set(EXTRA_DIST ${EXTRA_DIST} ${CMAKE_CURRENT_SOURCE_DIR}/s3cleanup.in ${CMAKE_CURRENT_SOURCE_DIR}/s3gc.in)
set(TOPSRCDIR "${CMAKE_CURRENT_SOURCE_DIR}")
set(TOPBUILDDIR "${CMAKE_CURRENT_BINARY_DIR}")
configure_file(${CMAKE_CURRENT_SOURCE_DIR}/s3cleanup.in ${CMAKE_CURRENT_BINARY_DIR}/s3cleanup.sh @ONLY NEWLINE_STYLE LF)
configure_file(${CMAKE_CURRENT_SOURCE_DIR}/s3gc.in ${CMAKE_CURRENT_BINARY_DIR}/s3gc.sh @ONLY NEWLINE_STYLE LF)

#####
# Build and copy nc_test4/findplugin.sh to various places
#####
configure_file(${CMAKE_CURRENT_SOURCE_DIR}/nc_test4/findplugin.in ${CMAKE_CURRENT_BINARY_DIR}/nc_test4/findplugin.sh @ONLY NEWLINE_STYLE LF)
configure_file(${CMAKE_CURRENT_SOURCE_DIR}/nc_test4/findplugin.in ${CMAKE_CURRENT_BINARY_DIR}/nczarr_test/findplugin.sh @ONLY NEWLINE_STYLE LF)
configure_file(${CMAKE_CURRENT_SOURCE_DIR}/nc_test4/findplugin.in ${CMAKE_CURRENT_BINARY_DIR}/plugins/findplugin.sh @ONLY NEWLINE_STYLE LF)
configure_file(${CMAKE_CURRENT_SOURCE_DIR}/nc_test4/findplugin.in ${CMAKE_CURRENT_BINARY_DIR}/examples/C/findplugin.sh @ONLY NEWLINE_STYLE LF)

if(ENABLE_BENCHMARKS)
  if(ENABLE_PARALLEL4)
    configure_file(${CMAKE_CURRENT_SOURCE_DIR}/nc_perf/run_par_bm_test.sh.in ${CMAKE_CURRENT_BINARY_DIR}/nc_perf/run_par_bm_test.sh @ONLY NEWLINE_STYLE LF)
    configure_file(${CMAKE_CURRENT_SOURCE_DIR}/nc_perf/run_gfs_test.sh.in ${CMAKE_CURRENT_BINARY_DIR}/nc_perf/run_gfs_test.sh @ONLY NEWLINE_STYLE LF)
  endif(ENABLE_PARALLEL4)
endif(ENABLE_BENCHMARKS)

if(ENABLE_TESTS)
    #####
    # Build ncdap_test|dap4_test/findtestserver[4].c
    #####
    configure_file(${CMAKE_CURRENT_SOURCE_DIR}/ncdap_test/findtestserver.c.in ${CMAKE_CURRENT_BINARY_DIR}/ncdap_test/findtestserver.c @ONLY NEWLINE_STYLE LF)
    configure_file(${CMAKE_CURRENT_SOURCE_DIR}/ncdap_test/findtestserver.c.in ${CMAKE_CURRENT_BINARY_DIR}/dap4_test/findtestserver4.c @ONLY NEWLINE_STYLE LF)

    #####
    # Build dap4_test/pingurl4.c
    #####
    configure_file(${CMAKE_CURRENT_SOURCE_DIR}/ncdap_test/pingurl.c ${CMAKE_CURRENT_BINARY_DIR}/dap4_test/pingurl4.c @ONLY NEWLINE_STYLE LF)

    #####
    # Build CTestCustom.cmake to cleanup S3 after tests are done.
    #####
    configure_file(${CMAKE_CURRENT_SOURCE_DIR}/CTestCustom.cmake.in ${CMAKE_CURRENT_BINARY_DIR}/CTestCustom.cmake NEWLINE_STYLE LF)
   

endif()

if(DEFINED ENV{LIB_FUZZING_ENGINE})
  add_subdirectory(fuzz)
endif(DEFINED ENV{LIB_FUZZING_ENGINE})

####
# Export files
####

# Create CMake package configuration files. With these, other packages using
# cmake should be able to find netcdf using find_package and find_library.
# The EXPORT call is paired with one in liblib.
set(ConfigPackageLocation ${CMAKE_INSTALL_LIBDIR}/cmake/netCDF)

install(EXPORT netCDFTargets
  DESTINATION ${ConfigPackageLocation}
  COMPONENT headers
  NAMESPACE netCDF::
  )

export(EXPORT netCDFTargets FILE netCDFTargets.cmake NAMESPACE netCDF::)

include(CMakePackageConfigHelpers)
configure_package_config_file(
  "${CMAKE_CURRENT_SOURCE_DIR}/netCDFConfig.cmake.in"
  "${CMAKE_CURRENT_BINARY_DIR}/netCDFConfig.cmake"
  INSTALL_DESTINATION "${ConfigPackageLocation}"
)

target_include_directories(netcdf
    PUBLIC
        $<BUILD_INTERFACE:${CMAKE_CURRENT_SOURCE_DIR}/include>
        $<INSTALL_INTERFACE:${CMAKE_INSTALL_INCLUDEDIR}>
)

# Create export configuration
write_basic_package_version_file(
  netCDFConfigVersion.cmake
  VERSION ${netCDF_VERSION}
  COMPATIBILITY SameMajorVersion
)

install(
  FILES
  "${CMAKE_CURRENT_BINARY_DIR}/netCDFConfig.cmake"
  "${CMAKE_CURRENT_BINARY_DIR}/netCDFConfigVersion.cmake"
  DESTINATION ${ConfigPackageLocation}
  COMPONENT headers
)

####
# End export files
####

# CPack inclusion must come last.
option(NETCDF_PACKAGE "Create netCDF-C package " ${NETCDF_IS_TOP_LEVEL})

if (NETCDF_PACKAGE)
  include(CMakeInstallation.cmake)
endif()<|MERGE_RESOLUTION|>--- conflicted
+++ resolved
@@ -389,12 +389,8 @@
 endif(NOT ENABLE_V2_API)
 
 # Option to build utilities
-<<<<<<< HEAD
-OPTION(BUILD_UTILITIES "Build ncgen, ncgen3, ncdump." ON)
+option(BUILD_UTILITIES "Build ncgen, ncgen3, ncdump." ON)
 option(GENERATE_NCGEN "Automatically regenerate ncgen C files if required" OFF)
-=======
-option(BUILD_UTILITIES "Build ncgen, ncgen3, ncdump." ON)
->>>>>>> 5973f3d6
 
 # Option to use MMAP
 option(ENABLE_MMAP "Use MMAP." ON)
