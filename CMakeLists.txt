--- conflicted
+++ resolved
@@ -391,12 +391,9 @@
 endif(NOT ENABLE_V2_API)
 
 # Option to build utilities
-<<<<<<< HEAD
-option(BUILD_UTILITIES "Build ncgen, ncgen3, ncdump." ON)
-option(GENERATE_NCGEN "Automatically regenerate ncgen C files if required" OFF)
-=======
 option(NETCDF_BUILD_UTILITIES "Build ncgen, ncgen3, ncdump." ON)
->>>>>>> cd5ca172
+option(NETCDF_GENERATE_NCGEN "Automatically regenerate ncgen C files if required" OFF)
+
 
 # Option to use MMAP
 option(NETCDF_ENABLE_MMAP "Use MMAP." ON)
