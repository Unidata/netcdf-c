## This is a CMake file, part of Unidata's netCDF package.
# Copyright 2012-2018, see the COPYRIGHT file for more information.
#

##################################
# Set Project Properties
##################################

cmake_minimum_required(VERSION 3.20.0)

#Project Name
project(netCDF
  LANGUAGES C CXX
  HOMEPAGE_URL "https://www.unidata.ucar.edu/software/netcdf/"
  DESCRIPTION "NetCDF is a set of software libraries and machine-independent data formats that support the creation, access, and sharing of array-oriented scientific data."
  VERSION 4.9.4
)

#####
# Version Info:
#
# Release Version
# Library Version
# SO Version
#
# SO Version is computed from library version. See:
# http://www.gnu.org/software/libtool/manual/libtool.html#Libtool-versioning
#####

set(NC_VERSION_NOTE "-development")
set(netCDF_VERSION ${PROJECT_VERSION}${NC_VERSION_NOTE})
set(VERSION ${netCDF_VERSION})
set(NC_VERSION ${netCDF_VERSION})
set(PACKAGE_VERSION ${VERSION})

# These values should match those in configure.ac
set(netCDF_LIB_VERSION 22)
set(netCDF_SO_VERSION 22)

#Add custom CMake Module
list(APPEND CMAKE_MODULE_PATH "${CMAKE_CURRENT_SOURCE_DIR}/cmake/modules" "${PROJECT_SOURCE_DIR}/cmake")

set(PACKAGE "netCDF" CACHE STRING "")

include(netcdf_functions_macros)
include(deprecated)


# Backport of built-in `PROJECT_IS_TOP_LEVEL` from CMake 3.21
if (NOT DEFINED NETCDF_IS_TOP_LEVEL)
  set(NETCDF_IS_TOP_LEVEL OFF)
  if (CMAKE_CURRENT_SOURCE_DIR STREQUAL CMAKE_SOURCE_DIR)
    set(NETCDF_IS_TOP_LEVEL ON)
  endif ()
endif ()


################################
# The target
################################

##
# Default building shared libraries.
# BUILD_SHARED_LIBS is provided by/used by
# CMake directly.
##
option(BUILD_SHARED_LIBS "Configure netCDF as a shared library." ON)
if(BUILD_SHARED_LIBS)
  set(CMAKE_POSITION_INDEPENDENT_CODE ON)
endif()

add_library(netcdf)
add_library(netCDF::netcdf ALIAS netcdf)



# Version of the dispatch table. This must match the value in
# configure.ac.
set(NC_DISPATCH_VERSION 5)

# Get system configuration, Use it to determine osname, os release, cpu. These
# will be used when committing to CDash.
find_program(UNAME NAMES uname)
if(UNAME)
  getuname(osname -s)
  getuname(osrel  -r)
  getuname(cpu    -m)
  getuname(host   -n)
  set(TMP_BUILDNAME "${osname}-${osrel}-${cpu}")
endif()

find_program(GETFATTR NAMES getfattr)
if(GETFATTR)
  set(HAVE_GETFATTR TRUE)
endif()

# Define some Platforms
if(osname MATCHES "CYGWIN.*")
  set(ISCYGWIN yes)
endif()
  if(osname MATCHES "Darwin.*")
  set(ISOSX yes)
endif()
if(MSVC)
  set(ISMSVC yes)
endif()
if(osname MATCHES "MINGW.*" OR osname MATCHES "MSYS.*")
  set(ISMINGW yes)
  set(MINGW yes)
endif()

###
# Allow for some customization of the buildname.
# This will make it easier to identify different builds,
# based on values passed from command line/shell scripts.
#
# For ctest scripts, we can use CTEST_BUILD_NAME.
###

set(BUILDNAME_PREFIX "" CACHE STRING "")
set(BUILDNAME_SUFFIX "" CACHE STRING "")

if(BUILDNAME_PREFIX)
  set(TMP_BUILDNAME "${BUILDNAME_PREFIX}-${TMP_BUILDNAME}")
endif()

if(BUILDNAME_SUFFIX)
  set(TMP_BUILDNAME "${TMP_BUILDNAME}-${BUILDNAME_SUFFIX}")
endif()

if(NOT BUILDNAME)
  set(BUILDNAME "${TMP_BUILDNAME}" CACHE STRING "Build name variable for CDash")
endif()
###
# End BUILDNAME customization.
###

# For CMAKE_INSTALL_LIBDIR
include(GNUInstallDirs)

if(MSVC)
  set(GLOBAL PROPERTY USE_FOLDERS ON)
  target_compile_options(netcdf PUBLIC "/utf-8")
endif()

# auto-configure style checks, other CMake modules.
include(CheckLibraryExists)
include(CheckIncludeFile)
include(CheckIncludeFiles)
include(CheckTypeSize)
include(CheckFunctionExists)
include(CheckCXXSourceCompiles)
include(CheckCSourceCompiles)
include(TestBigEndian)
include(CheckSymbolExists)
include(GetPrerequisites)
include(CheckCCompilerFlag)

# A check to see if the system is big endian
TEST_BIG_ENDIAN(BIGENDIAN)
if(${BIGENDIAN})
  set(WORDS_BIGENDIAN "1")
endif(${BIGENDIAN})

# Define a function to convert various true or false values
# to either TRUE|FALSE (uppercase).
# If value is not a recognized boolean, then return NOTFOUND
#1, ON, YES, TRUE, Y, 
#0, OFF, NO, FALSE, N, IGNORE, NOTFOUND -NOTFOUND ""

set(TRUELIST "on;yes;y;true")
set(FALSELIST "off;no;n;false;0;ignore;notfound")

# Set the build type.
if(NOT CMAKE_BUILD_TYPE)
  set(CMAKE_BUILD_TYPE DEBUG CACHE STRING "Choose the type of build, options are: None, Debug, Release."
    FORCE)
endif()

# Set build type uppercase
string(TOUPPER ${CMAKE_BUILD_TYPE} CMAKE_BUILD_TYPE)

# Determine the configure date.

if(DEFINED ENV{SOURCE_DATE_EPOCH})
	execute_process(
	  COMMAND "date" "-u" "-d" "@$ENV{SOURCE_DATE_EPOCH}"
	  OUTPUT_VARIABLE CONFIG_DATE
	  )
else()
	execute_process(
	  COMMAND date
	  OUTPUT_VARIABLE CONFIG_DATE
	  )
endif()
if(CONFIG_DATE)
	string(STRIP ${CONFIG_DATE} CONFIG_DATE)
endif()
##
# Allow for extra dependencies.
##

set(EXTRA_DEPS "")

################################
# End Project Properties
################################

################################
# Set CTest Properties
################################

enable_testing()
include(CTest)

# Set Memory test program for non-MSVC based builds.
# Assume valgrind for now.
if((NOT MSVC) AND (NOT MINGW) AND (NOT ISCYGWIN))
  set(CTEST_MEMORYCHECK_COMMAND valgrind CACHE STRING "")
endif()

# Set variable to define the build type.
include(GenerateExportHeader)

################################
# End CTest Properties
################################


################################
# Compiler and Linker Configuration
################################

# Set in support of https://github.com/Unidata/netcdf-c/issues/2700
if(${CMAKE_C_COMPILER_ID} MATCHES "Intel")
  set(CMAKE_CXX_FLAGS "${CMAKE_CXX_FLAGS} -fhonor-infinities")
  set(CMAKE_C_FLAGS "${CMAKE_C_FLAGS} -fhonor-infinities")
endif()

option(NETCDF_FIND_SHARED_LIBS "Find dynamically-built versions of dependent libraries" ${BUILD_SHARED_LIBS})

##
# We've had a request to allow for non-versioned shared libraries.
# This seems reasonable enough to accommodate.  See
# https://github.com/Unidata/netcdf-c/issues/228 for more info.
##
option(NETCDF_ENABLE_SHARED_LIBRARY_VERSION "Encode the library SO version in the file name of the generated library file." ON)

# Set some default linux gcc & apple compiler options for
# debug builds.
if(CMAKE_COMPILER_IS_GNUCC OR APPLE)
  option(NETCDF_ENABLE_COVERAGE_TESTS "Enable compiler flags needed to perform coverage tests." OFF)
  option(NETCDF_ENABLE_CONVERSION_WARNINGS "Enable warnings for implicit conversion from 64 to 32-bit datatypes." ON)
  option(NETCDF_ENABLE_LARGE_FILE_TESTS "Enable large file tests." OFF)

  # Debugging flags
  set(CMAKE_C_FLAGS_DEBUG "${CMAKE_C_FLAGS_DEBUG} -Wall")

  # Check to see if -Wl,--no-undefined is supported.
  CHECK_C_LINKER_FLAG("-Wl,--no-undefined" LIBTOOL_HAS_NO_UNDEFINED)

  if(LIBTOOL_HAS_NO_UNDEFINED)
    set(CMAKE_SHARED_LINKER_FLAGS_DEBUG "${CMAKE_SHARED_LINKER_FLAGS_DEBUG} -Wl,--no-undefined")
  endif()
  set(CMAKE_REQUIRED_FLAGS "${TMP_CMAKE_REQUIRED_FLAGS}")

  # Coverage tests need to have optimization turned off.
  if(NETCDF_ENABLE_COVERAGE_TESTS)
    set(CMAKE_C_FLAGS "${CMAKE_C_FLAGS} -g -O0 -coverage -fprofile-arcs -ftest-coverage")
    set(CMAKE_CXX_FLAGS "${CMAKE_CXX_FLAGS} -g -O0 -coverage -fprofile-arcs -ftest-coverage")
    set(CMAKE_EXE_LINKER_FLAGS "${CMAKE_EXE_LINKER_FLAGS} -fprofile-arcs -ftest-coverage")
    message(STATUS "Coverage Tests: On.")
  endif()

  # Warnings for 64-to-32 bit conversions.
  if(NETCDF_ENABLE_CONVERSION_WARNINGS)
    CHECK_C_COMPILER_FLAG(-Wconversion CC_HAS_WCONVERSION)
    CHECK_C_COMPILER_FLAG(-Wshorten-64-to-32 CC_HAS_SHORTEN_64_32)

    if(CC_HAS_SHORTEN_64_32)
      set(CMAKE_C_FLAGS_DEBUG "${CMAKE_C_FLAGS_DEBUG} -Wshorten-64-to-32")
    endif()
    if(CC_HAS_WCONVERSION)
      set(CMAKE_C_FLAGS_DEBUG "${CMAKE_C_FLAGS_DEBUG} -Wconversion")
    endif()

  endif(NETCDF_ENABLE_CONVERSION_WARNINGS)

endif(CMAKE_COMPILER_IS_GNUCC OR APPLE)

# End default linux gcc & apple compiler options.

# Use relative pathnames in __FILE__ macros on MINGW:
if(MINGW)
  CHECK_C_COMPILER_FLAG("-fmacro-prefix-map='${CMAKE_SOURCE_DIR}'=." CC_HAS_MACRO_PREFIX_MAP)
  if(CC_HAS_MACRO_PREFIX_MAP)
    set(CMAKE_C_FLAGS "${CMAKE_C_FLAGS} -fmacro-prefix-map='${CMAKE_SOURCE_DIR}'=.")
  endif()
endif()

# Suppress CRT Warnings.
# Only necessary for Windows
if(MSVC)
  target_compile_definitions(netcdf PRIVATE _CRT_SECURE_NO_WARNINGS)
endif()

# Support ANSI format specifiers for *printf on MINGW:
if(MINGW)
  target_compile_definitions(netcdf PRIVATE __USE_MINGW_ANSI_STDIO=1)
endif()

#####
# System inspection checks
#####
include_directories(${CMAKE_CURRENT_BINARY_DIR}/include)
include_directories(${CMAKE_CURRENT_SOURCE_DIR}/include)
include_directories(${CMAKE_CURRENT_SOURCE_DIR}/oc2)
include_directories(${CMAKE_CURRENT_SOURCE_DIR}/libsrc)
set(CMAKE_REQUIRED_INCLUDES ${CMAKE_CURRENT_SOURCE_DIR}/libsrc)

################################
# End Compiler Configuration
################################

##
# Configuration for post-install RPath
# Adapted from http://www.cmake.org/Wiki/CMake_RPATH_handling
##
if(NOT WIN32 AND BUILD_SHARED_LIBS)
  # use, i.e. don't skip the full RPATH for the build tree
  set(CMAKE_SKIP_BUILD_RPATH  FALSE)

  # when building, don't use the install RPATH already
  # (but later on when installing)
  set(CMAKE_BUILD_WITH_INSTALL_RPATH FALSE)

  if(APPLE)
    set(CMAKE_MACOSX_RPATH ON)
  endif(APPLE)

  # add the automatically determined parts of the RPATH
  # which point to directories outside the build tree to the install RPATH
  set(CMAKE_INSTALL_RPATH_USE_LINK_PATH TRUE)

  # the RPATH to be used when installing,
  # but only if it's not a system directory
  list(FIND CMAKE_PLATFORM_IMPLICIT_LINK_DIRECTORIES "${CMAKE_INSTALL_PREFIX}/${CMAKE_INSTALL_LIBDIR}" isSystemDir)
  if("${isSystemDir}" STREQUAL "-1")
    set(CMAKE_INSTALL_RPATH "${CMAKE_INSTALL_PREFIX}/${CMAKE_INSTALL_LIBDIR}")
  endif("${isSystemDir}" STREQUAL "-1")

endif()

##
# End configuration for post-install RPath
##

################################
# Option checks
################################

# Default Cache variables.
set(DEFAULT_CHUNK_SIZE 16777216 CACHE STRING "Default Chunk Cache Size.")
set(DEFAULT_CHUNK_CACHE_SIZE 16777216U CACHE STRING "Default Chunk Cache Size.")
set(DEFAULT_CHUNKS_IN_CACHE 1000 CACHE STRING "Default number of chunks in cache.")
set(DEFAULT_CHUNK_CACHE_PREEMPTION 0.75 CACHE STRING "Default file chunk cache preemption policy (a number between 0 and 1, inclusive.")

# HDF5 default cache size values
set(CHUNK_CACHE_SIZE ${DEFAULT_CHUNK_CACHE_SIZE} CACHE STRING "Default HDF5 Chunk Cache Size.")
set(CHUNK_CACHE_NELEMS ${DEFAULT_CHUNKS_IN_CACHE} CACHE STRING "Default maximum number of elements in cache.")
set(CHUNK_CACHE_PREEMPTION ${DEFAULT_CHUNK_CACHE_PREEMPTION} CACHE STRING "Default file chunk cache preemption policy for HDf5 files(a number between 0 and 1, inclusive.")

set(NETCDF_LIB_NAME "" CACHE STRING "Default name of the netcdf library.")
set(TEMP_LARGE "." CACHE STRING "Where to put large temp files if large file tests are run.")
set(NCPROPERTIES_EXTRA "" CACHE STRING "Specify extra pairs for _NCProperties.")

if(NOT NETCDF_LIB_NAME STREQUAL "")
  set(MOD_NETCDF_NAME ON)
endif()

# Set the appropriate compiler/architecture for universal OSX binaries.
if(${CMAKE_SYSTEM_NAME} EQUAL "Darwin")
  set(CMAKE_OSX_ARCHITECTURES i386;x86_64)
endif(${CMAKE_SYSTEM_NAME} EQUAL "Darwin")


# Option to use Static Runtimes in MSVC
if(MSVC)
  option(NETCDF_USE_STATIC_CRT "Use static CRT Libraries ('\\MT')." OFF)
  if(NETCDF_USE_STATIC_CRT)
    set(USE_STATIC_CRT ON)
    specify_static_crt_flag()
  endif()
endif()

# Option to build netCDF Version 2
OPTION (NETCDF_ENABLE_V2_API "Build netCDF Version 2." ON)
set(BUILD_V2 ${NETCDF_ENABLE_V2_API})
if(NOT NETCDF_ENABLE_V2_API)
  set(NO_NETCDF_2 ON)
else(NOT NETCDF_ENABLE_V2_API)
  set(USE_NETCDF_2 TRUE)
endif(NOT NETCDF_ENABLE_V2_API)

# Option to build utilities
option(NETCDF_BUILD_UTILITIES "Build ncgen, ncgen3, ncdump." ON)
option(NETCDF_GENERATE_NCGEN "Automatically regenerate ncgen C files if required" OFF)


# Option to use MMAP
option(NETCDF_ENABLE_MMAP "Use MMAP." ON)

# Option to use examples.
option(NETCDF_ENABLE_EXAMPLES "Build Examples" ON)

###
# Allow the user to specify libraries
# to link against, similar to automakes 'LIBS' variable.
###
set(NC_EXTRA_DEPS "" CACHE STRING "Additional libraries to link against.")
if(NC_EXTRA_DEPS)
  string(REPLACE " " ";" DEPS_LIST ${NC_EXTRA_DEPS})
  foreach(_DEP ${DEPS_LIST})
    string(REGEX REPLACE "^-l" "" _LIB ${_DEP})
    FIND_LIBRARY("${_LIB}_DEP" NAMES "${_LIB}" "lib${_LIB}")
    message(STATUS ${${_LIB}_DEP})
    if("${${_LIB}_DEP}" STREQUAL "${_LIB}_DEP-NOTFOUND")
      message(FATAL_ERROR "Error finding ${_LIB}.")
    else()
      message(STATUS "Found ${_LIB}: ${${_LIB}_DEP}")
    endif()
    set(EXTRA_DEPS ${EXTRA_DEPS} "${${_LIB}_DEP}")
  endforeach()
  message(STATUS "Extra deps: ${EXTRA_DEPS}")
  list(REMOVE_DUPLICATES EXTRA_DEPS)
  set(CMAKE_REQUIRED_LIBRARIES ${CMAKE_REQUIRED_LIBRARIES} ${EXTRA_DEPS})
endif()
###
# End user-specified dependent libraries.
###

################################
# Format Option checks
################################

# As a long term goal, and because it is now the case that
# NETCDF_ENABLE_NCZARR => USE_NETCDF4, so make the external options
# NETCDF_ENABLE_NETCDF_4 and NETCDF_ENABLE_NETCDF4 obsolete
# in favor of NETCDF_ENABLE_HDF5.
# We will do the following for one more release cycle.
# 1. Make NETCDF_ENABLE_NETCDF_4 be an alias for NETCDF_ENABLE_NETCDF4.
# 2. Make NETCDF_ENABLE_NETCDF4 an alias for NETCDF_ENABLE_HDF5.
# 3. Internally, convert most (but not all) uses of USE_NETCDF_4 and USE_NETCDF4 to USE_HDF5.

# Collect the values of NETCDF_ENABLE_NETCDF_4, NETCDF_ENABLE_NETCDF4, and NETCDF_ENABLE_HDF5.

# Figure out which options are defined and process options
if(DEFINED NETCDF_ENABLE_NETCDF_4)
    set(UNDEF_NETCDF_4 OFF CACHE BOOL "") 
    option(NETCDF_ENABLE_NETCDF_4 "" ON)
else()
    set(UNDEF_NETCDF_4 ON CACHE BOOL "") 
endif()
if(DEFINED NETCDF_ENABLE_NETCDF4)
    set(UNDEF_NETCDF4 OFF CACHE BOOL "") 
    option(NETCDF_ENABLE_NETCDF4 "" ON)
else()
    set(UNDEF_NETCDF4 ON CACHE BOOL "") 
endif()
if(DEFINED NETCDF_ENABLE_HDF5)
    set(UNDEF_HDF5 OFF CACHE BOOL "") 
    option(NETCDF_ENABLE_HDF5 "" ON)
else()
    set(UNDEF_HDF5 ON CACHE BOOL "") 
endif()

if(NOT UNDEF_NETCDF_4)
message(WARNING "NETCDF_ENABLE_NETCDF_4 is deprecated; please use NETCDF_ENABLE_HDF5")
endif()

if(NOT UNDEF_NETCDF4)
message(WARNING "NETCDF_ENABLE_NETCDF4 is deprecated; please use NETCDF_ENABLE_HDF5")
endif()

# NETCDF_ENABLE_NETCDF_4 overrides NETCDF_ENABLE_NETCDF4 if latter not defined.

if((NOT "${UNDEF_NETCDF_4}") AND UNDEF_NETCDF4)
set(NETCDF_ENABLE_NETCDF4 ${NETCDF_ENABLE_NETCDF_4} CACHE BOOL "" FORCE) 
endif()
# NETCDF_ENABLE_NETCDF4 overrides NETCDF_ENABLE_HDF5 if latter not defined.
if((NOT "${UNDEF_NETCDF4}") AND UNDEF_HDF5)
set(NETCDF_ENABLE_HDF5 "${NETCDF_ENABLE_HDF5}" CACHE BOOL "" FORCE) 
endif()
# Otherwise, use NETCDF_ENABLE_HDF5 default
if(UNDEF_HDF5)
set(NETCDF_ENABLE_HDF5 ON CACHE BOOL "" FORCE) 
endif()

# Turn off NETCDF_ENABLE_NETCDF4 because it will be used
# as a shorthand for NETCDF_ENABLE_HDF5|NETCDF_ENABLE_HDF4|NETCDF_ENABLE_NCZARR
set(NETCDF_ENABLE_NETCDF4 OFF CACHE BOOL "" FORCE)
option(NETCDF_ENABLE_DAP "Enable DAP2 and DAP4 Client." ON)
option(NETCDF_ENABLE_NCZARR "Enable NCZarr Client." ON)
option(NETCDF_ENABLE_PNETCDF "Build with parallel I/O for CDF-1, 2, and 5 files using PnetCDF." OFF)
set(NETCDF_ENABLE_CDF5 AUTO CACHE STRING "AUTO")
option(NETCDF_ENABLE_CDF5 "Enable CDF5 support" ON)
option(NETCDF_ENABLE_HDF4 "Enable HDF4 Read Support" OFF)
option(NETCDF_ENABLE_HDF4_FILE_TESTS "Enable HDF4 File Tests" ${NETCDF_ENABLE_HDF4})
if(NETCDF_ENABLE_HDF4)
  set(USE_HDF4 ON)
endif()

# Netcdf-4 support (i.e. libsrc4) is required by more than just HDF5 (e.g. NCZarr)
# So depending on what above formats are enabled, enable netcdf-4
if(NETCDF_ENABLE_HDF5 OR NETCDF_ENABLE_HDF4 OR NETCDF_ENABLE_NCZARR)
  set(NETCDF_ENABLE_NETCDF4 ON CACHE BOOL "Enable netCDF-4 API" FORCE)
endif()

# enable|disable all forms of network access
option(NETCDF_ENABLE_REMOTE_FUNCTIONALITY "Enable|disable all forms remote data access (DAP, S3, etc)" ON)
if(NOT NETCDF_ENABLE_REMOTE_FUNCTIONALITY AND NETCDF_ENABLE_DAP)
message(WARNING "NETCDF_ENABLE_REMOTE_FUNCTIONALITY=NO => NETCDF_ENABLE_DAP[4]=NO")
set(NETCDF_ENABLE_DAP OFF CACHE BOOL "NETCDF_ENABLE_REMOTE_FUNCTIONALITY=NO => NETCDF_ENABLE_DAP=NO" FORCE)
set(NETCDF_ENABLE_DAP2 OFF CACHE BOOL "NETCDF_ENABLE_REMOTE_FUNCTIONALITY=NO => NETCDF_ENABLE_DAP2=NO" FORCE)
set(NETCDF_ENABLE_DAP4 OFF CACHE BOOL "NETCDF_ENABLE_REMOTE_FUNCTIONALITY=NO => NETCDF_ENABLE_DAP4=NO" FORCE)
endif()

# Option to Build DLL
if(WIN32)
  option(NETCDF_ENABLE_DLL "Build a Windows DLL." ${BUILD_SHARED_LIBS})
  if(NETCDF_ENABLE_DLL)
    set(BUILD_DLL ON CACHE BOOL "")
    target_compile_definitions(netcdf PRIVATE DLL_EXPORT)
    target_compile_definitions(netcdf PUBLIC DLL_NETCDF)
  endif()
endif()
# Did the user specify a default minimum blocksize for posixio?
set(NCIO_MINBLOCKSIZE 256 CACHE STRING "Minimum I/O Blocksize for netCDF classic and 64-bit offset format files.")

if(NETCDF_ENABLE_NETCDF4)
  set(USE_NETCDF4 ON CACHE BOOL "")
  set(NETCDF_ENABLE_NETCDF4 ON CACHE BOOL "")
else()
  set(USE_HDF4_FILE_TESTS OFF)
  set(USE_HDF4 OFF)
  set(NETCDF_ENABLE_HDF4_FILE_TESTS OFF)
  set(NETCDF_ENABLE_HDF4 OFF)
endif()

# Option Logging, only valid for netcdf4 dispatchers.
option(NETCDF_ENABLE_LOGGING "Enable Logging." OFF)
if(NOT NETCDF_ENABLE_NETCDF4)
  set(NETCDF_ENABLE_LOGGING OFF)
endif()

set(LOGGING ${NETCDF_ENABLE_LOGGING})
set(NETCDF_ENABLE_SET_LOG_LEVEL ${NETCDF_ENABLE_LOGGING})

# Option to allow for strict null file padding.
# See https://github.com/Unidata/netcdf-c/issues/657 for more information
option(NETCDF_ENABLE_STRICT_NULL_BYTE_HEADER_PADDING "Enable strict null byte header padding." OFF)

if(NETCDF_ENABLE_STRICT_NULL_BYTE_HEADER_PADDING)
  set(USE_STRICT_NULL_BYTE_HEADER_PADDING ON CACHE BOOL "")
endif(NETCDF_ENABLE_STRICT_NULL_BYTE_HEADER_PADDING)

# Note that szip management is tricky.
# This is because we have three things to consider:
# 1. is libsz available?
# 2. is szip enabled in HDF5?
# 3. is nczarr enabled?
# We need separate flags for cases 1 and 2

set(USE_HDF5 ${NETCDF_ENABLE_HDF5})

if(NETCDF_ENABLE_DAP)
  set(USE_DAP ON CACHE BOOL "")
  set(NETCDF_ENABLE_DAP2 ON CACHE BOOL "")

  if(NETCDF_ENABLE_HDF5)
    message(STATUS "Enabling DAP4")
    set(NETCDF_ENABLE_DAP4 ON CACHE BOOL "")
  else()
    message(STATUS "Disabling DAP4")
    set(NETCDF_ENABLE_DAP4 OFF CACHE BOOL "")
  endif(NETCDF_ENABLE_HDF5)

else()
  set(NETCDF_ENABLE_DAP2 OFF CACHE BOOL "")
  set(NETCDF_ENABLE_DAP4 OFF CACHE BOOL "")
endif()

# Option to support byte-range reading of remote datasets
option(NETCDF_ENABLE_BYTERANGE "Enable byte-range access to remote datasets.." ${NETCDF_ENABLE_DAP})
if(NOT NETCDF_ENABLE_REMOTE_FUNCTIONALITY AND NETCDF_ENABLE_BYTERANGE)
message(WARNING "NETCDF_ENABLE_REMOTE_FUNCTIONALITY=NO => NETCDF_ENABLE_BYTERANGE=NO")
set(NETCDF_ENABLE_BYTERANGE OFF CACHE BOOL "NETCDF_ENABLE_REMOTE_FUNCTIONALITY=NO => NETCDF_ENABLE_BYTERANGE=NO" FORCE)
endif()

# Option to Enable DAP long tests, remote tests.
option(NETCDF_ENABLE_DAP_REMOTE_TESTS "Enable DAP remote tests." ON)
option(NETCDF_ENABLE_EXTERNAL_SERVER_TESTS "Enable external Server remote tests." OFF)
option(NETCDF_ENABLE_DAP_LONG_TESTS "Enable DAP long tests." OFF)

if(NOT NETCDF_ENABLE_DAP)
set(NETCDF_ENABLE_DAP_REMOTE_TESTS OFF CACHE BOOL "" FORCE)
set(NETCDF_ENABLE_EXTERNAL_SERVER_TESTS OFF CACHE BOOL "" FORCE)
set(NETCDF_ENABLE_DAP_LONG_TESTS OFF CACHE BOOL "" FORCE)
endif()

# Provide a global control for remotetest.
if ("$ENV{REMOTETESTDOWN}" STREQUAL "yes" AND NETCDF_ENABLE_DAP_REMOTE_TESTS)
message(WARNING "ENV(REMOTETESTDOWN) => NETCDF_ENABLE_DAP_REMOTE_TESTS == OFF")
set(NETCDF_ENABLE_DAP_REMOTE_TESTS OFF CACHE BOOL "" FORCE)
endif()

set(REMOTETESTSERVERS "remotetest.unidata.ucar.edu" CACHE STRING "test servers to use for remote test")
set(REMOTETESTSERVERS "remotetest.unidata.ucar.edu" CACHE STRING "test servers to use for remote test")

# Locate some compressors
option(NETCDF_ENABLE_PLUGINS "Enable netCDF Plugins." ON)
option(NETCDF_ENABLE_FILTER_SZIP  "Enable use of Szip compression library if it is available. Required if NETCDF_ENABLE_NCZARR is true." ON)
option(NETCDF_ENABLE_FILTER_BZ2   "Enable use of Bz2 compression library if it is available." ON)
option(NETCDF_ENABLE_FILTER_BLOSC "Enable use of blosc compression library if it is available." ON)
option(NETCDF_ENABLE_FILTER_ZSTD  "Enable use of Zstd compression library if it is available." ON)

# If user wants, then install selected plugins (default on)
set(NETCDF_PLUGIN_INSTALL_DIR "YES" CACHE STRING "Whether and where we should install plugins; defaults to yes")
if(NOT NETCDF_ENABLE_PLUGINS)
  unset(NETCDF_PLUGIN_INSTALL_DIR CACHE)
endif()

# This is ugly, but seems necessary because of CMake's boolean structure
set(boolval FALSE)
if(DEFINED NETCDF_PLUGIN_INSTALL_DIR)
  booleanize(${NETCDF_PLUGIN_INSTALL_DIR} boolval)
  if(boolval)
    set(ENABLE_PLUGIN_INSTALL YES)
    # No actual value was specified
    unset(NETCDF_PLUGIN_INSTALL_DIR CACHE)
  else()
    if(boolval STREQUAL "NOTFOUND")
      # Must be an actual value
      set(ENABLE_PLUGIN_INSTALL YES)
    else()
      set(ENABLE_PLUGIN_INSTALL NO)
    endif()
  endif()
else()
  set(ENABLE_PLUGIN_INSTALL NO)
endif()

# Ensure no defined plugin dir if not enabled
if(NOT ENABLE_PLUGIN_INSTALL)
    unset(NETCDF_PLUGIN_INSTALL_DIR CACHE)
endif()

if(ENABLE_PLUGIN_INSTALL)
    if(NOT DEFINED NETCDF_PLUGIN_INSTALL_DIR)
      # Default to HDF5_PLUGIN_PATH or its default directories
      if(DEFINED ENV{HDF5_PLUGIN_PATH})
        set(NETCDF_PLUGIN_INSTALL_DIR "$ENV{HDF5_PLUGIN_PATH}")
      else()
        if(ISMSVC OR ISMINGW)
	  set(NETCDF_PLUGIN_INSTALL_DIR "$ENV{ALLUSERSPROFILE}\\hdf5\\lib\\plugin")
	else()
	  set(NETCDF_PLUGIN_INSTALL_DIR "/usr/local/hdf5/lib/plugin")
	endif()
      endif()
        message(STATUS "Defaulting to -DPLUGIN_INSTALL_DIR=${NETCDF_PLUGIN_INSTALL_DIR}")
    endif()
endif()

if(ENABLE_PLUGIN_INSTALL)
  # Use the lowest priority dir in the path
  if(NOT ISMSVC AND NOT ISMINGW)
    string(REPLACE ":" ";" PATH_LIST ${NETCDF_PLUGIN_INSTALL_DIR})
  else()
    set(PATH_LIST ${NETCDF_PLUGIN_INSTALL_DIR})
  endif()

  # Get last element
  list(GET PATH_LIST -1 NETCDF_PLUGIN_INSTALL_DIR)
  set(PLUGIN_INSTALL_DIR_SETTING "${NETCDF_PLUGIN_INSTALL_DIR}")
  message(STATUS "Final value of-DPLUGIN_INSTALL_DIR=${NETCDF_PLUGIN_INSTALL_DIR}")
else() # No option specified
    unset(NETCDF_PLUGIN_INSTALL_DIR)
    unset(NETCDF_PLUGIN_INSTALL_DIR CACHE)
    set(PLUGIN_INSTALL_DIR_SETTING "N.A.")
endif()

message(STATUS "ENABLE_PLUGIN_INSTALL=${ENABLE_PLUGIN_INSTALL} PLUGIN_INSTALL_DIR=${NETCDF_PLUGIN_INSTALL_DIR}")

# Try to enable NCZarr zip support
option(NETCDF_ENABLE_NCZARR_ZIP "Enable NCZarr ZIP support." ${NETCDF_ENABLE_NCZARR})

include(CMakeDependentOption)

# libdl is always available; built-in in Windows and OSX
cmake_dependent_option(NETCDF_ENABLE_PLUGINS "Enable dynamically loaded plugins (default on)."
  ON "BUILD_SHARED_LIBS" OFF)
MESSAGE(STATUS "NETCDF_ENABLE_PLUGINS: ${NETCDF_ENABLE_PLUGINS}")

if(NOT WIN32)
  if(HAVE_DLFCN_H)
    include_directories("dlfcn.h")
  endif()
endif()

if(NETCDF_ENABLE_PLUGINS)
  set(USEPLUGINS yes)
endif()

# Enable some developer-only tests
option(NETCDF_ENABLE_EXTRA_TESTS "Enable Extra tests. Some may not work because of known issues. Developers only." OFF)
if(NETCDF_ENABLE_EXTRA_TESTS)
  set(EXTRA_TESTS ON)
endif()

# Option to use bundled XGetopt in place of getopt(). This is mostly useful
# for MSVC builds. If not building utilities or some tests,
# getopt() isn't required at all.
if(MSVC)
  option(NETCDF_ENABLE_XGETOPT "Enable bundled XGetOpt instead of external getopt()." ON)
  if(NETCDF_ENABLE_XGETOPT)
    set(USE_X_GETOPT ON CACHE BOOL "")
  endif()
endif()

set(MATH "")
if(NOT WIN32)

  # STDIO instead of posixio.
  option(NETCDF_ENABLE_STDIO "If true, use stdio instead of posixio (ex. on the Cray)" OFF)
  if(NETCDF_ENABLE_STDIO)
    set(USE_STDIO ON CACHE BOOL "")
  endif()

  # FFIO insteaad of PosixIO
  option(NETCDF_ENABLE_FFIO "If true, use ffio instead of posixio" OFF)
  if(NETCDF_ENABLE_FFIO)
    set(USE_FFIO ON CACHE BOOL "")
  endif()
endif()

# Options for S3 Support
#option(NETCDF_ENABLE_S3 "Enable S3 support." OFF)
option(NETCDF_ENABLE_S3_AWS "Enable S3 support via AWS-CPP-SDK" OFF)
option(NETCDF_ENABLE_S3_INTERNAL "Enable S3 Internal support." OFF)

cmake_dependent_option(NETCDF_ENABLE_S3 "Enable S3 Support" ON "NETCDF_ENABLE_S3_AWS OR NETCDF_ENABLE_S3_INTERNAL" OFF)

option(NETCDF_ENABLE_NCZARR_S3 "Enable NCZarr S3 support; Deprecated in favor of NETCDF_ENABLE_S3" ${NETCDF_ENABLE_S3})

if(NOT NETCDF_ENABLE_REMOTE_FUNCTIONALITY)
  set(NETCDF_ENABLE_S3 OFF CACHE BOOL "" FORCE)
  set(NETCDF_ENABLE_S3_INTERNAL OFF CACHE BOOL "" FORCE)
  set(NETCDF_ENABLE_S3_AWS OFF CACHE BOOL "" FORCE)
  set(NETCDF_ENABLE_NCZARR_S3 OFF CACHE BOOL "" FORCE)
endif()

# Control S3 Testing: Multi-valued option
set(WITH_S3_TESTING OFF CACHE STRING "Control S3 Testing: ON (i.e. all) OFF (i.e. none)  PUBLIC")
    SET_PROPERTY(CACHE WITH_S3_TESTING PROPERTY STRINGS ON OFF PUBLIC)  #
if(WITH_S3_TESTING STREQUAL "")
  set(WITH_S3_TESTING OFF CACHE STRING "") # Default
endif()

if(WITH_S3_TESTING)
message(WARNING "**** DO NOT USE WITH_S3_TESTING=ON UNLESS YOU HAVE ACCESS TO THE UNIDATA S3 BUCKET! ***")
endif()

# NETCDF_ENABLE_NCZARR_S3 is now an alias for NETCDF_ENABLE_S3 (but...)
if (NOT NETCDF_ENABLE_S3 AND NETCDF_ENABLE_NCZARR_S3)
  set(NETCDF_ENABLE_S3 ON CACHE BOOL "NCARR S3" FORCE) # For back compatibility
endif()
unset(NETCDF_ENABLE_NCZARR_S3)

if(NOT NETCDF_ENABLE_REMOTE_FUNCTIONALITY)
  message(WARNING "NETCDF_ENABLE_REMOTE_FUNCTIONALITY=NO => disable all s3 functionality")
  set(NETCDF_ENABLE_S3 OFF CACHE BOOL "" FORCE)
  set(NETCDF_ENABLE_S3_INTERNAL OFF CACHE BOOL "" FORCE)
  set(NETCDF_ENABLE_NCZARR_S3 OFF CACHE BOOL "" FORCE)
  set(NETCDF_ENABLE_HDF5_ROS3 OFF CACHE BOOL "Use ROS3" FORCE)
  set(WITH_S3_TESTING OFF CACHE STRING "" FORCE)
endif()


if(NETCDF_ENABLE_S3)
  if(NOT NETCDF_ENABLE_S3_AWS AND NOT NETCDF_ENABLE_S3_INTERNAL)
    message(FATAL_ERROR "S3 support library not found; please specify option -DNETCDF_ENABLE_S3=NO")
    set(NETCDF_ENABLE_S3 OFF CACHE BOOL "S3 support" FORCE)        
  endif()
  if(NETCDF_ENABLE_S3_AWS AND NETCDF_ENABLE_S3_INTERNAL)
    message(WARNING "Both aws-sdk-cpp and s3-internal enabled => use s3-internal")
    set(NETCDF_ENABLE_S3_AWS OFF CACHE BOOL "S3 AWS" FORCE)        
  endif()
endif()

if(NOT NETCDF_ENABLE_S3)
  if(WITH_S3_TESTING STREQUAL "PUBLIC" OR WITH_S3_TESTING)
    message(WARNING "S3 support is disabled => WITH_S3_TESTING=OFF")
    set(WITH_S3_TESTING OFF CACHE STRING "" FORCE)
  endif()
endif()

option(NETCDF_ENABLE_LIBXML2 "Link against libxml2 if it is available, use the packaged tinyxml2 parser otherwise." ON)
set(XMLPARSER "tinyxml2 (bundled)")

if(NOT NETCDF_ENABLE_BYTERANGE AND NETCDF_ENABLE_HDF5_ROS3)
    message(WARNING "ROS3 support requires NETCDF_ENABLE_BYTERANGE=TRUE; disabling ROS3 support")
    set(NETCDF_ENABLE_HDF5_ROS3 OFF CACHE BOOL "ROS3 support" FORCE)
endif()

##
# Enable Tests
##
option(NETCDF_ENABLE_TESTS "Enable basic tests, run with 'make test'." ON)
if(NETCDF_ENABLE_TESTS)
  set(BUILD_TESTSETS ON CACHE BOOL "")
  # Options for CTest-based tests, dashboards.
  set(NC_CTEST_PROJECT_NAME "netcdf-c" CACHE STRING "Project Name for CTest-based testing purposes.")
  set(NC_CTEST_DROP_SITE "cdash.unidata.ucar.edu:443" CACHE STRING "Dashboard location for CTest-based testing purposes.")
  set(NC_CTEST_DROP_LOC_PREFIX "" CACHE STRING "Prefix for Dashboard location on remote server when using CTest-based testing.")
  set(SUBMIT_URL "https://cdash.unidata.ucar.edu:443")
  if("${host}" STREQUAL "")
    find_program(HOSTNAME_CMD NAMES hostname)
    if(NOT WIN32)
      set(HOSTNAME_ARG "-s")
    endif()
    if(HOSTNAME_CMD)
      execute_process(COMMAND ${HOSTNAME_CMD} "${HOSTNAME_ARG}" OUTPUT_VARIABLE HOSTNAME OUTPUT_STRIP_TRAILING_WHITESPACE)
      set(NC_CTEST_SITE "${HOSTNAME}" CACHE STRING "Hostname of test machine.")
    endif()
  else()
    set(NC_CTEST_SITE "${host}" CACHE STRING "Hostname of test machine.")
  endif()

  if(NC_CTEST_SITE)
    set(SITE "${NC_CTEST_SITE}" CACHE STRING "")
  endif()

  ###
  # This option dictates whether or not to turn on
  # tests which are known to fail.  This is not the
  # same thing as an 'expected failure'. Rather, these
  # are tests that will need to be fixed eventually.
  #
  # By placing them here, we can occasionally turn this
  # flag on and see if any known failures have been
  # fixed in the course of code improvement/other bug
  # fixes.
  #
  # To use this, simply add as a fencepost around tests
  # which are known to fail.
  ###

  option(NETCDF_ENABLE_FAILING_TESTS "Run tests which are known to fail, check to see if any have been fixed." OFF)

  ###
  # Option to turn on unit testing. See
  # https://github.com/Unidata/netcdf-c/pull/1472 for more information.
  ###
  option(NETCDF_ENABLE_UNIT_TESTS "Run Unit Tests." ON)

  ###
  # Option to turn on performance testing.
  # See https://github.com/Unidata/netcdf-c/issues/2627 for more information.
  ###
  option(NETCDF_ENABLE_BENCHMARKS "Run benchmark Tests." OFF)


  ###
  # End known-failures.
  ###
  MARK_AS_ADVANCED(NETCDF_ENABLE_FAILING_TESTS)
endif()

###
# Option to enable extreme numbers during testing.
###
option(NETCDF_ENABLE_EXTREME_NUMBERS "Enable extreme numbers during testing, such as MAX_INT-1" ON)
if(NETCDF_ENABLE_EXTREME_NUMBERS)
  set(USE_EXTREME_NUMBERS ON)
endif()

# Enable Large file tests
if(NETCDF_ENABLE_LARGE_FILE_TESTS)
  set(LARGE_FILE_TESTS ON)
endif()

option(NETCDF_ENABLE_METADATA_PERF_TESTS "Enable test of metadata performance." OFF)
if(NETCDF_ENABLE_METADATA_PERF_TESTS)
  set(ENABLE_METADATA_PERF ON)
endif()

# Location for large file tests.
set(TEMP_LARGE "." CACHE STRING "Location to store large file tests.")

option(NETCDF_ENABLE_FSYNC "Enable experimental fsync code." OFF)
if(NETCDF_ENABLE_FSYNC)
  set(USE_FSYNC ON)
endif()

# Linux specific large file support flags.
# Modelled after check in CMakeLists.txt for hdf5.
option(NETCDF_ENABLE_LARGE_FILE_SUPPORT "Enable large file support." ON)
if(NETCDF_ENABLE_LARGE_FILE_SUPPORT)
  if(MSVC)
    set(CMAKE_EXE_LINKER_FLAGS "${CMAKE_EXE_LINKER_FLAGS} /LARGEADDRESSAWARE")
    set(CMAKE_SHARED_LINKER_FLAGS "${CMAKE_SHARED_LINKER_FLAGS} /LARGEADDRESSAWARE")
    set(CMAKE_MODULE_LINKER_FLAGS "${CMAKE_MODULE_LINKER_FLAGS} /LARGEADDRESSAWARE")
  else()
    set(CMAKE_C_FLAGS "${CMAKE_C_FLAGS} -D_LARGEFILE64_SOURCE -D_FILE_OFFSET_BITS=64")
  endif()
endif()

option(NETCDF_ENABLE_EXAMPLE_TESTS "Run extra example tests.  Requires GNU Sed. Ignored if HDF5 is not Enabled" OFF)
if(NOT NETCDF_ENABLE_HDF5 AND NETCDF_ENABLE_EXAMPLE_TESTS)
  set(NETCDF_ENABLE_EXAMPLE_TESTS OFF)
endif()

##################################
# Dependencies
##################################

include(cmake/dependencies.cmake)

################################
# End Dependencies
################################

# Enable Parallel IO with netCDF-4/HDF5 files using HDF5 parallel I/O.
set(STATUS_PARALLEL "OFF")
set(IMPORT_MPI "")
option(NETCDF_ENABLE_PARALLEL4 "Build netCDF-4 with parallel IO" "${HDF5_PARALLEL}")
option(NETCDF_MPIEXEC "Command to use instead of mpiexec to launch parallel I/O tests" OFF)
if(NETCDF_ENABLE_PARALLEL4 AND NETCDF_ENABLE_HDF5)
  if(NOT HDF5_PARALLEL)
    set(USE_PARALLEL OFF CACHE BOOL "")
    message(STATUS "Cannot find HDF5 library built with parallel support. Disabling parallel build.")
  else()
    set(HDF5_PARALLEL ON CACHE BOOL "")
    set(USE_PARALLEL ON CACHE BOOL "")
    set(USE_PARALLEL4 ON CACHE BOOL "")
    set(STATUS_PARALLEL "ON")
    if(NETCDF_MPIEXEC)
      set(MPIEXEC "${NETCDF_MPIEXEC}")
    endif()
    message(STATUS "MPIEXEC command will be ${MPIEXEC}")
<<<<<<< HEAD
=======
    configure_file("${netCDF_SOURCE_DIR}/nc_test4/run_par_test.sh.in"
      "${netCDF_BINARY_DIR}/tmp/run_par_test.sh" @ONLY NEWLINE_STYLE LF)
    file(COPY "${netCDF_BINARY_DIR}/tmp/run_par_test.sh"
      DESTINATION ${netCDF_BINARY_DIR}/nc_test4
      FILE_PERMISSIONS OWNER_READ OWNER_WRITE OWNER_EXECUTE GROUP_READ GROUP_EXECUTE WORLD_READ WORLD_EXECUTE)
    configure_file("${netCDF_SOURCE_DIR}/nc_test4/run_par_warn_test.sh.in"
      "${netCDF_BINARY_DIR}/tmp/run_par_warn_test.sh" @ONLY NEWLINE_STYLE LF)
    file(COPY "${netCDF_BINARY_DIR}/tmp/run_par_warn_test.sh"
      DESTINATION ${netCDF_BINARY_DIR}/nc_test4
      FILE_PERMISSIONS OWNER_READ OWNER_WRITE OWNER_EXECUTE GROUP_READ GROUP_EXECUTE WORLD_READ WORLD_EXECUTE)
    configure_file("${netCDF_SOURCE_DIR}/h5_test/run_par_tests.sh.in"
      "${netCDF_BINARY_DIR}/tmp/run_par_tests.sh" @ONLY NEWLINE_STYLE LF)
    file(COPY "${netCDF_BINARY_DIR}/tmp/run_par_tests.sh"
      DESTINATION ${netCDF_BINARY_DIR}/h5_test
      FILE_PERMISSIONS OWNER_READ OWNER_WRITE OWNER_EXECUTE GROUP_READ GROUP_EXECUTE WORLD_READ WORLD_EXECUTE)
    set(IMPORT_MPI "include(CMakeFindDependencyMacro)\nfind_dependency(MPI COMPONENTS C)")
>>>>>>> 3db1fa77
  endif()
endif()

# Options to enable parallel IO for classic formats with PnetCDF library.
set(STATUS_PNETCDF ${NETCDF_ENABLE_PNETCDF})
set(USE_PNETCDF ${NETCDF_ENABLE_PNETCDF})
if(NETCDF_ENABLE_PNETCDF)
  set(STATUS_PARALLEL ON)
  set(USE_PARALLEL ON CACHE BOOL "")
  ### 
  # Generate pnetcdf test
  ###
  configure_file("${netCDF_SOURCE_DIR}/nc_test/run_pnetcdf_tests.sh.in"
    "${netCDF_BINARY_DIR}/nc_test/run_pnetcdf_tests.sh")
endif()

# Options to enable use of fill values for elements causing NC_ERANGE
set(NETCDF_ENABLE_ERANGE_FILL AUTO CACHE STRING "AUTO")
option(NETCDF_ENABLE_ERANGE_FILL "Enable use of fill value when out-of-range type conversion causes NC_ERANGE error." OFF)
if(NETCDF_ENABLE_ERANGE_FILL) # enable or auto
   string(TOUPPER ${NETCDF_ENABLE_ERANGE_FILL} NETCDF_ENABLE_ERANGE_FILL)
   if(NETCDF_ENABLE_ERANGE_FILL AND NOT NETCDF_ENABLE_ERANGE_FILL STREQUAL "AUTO")
      # explicitly enabled
      set(NETCDF_ENABLE_ERANGE_FILL ON)
   else()
      if(NOT NETCDF_ENABLE_ERANGE_FILL STREQUAL "AUTO")
         set(NETCDF_ENABLE_ERANGE_FILL OFF)
      endif()
   endif()
endif(NETCDF_ENABLE_ERANGE_FILL)
# Now NETCDF_ENABLE_ERANGE_FILL is either AUTO, ON, or OFF

# More relaxed coordinate check is now mandatory for all builds.
set(ENABLE_ZERO_LENGTH_COORD_BOUND ON)

# check and conform with PnetCDF settings on ERANGE_FILL and RELAX_COORD_BOUND
if(USE_PNETCDF)
  if(NETCDF_ENABLE_ERANGE_FILL STREQUAL "AUTO") # not set on command line
     set(NETCDF_ENABLE_ERANGE_FILL "${PNETCDF_HAS_ERANGE_FILL}")
  else()
     # user explicitly set this option on command line
     if(NOT NETCDF_ENABLE_ERANGE_FILL STREQUAL "${PNETCDF_HAS_ERANGE_FILL}")
        if(NETCDF_ENABLE_ERANGE_FILL)
           message(FATAL_ERROR "Enabling erange-fill conflicts with PnetCDF setting")
        else()
           message(FATAL_ERROR "Disabling erange-fill conflicts with PnetCDF setting")
        endif()
     endif()
  endif()
endif()

if(NETCDF_ENABLE_ERANGE_FILL)
  message(STATUS "Enabling use of fill value when NC_ERANGE")
  set(M4FLAGS "-DERANGE_FILL" CACHE STRING "")
endif()

if(ENABLE_ZERO_LENGTH_COORD_BOUND)
  message(STATUS "Enabling a more relaxed check for NC_EINVALCOORDS")
  target_compile_definitions(netcdf PRIVATE RELAX_COORD_BOUND)
endif()

# Enable Parallel Tests.
option(NETCDF_ENABLE_PARALLEL_TESTS "Enable Parallel IO Tests. Requires HDF5/NetCDF4 with parallel I/O Support." "${HDF5_PARALLEL}")
if(NETCDF_ENABLE_PARALLEL_TESTS AND USE_PARALLEL)
  set(TEST_PARALLEL ON CACHE BOOL "")
  if(USE_HDF5)
    set(TEST_PARALLEL4 ON CACHE BOOL "")
  endif()
endif()

IF (NETCDF_ENABLE_PARALLEL_TESTS AND NOT USE_PARALLEL)
  message(FATAL_ERROR "Parallel tests requested, but no parallel HDF5 installation detected.")
endif()

# Enable special filter test; experimental when using cmake.
option(NETCDF_ENABLE_FILTER_TESTING "Enable filter testing. Ignored if shared libraries or netCDF4 are not enabled" ${NETCDF_ENABLE_PLUGINS})

if(NETCDF_ENABLE_FILTER_TESTING)
  if(NOT NETCDF_ENABLE_HDF5 AND NOT NETCDF_ENABLE_NCZARR)
    message(WARNING "NETCDF_ENABLE_FILTER_TESTING requires HDF5 and/or NCZarr. Disabling.")
    set(NETCDF_ENABLE_FILTER_TESTING OFF CACHE BOOL "Enable Filter Testing" FORCE)
  endif()
endif()

if(NOT BUILD_SHARED_LIBS)
  message(WARNING "NETCDF_ENABLE_FILTER_TESTING requires shared libraries. Disabling.")
  set(NETCDF_ENABLE_FILTER_TESTING OFF)
endif()

option(NETCDF_ENABLE_NCZARR_FILTERS "Enable NCZarr filters" ${NETCDF_ENABLE_PLUGINS})

# Constraints
if (NOT NETCDF_ENABLE_PLUGINS AND NETCDF_ENABLE_NCZARR_FILTERS)
  message(WARNING "NETCDF_ENABLE_NCZARR_FILTERS requires NETCDF_ENABLE_PLUGINS. Disabling.")
  set(NETCDF_ENABLE_NCZARR_FILTERS OFF CACHE BOOL "Enable NCZarr Filters." FORCE)
endif()

IF (NOT NETCDF_ENABLE_NCZARR AND NETCDF_ENABLE_NCZARR_FILTERS) 
    message(WARNING "NETCDF_ENABLE_NCZARR==NO => NETCDF_ENABLE_NCZARR_FILTERS==NO")
  set(NETCDF_ENABLE_NCZARR_FILTERS OFF CACHE BOOL "Disable NCZARR_FILTERS" FORCE)
endif()

# Determine whether or not to generate documentation.
option(NETCDF_ENABLE_DOXYGEN "Enable generation of doxygen-based documentation." OFF)
if(NETCDF_ENABLE_DOXYGEN)
  # Offer the option to build internal documentation.
  option(NETCDF_ENABLE_INTERNAL_DOCS "Build internal documentation. This is of interest to developers only." OFF)
  if(NETCDF_ENABLE_INTERNAL_DOCS)
    set(BUILD_INTERNAL_DOCS yes CACHE STRING "")
  else()
    set(BUILD_INTERNAL_DOCS no CACHE STRING "")
  endif()

  ###
  #
  # If we are building release documentation, we need to set some
  # variables that will be used in the Doxygen.in template.
  ###
  option(NETCDF_ENABLE_DOXYGEN_BUILD_RELEASE_DOCS "Build release documentation.  This is of interest only to the netCDF developers." OFF)
  if(NETCDF_ENABLE_DOXYGEN_BUILD_RELEASE_DOCS)
    set(DOXYGEN_CSS_FILE "${CMAKE_SOURCE_DIR}/docs/release.css" CACHE STRING "")
    set(DOXYGEN_HEADER_FILE "${CMAKE_SOURCE_DIR}/docs/release_header.html" CACHE STRING "")
    set(DOXYGEN_SEARCHENGINE "NO" CACHE STRING "")
    set(NETCDF_ENABLE_DOXYGEN_SERVER_BASED_SEARCH NO CACHE STRING "")
  else()
    set(DOXYGEN_CSS_FILE "" CACHE STRING "")
    set(DOXYGEN_HEADER_FILE "" CACHE STRING "")
    set(DOXYGEN_SEARCHENGINE "YES" CACHE STRING "")

    # If not using release document configuration,
    # provide an option for server-based search.
    option(NETCDF_ENABLE_DOXYGEN_SERVER_SIDE_SEARCH "Configure Doxygen with server-based search." OFF)
    if(NETCDF_ENABLE_DOXYGEN_SERVER_SIDE_SEARCH)
      set(DOXYGEN_SERVER_BASED_SEARCH "YES" CACHE STRING "")
    else()
      set(DOXYGEN_SERVER_BASED_SEARCH "NO" CACHE STRING "")
    endif(NETCDF_ENABLE_DOXYGEN_SERVER_SIDE_SEARCH)


  endif(NETCDF_ENABLE_DOXYGEN_BUILD_RELEASE_DOCS)
  # Option to turn on the TODO list in the doxygen-generated documentation.
  option(NETCDF_DOXYGEN_ENABLE_TASKS "Turn on test, todo, bug lists in documentation. This is of interest to developers only." OFF)
  if(NETCDF_DOXYGEN_ENABLE_TASKS)
    set(SHOW_DOXYGEN_TAG_LIST YES CACHE STRING "")
  else(NETCDF_DOXYGEN_ENABLE_TASKS)
    set(SHOW_DOXYGEN_TODO_LIST NO CACHE STRING "")
  endif(NETCDF_DOXYGEN_ENABLE_TASKS)

  option(NETCDF_ENABLE_DOXYGEN_PDF_OUTPUT "[EXPERIMENTAL] Turn on PDF output for Doxygen-generated documentation." OFF)

  if(NETCDF_ENABLE_DOXYGEN_PDF_OUTPUT)
    set(NC_NETCDF_ENABLE_DOXYGEN_PDF_OUTPUT "YES" CACHE STRING "")
  else()
    set(NC_NETCDF_ENABLE_DOXYGEN_PDF_OUTPUT "NO" CACHE STRING "")
  endif()

  find_program(NC_DOT NAMES dot)
  # Specify whether or not 'dot' was found on the system path.
  if(NC_DOT)
    set(HAVE_DOT YES CACHE STRING "")
  else(NC_DOT)
    set(HAVE_DOT NO CACHE STRING "")
  endif(NC_DOT)
endif()

# Always enable DISKLESS
option(NETCDF_ENABLE_DISKLESS "Enable in-memory files" ON)

# Always enable quantization.
option(NETCDF_ENABLE_QUANTIZE "Enable variable quantization" ON)

# By default, MSVC has a stack size of 1000000.
# Allow a user to override this.
if(MSVC)
  set(NC_MSVC_STACK_SIZE 40000000 CACHE STRING "Default stack size for MSVC-based projects.")
  # By default, CMake sets the stack to 1000000.
  # Remove this limitation.
  # See here for more details:
  # http://www.cmake.org/pipermail/cmake/2009-April/028710.html
  set(CMAKE_EXE_LINKER_FLAGS "${CMAKE_EXE_LINKER_FLAGS} /STACK:${NC_MSVC_STACK_SIZE}")
  set(CMAKE_SHARED_LINKER_FLAGS "${CMAKE_SHARED_LINKER_FLAGS} /STACK:${NC_MSVC_STACK_SIZE}")
  set(CMAKE_MODULE_LINKER_FLAGS "${CMAKE_MODULE_LINKER_FLAGS} /STACK:${NC_MSVC_STACK_SIZE}")
endif()

# Set some of the options as advanced.
MARK_AS_ADVANCED(NETCDF_ENABLE_INTERNAL_DOCS VALGRIND_TESTS NETCDF_ENABLE_COVERAGE_TESTS )
MARK_AS_ADVANCED(NETCDF_ENABLE_DAP_REMOTE_TESTS NETCDF_ENABLE_DAP_LONG_TESTS USE_REMOTE_CDASH NETCDF_ENABLE_EXTERNAL_SERVER_TESTS)
MARK_AS_ADVANCED(NETCDF_ENABLE_DOXYGEN_BUILD_RELEASE_DOCS NETCDF_DOXYGEN_ENABLE_TASKS NETCDF_ENABLE_DOXYGEN_SERVER_SIDE_SEARCH)
MARK_AS_ADVANCED(NETCDF_ENABLE_SHARED_LIBRARY_VERSION)

################################
# Option checks
################################

# Library include checks
CHECK_INCLUDE_file("math.h"      HAVE_MATH_H)
CHECK_INCLUDE_file("unistd.h"  HAVE_UNISTD_H)
# Solve a compatibility issue in ncgen/, which checks
# for NO_UNISTD_H
if(NOT HAVE_UNISTD_H)
  set(YY_NO_UNISTD_H TRUE)
endif()

CHECK_INCLUDE_file("alloca.h"  HAVE_ALLOCA_H)
CHECK_INCLUDE_file("malloc.h"    HAVE_MALLOC_H)
CHECK_INCLUDE_file("fcntl.h"   HAVE_FCNTL_H)
CHECK_INCLUDE_file("getopt.h"  HAVE_GETOPT_H)
CHECK_INCLUDE_file("locale.h"  HAVE_LOCALE_H)
CHECK_INCLUDE_file("stdint.h"  HAVE_STDINT_H)
CHECK_INCLUDE_file("stdio.h"   HAVE_STDIO_H)
if(MSVC)
CHECK_INCLUDE_file("io.h"      HAVE_IO_H)
endif(MSVC)
CHECK_INCLUDE_file("stdlib.h"  HAVE_STDLIB_H)
CHECK_INCLUDE_file("ctype.h"   HAVE_CTYPE_H)
CHECK_INCLUDE_file("sys/xattr_h" HAVE_SYS_XATTR_H)
CHECK_INCLUDE_file("stdarg.h"    HAVE_STDARG_H)
CHECK_INCLUDE_file("strings.h"   HAVE_STRINGS_H)
CHECK_INCLUDE_file("signal.h"    HAVE_SIGNAL_H)
CHECK_INCLUDE_file("sys/param.h" HAVE_SYS_PARAM_H)
CHECK_INCLUDE_file("sys/stat.h"  HAVE_SYS_STAT_H)
CHECK_INCLUDE_file("sys/time.h"  HAVE_SYS_TIME_H)
CHECK_INCLUDE_file("sys/types.h" HAVE_SYS_TYPES_H)
CHECK_INCLUDE_file("sys/mman.h"  HAVE_SYS_MMAN_H)
CHECK_INCLUDE_file("sys/resource.h" HAVE_SYS_RESOURCE_H)
CHECK_INCLUDE_file("fcntl.h"  HAVE_FCNTL_H)
CHECK_INCLUDE_file("inttypes.h"  HAVE_INTTYPES_H)
CHECK_INCLUDE_file("pstdint.h"  HAVE_PSTDINT_H)
CHECK_INCLUDE_file("endian.h" HAVE_ENDIAN_H)
CHECK_INCLUDE_file("BaseTsd.h"  HAVE_BASETSD_H)
CHECK_INCLUDE_file("stddef.h"   HAVE_STDDEF_H)
CHECK_INCLUDE_file("string.h"  HAVE_STRING_H)
CHECK_INCLUDE_file("winsock2.h" HAVE_WINSOCK2_H)
CHECK_INCLUDE_file("ftw.h"  HAVE_FTW_H)
CHECK_INCLUDE_file("libgen.h" HAVE_LIBGEN_H)
CHECK_INCLUDE_file("execinfo.h" HAVE_EXECINFO_H)
CHECK_INCLUDE_file("dirent.h" HAVE_DIRENT_H)
CHECK_INCLUDE_file("time.h" HAVE_TIME_H)
CHECK_INCLUDE_file("dlfcn.h" HAVE_DLFCN_H)

# Symbol Exists
CHECK_SYMBOL_EXISTS(isfinite "math.h" HAVE_DECL_ISFINITE)
CHECK_SYMBOL_EXISTS(isnan "math.h" HAVE_DECL_ISNAN)
CHECK_SYMBOL_EXISTS(isinf "math.h" HAVE_DECL_ISINF)
CHECK_SYMBOL_EXISTS(st_blksize "sys/stat.h" HAVE_STRUCT_STAT_ST_BLKSIZE)
CHECK_SYMBOL_EXISTS(alloca "alloca.h" HAVE_ALLOCA)
CHECK_SYMBOL_EXISTS(snprintf "stdio.h" HAVE_SNPRINTF)

# Type checks
# Aliases for automake consistency
set(SIZEOF_VOIDSTAR ${CMAKE_SIZEOF_VOID_P})
set(SIZEOF_VOIDP ${SIZEOF_VOIDSTAR})
CHECK_TYPE_SIZE("char"      SIZEOF_CHAR)
CHECK_TYPE_SIZE("double"    SIZEOF_DOUBLE)
CHECK_TYPE_SIZE("float"     SIZEOF_FLOAT)
CHECK_TYPE_SIZE("int"       SIZEOF_INT)
CHECK_TYPE_SIZE("uint"      SIZEOF_UINT)
if(SIZEOF_UINT)
  set(HAVE_UINT TRUE)
endif(SIZEOF_UINT)

CHECK_TYPE_SIZE("schar"      SIZEOF_SCHAR)
if(SIZEOF_SCHAR)
  set(HAVE_SCHAR TRUE)
endif(SIZEOF_SCHAR)

CHECK_TYPE_SIZE("long"      SIZEOF_LONG)
CHECK_TYPE_SIZE("long long" SIZEOF_LONG_LONG)
if(SIZEOF_LONG_LONG)
  set(HAVE_LONG_LONG_INT TRUE)
endif(SIZEOF_LONG_LONG)

CHECK_TYPE_SIZE("unsigned long long" SIZEOF_UNSIGNED_LONG_LONG)

CHECK_TYPE_SIZE("off_t"     SIZEOF_OFF_T)
CHECK_TYPE_SIZE("off64_t"   SIZEOF_OFF64_T)
CHECK_TYPE_SIZE("short"     SIZEOF_SHORT)
CHECK_TYPE_SIZE("ushort"    SIZEOF_USHORT)
if(SIZEOF_USHORT)
  set(HAVE_USHORT TRUE)
endif(SIZEOF_USHORT)

CHECK_TYPE_SIZE("_Bool"     SIZEOF__BOOL)

CHECK_TYPE_SIZE("size_t"    SIZEOF_SIZE_T)

# Check whether to turn on or off CDF5 support.
if(SIZEOF_SIZE_T EQUAL 4)
   if(NETCDF_ENABLE_CDF5) # enable or auto
      string(TOUPPER ${NETCDF_ENABLE_CDF5} NETCDF_ENABLE_CDF5)
      if(NETCDF_ENABLE_CDF5 AND NOT NETCDF_ENABLE_CDF5 STREQUAL "AUTO") # explicitly enabled
         message(FATAL_ERROR "Unable to support CDF5 feature because size_t is less than 8 bytes")
      endif(NETCDF_ENABLE_CDF5 AND NOT NETCDF_ENABLE_CDF5 STREQUAL "AUTO")
      set(NETCDF_ENABLE_CDF5 OFF) # cannot support CDF5
      set(USE_CDF5 OFF CACHE BOOL "") # cannot support CDF5
   endif(NETCDF_ENABLE_CDF5)
else(SIZEOF_SIZE_T EQUAL 4)
   if(NETCDF_ENABLE_CDF5) # explicitly set by user or not set
      set(USE_CDF5 ON CACHE BOOL "")
   else(NETCDF_ENABLE_CDF5) # explicitly disabled by user
      set(USE_CDF5 OFF CACHE BOOL "")
   endif(NETCDF_ENABLE_CDF5)
endif(SIZEOF_SIZE_T EQUAL 4)

CHECK_TYPE_SIZE("ssize_t"   SIZEOF_SSIZE_T)
if(SIZEOF_SSIZE_T)
  set(HAVE_SSIZE_T TRUE)
endif(SIZEOF_SSIZE_T)
CHECK_TYPE_SIZE("ptrdiff_t" SIZEOF_PTRDIFF_T)
if(SIZEOF_PTRDIFF_T)
  set(HAVE_PTRDIFF_T TRUE)
endif(SIZEOF_PTRDIFF_T)
CHECK_TYPE_SIZE("uintptr_t" SIZEOF_UINTPTR_T)
if(SIZEOF_UINTPTR_T)
  set(HAVE_UINTPTR_T TRUE)
endif(SIZEOF_UINTPTR_T)
CHECK_TYPE_SIZE("mode_t" SIZEOF_MODE_T)
if(SIZEOF_MODE_T)
  set(HAVE_MODE_T TRUE)
endif(SIZEOF_MODE_T)

# __int64 is used on Windows for large file support.
CHECK_TYPE_SIZE("__int64"   SIZEOF___INT_64)
CHECK_TYPE_SIZE("int64_t"   SIZEOF_INT64_T)
CHECK_TYPE_SIZE("uint64"  SIZEOF_UINT64)
CHECK_TYPE_SIZE("unsigned char"      SIZEOF_UCHAR)
CHECK_TYPE_SIZE("unsigned short int" SIZEOF_UNSIGNED_SHORT_INT)
CHECK_TYPE_SIZE("unsigned int"       SIZEOF_UNSIGNED_INT)
CHECK_TYPE_SIZE("long long"          SIZEOF_LONGLONG)
CHECK_TYPE_SIZE("unsigned long long" SIZEOF_ULONGLONG)

CHECK_TYPE_SIZE("uint64_t"  SIZEOF_UINT64_T)
if(SIZEOF_UINT64_T)
  set(HAVE_UINT64_T TRUE)
endif(SIZEOF_UINT64_T)

# On windows systems, we redefine off_t as __int64
# to enable LFS. This is true on 32 and 64 bit system.s
# We must redefine SIZEOF_OFF_T to match.
if(MSVC AND SIZEOF___INT_64)
  set(SIZEOF_OFF_T  ${SIZEOF___INT_64})
endif()

# Check for various functions.
CHECK_FUNCTION_EXISTS(fsync HAVE_FSYNC)
CHECK_FUNCTION_EXISTS(strlcat   HAVE_STRLCAT)
CHECK_FUNCTION_EXISTS(strlcpy  HAVE_STRLCPY)
CHECK_FUNCTION_EXISTS(strdup  HAVE_STRDUP)
CHECK_FUNCTION_EXISTS(strndup HAVE_STRNDUP)
CHECK_FUNCTION_EXISTS(strlen  HAVE_STRLEN)
CHECK_FUNCTION_EXISTS(strtoll HAVE_STRTOLL)
CHECK_FUNCTION_EXISTS(strcasecmp  HAVE_STRCASECMP)
CHECK_FUNCTION_EXISTS(strtoull  HAVE_STRTOULL)
CHECK_FUNCTION_EXISTS(mkstemp HAVE_MKSTEMP)
CHECK_FUNCTION_EXISTS(mktemp HAVE_MKTEMP)
CHECK_FUNCTION_EXISTS(random HAVE_RANDOM)
CHECK_FUNCTION_EXISTS(gettimeofday  HAVE_GETTIMEOFDAY)
CHECK_FUNCTION_EXISTS(MPI_Comm_f2c  HAVE_MPI_COMM_F2C)
CHECK_FUNCTION_EXISTS(MPI_Info_f2c  HAVE_MPI_INFO_F2C)
CHECK_FUNCTION_EXISTS(memmove HAVE_MEMMOVE)
CHECK_FUNCTION_EXISTS(getpagesize HAVE_GETPAGESIZE)
CHECK_FUNCTION_EXISTS(sysconf HAVE_SYSCONF)
CHECK_FUNCTION_EXISTS(getrlimit HAVE_GETRLIMIT)
CHECK_FUNCTION_EXISTS(_filelengthi64 HAVE_FILE_LENGTH_I64)
CHECK_FUNCTION_EXISTS(mmap HAVE_MMAP)
CHECK_FUNCTION_EXISTS(mremap HAVE_MREMAP)
CHECK_FUNCTION_EXISTS(fileno HAVE_FILENO)
CHECK_FUNCTION_EXISTS(H5Literate2 HAVE_H5LITERATE2)

CHECK_FUNCTION_EXISTS(clock_gettime  HAVE_CLOCK_GETTIME)
CHECK_SYMBOL_EXISTS("struct timespec" "time.h" HAVE_STRUCT_TIMESPEC)
CHECK_FUNCTION_EXISTS(atexit HAVE_ATEXIT)

# Control invoking nc_finalize at exit
option(NETCDF_ENABLE_ATEXIT_FINALIZE "Invoke nc_finalize at exit." ON)
if(NOT HAVE_ATEXIT)
if(NETCDF_ENABLE_ATEXIT_FINALIZE AND NOT HAVE_ATEXIT)
  set(NETCDF_ENABLE_ATEXIT_FINALIZE OFF CACHE BOOL "Enable ATEXIT" FORCE)
  message(WARNING "NETCDF_ENABLE_ATEXIT_FINALIZE set but atexit() function not defined")
endif()
endif()

# Check to see if MAP_ANONYMOUS is defined.
if(MSVC)
  message(WARNING "mmap not supported under visual studio: disabling MMAP support.")
  set(NETCDF_ENABLE_MMAP OFF)
else()
  CHECK_C_SOURCE_COMPILES("
  #include <sys/mman.h>
  int main() {int x = MAP_ANONYMOUS;}" HAVE_MAPANON)
  if(NOT HAVE_MMAP OR NOT HAVE_MAPANON)
    message(WARNING "mmap or MAP_ANONYMOUS not found: disabling MMAP support.")
    set(NETCDF_ENABLE_MMAP OFF)
  endif()
endif()

if(NETCDF_ENABLE_MMAP)
  # Aliases
  set(BUILD_MMAP ON)
  set(USE_MMAP ON)
endif(NETCDF_ENABLE_MMAP)

#CHECK_FUNCTION_EXISTS(alloca HAVE_ALLOCA)

# Used in the `configure_file` calls below
set(ISCMAKE "yes")
if(MSVC)
  set(ISMSVC ON CACHE BOOL "" FORCE)
  set(REGEDIT ON CACHE BOOL "" FORCE)
  # Get windows major version and build number
  execute_process(COMMAND "systeminfo" OUTPUT_VARIABLE WININFO)
  if(WININFO STREQUAL "")
    set(WVM 0)
    set(WVB 0)
  else()
    string(REGEX MATCH "\nOS Version:[ \t]+[0-9.]+" WINVERLINE "${WININFO}")
    string(REGEX REPLACE "[^0-9]*([0-9]+)[.]([0-9])+[.]([0-9]+)" "\\1" WVM "${WINVERLINE}")
    string(REGEX REPLACE "[^0-9]*([0-9]+)[.]([0-9])+[.]([0-9]+)" "\\3" WVB "${WINVERLINE}")
  endif()
  set(WINVERMAJOR ${WVM} CACHE STRING "" FORCE)
  set(WINVERBUILD ${WVB} CACHE STRING "" FORCE)
endif()

#####
# End system inspection checks.
#####


# A basic script used to convert m4 files
find_program(NC_M4 NAMES m4 m4.exe)
if(NC_M4)
  message(STATUS "Found m4: ${NC_M4}")
  set(HAVE_M4 TRUE)
else()
  message(STATUS "m4 not found.")
  set(HAVE_M4 FALSE)
endif()

##specific
# Shell script Macro
##
# Determine if 'bash' is on the system.
##

option(NETCDF_ENABLE_BASH_SCRIPT_TESTING "Detection is typically automatic, but this option can be used to force enable/disable bash-script based tests." ON)

if(NETCDF_ENABLE_BASH_SCRIPT_TESTING)
  find_program(HAVE_BASH bash)
  if(HAVE_BASH)
    string(COMPARE EQUAL "${HAVE_BASH}" "C:/Windows/System32/bash.exe" IS_BASH_EXE)
    if(NOT IS_BASH_EXE)
      message(STATUS "Found bash: ${HAVE_BASH}")
    else()
      message(STATUS "Ignoring ${HAVE_BASH}")
      set(HAVE_BASH "")
    endif()
  else()
    message(STATUS "Bash shell not found; disabling shell script tests.")
  endif()
else(NETCDF_ENABLE_BASH_SCRIPT_TESTING)
  set(HAVE_BASH "")
endif(NETCDF_ENABLE_BASH_SCRIPT_TESTING)

# Create config.h file.
configure_file("${netCDF_SOURCE_DIR}/config.h.cmake.in"
  "${netCDF_BINARY_DIR}/config.h")

add_definitions(-DHAVE_CONFIG_H)

include_directories(${netCDF_BINARY_DIR})
# End autotools-style checks for config.h

#####
# Set the true names of all the libraries, if customized by external project
#####
# Recurse into other subdirectories.
add_subdirectory("include")
add_subdirectory(libdispatch)
add_subdirectory(libsrc)

if(USE_PNETCDF)
  add_subdirectory(libsrcp)
endif(USE_PNETCDF)

if(USE_NETCDF4)
  add_subdirectory(libsrc4)
endif()

if(USE_HDF5)
  add_subdirectory(libhdf5)
endif(USE_HDF5)

if(USE_HDF4)
  add_subdirectory(libhdf4)
endif(USE_HDF4)

if(NETCDF_ENABLE_DAP2)
  add_subdirectory(oc2)
  add_subdirectory(libdap2)
endif()

if(NETCDF_ENABLE_DAP4)
  add_subdirectory(libdap4)
  add_subdirectory(libncxml)
else()
  if(NETCDF_ENABLE_S3_INTERNAL)
    add_subdirectory(libncxml)
  endif()
endif()

if(NETCDF_ENABLE_PLUGINS)
  add_subdirectory(libncpoco)
endif()

if(NETCDF_ENABLE_NCZARR)
  add_subdirectory(libnczarr)
  file(COPY ${netCDF_SOURCE_DIR}/unit_test/timer_utils.h
       DESTINATION ${netCDF_BINARY_DIR}/nczarr_test/)
  file(COPY ${netCDF_SOURCE_DIR}/unit_test/timer_utils.c
       DESTINATION ${netCDF_BINARY_DIR}/nczarr_test/)
  file(COPY ${netCDF_SOURCE_DIR}/nc_test4/test_filter.c
       DESTINATION ${netCDF_BINARY_DIR}/nczarr_test/)
  file(COPY ${netCDF_SOURCE_DIR}/nc_test4/test_filter_misc.c
       DESTINATION ${netCDF_BINARY_DIR}/nczarr_test/)
  file(COPY ${netCDF_SOURCE_DIR}/nc_test4/test_filter_repeat.c
       DESTINATION ${netCDF_BINARY_DIR}/nczarr_test/)
  file(COPY ${netCDF_SOURCE_DIR}/nc_test4/test_filter_order.c
       DESTINATION ${netCDF_BINARY_DIR}/nczarr_test/)
  file(COPY ${netCDF_SOURCE_DIR}/nc_test4/tst_multifilter.c
       DESTINATION ${netCDF_BINARY_DIR}/nczarr_test/)
endif()

# Tests and files which depend on libnetcdf must be included
# *after* this line.
add_subdirectory(liblib)

if(NETCDF_ENABLE_PLUGINS)
  add_subdirectory(plugins)
endif()

# Enable Utilities.
if(NETCDF_BUILD_UTILITIES)
  include_directories(ncdump)
  add_subdirectory(ncgen)
  add_subdirectory(ncgen3)
  add_subdirectory(ncdump)
endif()

# Enable tests
if(NETCDF_ENABLE_TESTS)
  if(NETCDF_ENABLE_V2_API)
    add_subdirectory(nctest)
  endif()
  add_subdirectory(nc_test)
  if(USE_HDF4)
    add_subdirectory(hdf4_test)
  endif()
  if(USE_HDF5)
    include_directories(h5_test)
    add_subdirectory(nc_test4)
    add_subdirectory(h5_test)
  endif()
  if(NETCDF_ENABLE_DAP2)
    add_subdirectory(ncdap_test)
  endif()
  if(NETCDF_ENABLE_DAP4)
    add_subdirectory(dap4_test)
  endif()
  if(NETCDF_ENABLE_EXAMPLES)
    add_subdirectory(examples)
  endif()
  if(NETCDF_ENABLE_BENCHMARKS)
    add_subdirectory(nc_perf)
  endif(NETCDF_ENABLE_BENCHMARKS)
  if(NETCDF_ENABLE_UNIT_TESTS)
    add_subdirectory(unit_test)
  endif(NETCDF_ENABLE_UNIT_TESTS)
  if(NETCDF_ENABLE_NCZARR)
    include_directories(nczarr_test)
    add_subdirectory(nczarr_test)
  endif()
endif()

# Code to generate an export header
#GENERATE_EXPORT_HEADER(netcdf
# BASE_NAME netcdf
# EXPORT_MACRO_NAME netcdf_EXPORT
# EXPORT_FILE_NAME netcdf_Export.h
# STATIC_DEFINE netcdf_BUILT_AS_STATIC
#)



##
# Brute force, grab all of the dlls from the dependency directory,
# install them in the binary dir. Grab all of the .libs, put them
# in the libdir.
##
if(MSVC)
  foreach(CPP ${CMAKE_PREFIX_PATH})
    file(GLOB COPY_FILES ${CPP}/lib/*.lib)
  endforeach()
  install(FILES ${COPY_FILES}
  DESTINATION ${CMAKE_INSTALL_LIBDIR}
  COMPONENT dependencies)

  foreach(CPP ${CMAKE_PREFIX_PATH})
    file(GLOB COPY_FILES ${CPP}/bin/*.dll)
  endforeach()
  string(REGEX REPLACE "msv[.*].dll" "" COPY_FILES "${COPY_FILES}")
  install(FILES ${COPY_FILES}
  DESTINATION ${CMAKE_INSTALL_BINDIR}
  COMPONENT dependencies)

endif()

# Subdirectory CMakeLists.txt files should specify their own
# 'install' files.
# Including 'CPack' kicks everything off.
include(InstallRequiredSystemLibraries)
configure_file(
  ${CMAKE_CURRENT_SOURCE_DIR}/FixBundle.cmake.in
  ${CMAKE_CURRENT_BINARY_DIR}/FixBundle.cmake
  @ONLY
  )

###
# Create pkgconfig files.
###
if(NOT DEFINED CMAKE_INSTALL_MANDIR)
  set(CMAKE_INSTALL_MANDIR "${CMAKE_INSTALL_PREFIX}/share/man/")
endif()

if(NOT DEFINED CMAKE_INSTALL_LIBDIR)
  set(CMAKE_INSTALL_LIBDIR lib)
endif(NOT DEFINED CMAKE_INSTALL_LIBDIR)

# Set
set(prefix ${CMAKE_INSTALL_PREFIX})
set(exec_prefix ${CMAKE_INSTALL_PREFIX})
set(libdir ${CMAKE_INSTALL_PREFIX}/${CMAKE_INSTALL_LIBDIR})
set(includedir ${CMAKE_INSTALL_PREFIX}/${CMAKE_INSTALL_INCLUDEDIR})
set(CC ${CMAKE_C_COMPILER})

# Process all dependency libraries and create a string
# used when parsing netcdf.pc.in

set(NC_LIBS "")

foreach(_LIB ${ALL_TLL_LIBS})
  get_filename_component(_LIB_NAME ${_LIB} NAME_WE)
  string(REGEX REPLACE "^lib" "" _NAME ${_LIB_NAME})
  list(APPEND NC_LIBS "-l${_NAME}")
  get_filename_component(_LIB_DIR ${_LIB} PATH)
  list(APPEND LINKFLAGS "-L${_LIB_DIR}")
endforeach()

if(NC_LIBS)
  string(REPLACE ";" " " NC_LIBS "${NC_LIBS}")
endif()

string(REPLACE ";" " " LINKFLAGS "${LINKFLAGS}")

list(REMOVE_DUPLICATES NC_LIBS)
list(REMOVE_DUPLICATES LINKFLAGS)

set(LIBS ${NC_LIBS})
set(NC_LIBS "-lnetcdf")

configure_file(
  ${netCDF_SOURCE_DIR}/netcdf.pc.in
  ${netCDF_BINARY_DIR}/netcdf.pc @ONLY)


if(NOT IS_DIRECTORY ${netCDF_BINARY_DIR}/tmp)
  file(MAKE_DIRECTORY ${netCDF_BINARY_DIR}/tmp)
endif()

install(FILES ${netCDF_BINARY_DIR}/netcdf.pc
  DESTINATION ${CMAKE_INSTALL_LIBDIR}/pkgconfig
  COMPONENT utilities)

###
# End pkgconfig file creation.
###

##
# Print the configuration summary
##
print_conf_summary()

# Enable Makedist files.
ADD_MAKEDIST()
ENABLE_MAKEDIST(README.md COPYRIGHT RELEASE_NOTES.md INSTALL INSTALL.cmake test_prog.c lib_flags.am cmake CMakeLists.txt COMPILE.cmake.txt config.h.cmake.in cmake_uninstall.cmake.in netcdf-config-version.cmake.in netcdf-config.cmake.in FixBundle.cmake.in nc-config.cmake.in configure configure.ac install-sh config.h.in config.sub CTestConfig.cmake.in)

#####
# Configure and print the libnetcdf.settings file.
#####

# Set variables to mirror those used by autoconf.
# This way we don't need to maintain two separate template
# files.
set(host_cpu "${cpu}")
set(host_vendor "${osname}")
set(host_os "${osrel}")
string(RANDOM LENGTH 3 ALPHABET "0123456789" PLATFORMUID)
math(EXPR PLATFORMUID "${PLATFORMUID} + 1" OUTPUT_FORMAT DECIMAL)
       
set(CC_VERSION "${CMAKE_C_COMPILER}")

# Build *FLAGS for libnetcdf.settings.
set(CFLAGS "${CMAKE_C_FLAGS} ${CMAKE_C_FLAGS_${CMAKE_BUILD_TYPE}}")
set(CPPFLAGS "${CMAKE_CPP_FLAGS} ${CMAKE_CPP_FLAGS_${CMAKE_BUILD_TYPE}}")
set(LDFLAGS "${CMAKE_SHARED_LINKER_FLAGS} ${CMAKE_SHARED_LINKER_FLAGS_${CMAKE_BUILD_TYPE}}")

is_disabled(BUILD_SHARED_LIBS enable_static)
is_enabled(BUILD_SHARED_LIBS enable_shared)

is_enabled(NETCDF_ENABLE_V2_API HAS_NC2)
is_enabled(NETCDF_ENABLE_NETCDF4 HAS_NC4)
is_enabled(NETCDF_ENABLE_HDF4 HAS_HDF4)
is_enabled(USE_HDF4 HAS_HDF4)
is_enabled(USE_HDF5 HAS_HDF5)
is_enabled(OFF HAS_BENCHMARKS)
is_enabled(STATUS_PNETCDF HAS_PNETCDF)
is_enabled(STATUS_PARALLEL HAS_PARALLEL)
is_enabled(NETCDF_ENABLE_PARALLEL4 HAS_PARALLEL4)
is_enabled(NETCDF_ENABLE_DAP HAS_DAP)
is_enabled(NETCDF_ENABLE_DAP2 HAS_DAP2)
is_enabled(NETCDF_ENABLE_DAP4 HAS_DAP4)
is_enabled(NETCDF_ENABLE_BYTERANGE HAS_BYTERANGE)
is_enabled(NETCDF_ENABLE_DISKLESS HAS_DISKLESS)
is_enabled(USE_MMAP HAS_MMAP)
is_enabled(ENABLE_ZERO_LENGTH_COORD_BOUND RELAX_COORD_BOUND)
is_enabled(USE_CDF5 HAS_CDF5)
is_enabled(NETCDF_ENABLE_ERANGE_FILL HAS_ERANGE_FILL)
is_enabled(HDF5_HAS_PAR_FILTERS HAS_PAR_FILTERS)
is_enabled(NETCDF_ENABLE_S3 HAS_S3)
is_enabled(NETCDF_ENABLE_S3_AWS HAS_S3_AWS)
is_enabled(NETCDF_ENABLE_S3_INTERNAL HAS_S3_INTERNAL)
is_enabled(HAS_HDF5_ROS3 HAS_HDF5_ROS3)
is_enabled(NETCDF_ENABLE_NCZARR HAS_NCZARR)
is_enabled(NETCDF_ENABLE_NCZARR_ZIP HAS_NCZARR_ZIP)
is_enabled(NETCDF_ENABLE_PLUGINS HAS_PLUGINS)
is_enabled(NETCDF_ENABLE_QUANTIZE HAS_QUANTIZE)
is_enabled(NETCDF_ENABLE_LOGGING HAS_LOGGING)
is_enabled(NETCDF_ENABLE_FILTER_TESTING DO_FILTER_TESTS)
is_enabled(HAVE_SZ HAS_SZIP)
is_enabled(HAVE_SZ HAS_SZLIB_WRITE)
is_enabled(HAVE_ZSTD HAS_ZSTD)
is_enabled(HAVE_BLOSC HAS_BLOSC)
is_enabled(HAVE_BZ2 HAS_BZ2)
is_enabled(NETCDF_ENABLE_REMOTE_FUNCTIONALITY DO_REMOTE_FUNCTIONALITY)

if(NETCDF_ENABLE_S3_INTERNAL)
  set(WHICH_S3_SDK "internal")
  set(NC_WHICH_S3_SDK "internal")
elseif(NETCDF_ENABLE_S3_AWS)
  set(WHICH_S3_SDK "aws-sdk-cpp")
  set(NC_WHICH_S3_SDK "aws-sdk-cpp")
else()
  set(WHICH_S3_SDK "none")
  set(NC_WHICH_S3_SDK "none")
endif()

if(WITH_S3_TESTING STREQUAL PUBLIC)
  set(NETCDF_ENABLE_S3_TESTING "public")
elseif(WITH_S3_TESTING)
  set(NETCDF_ENABLE_S3_TESTING "yes")
  set(NETCDF_ENABLE_S3_TESTALL "yes")
elseif(NOT WITH_S3_TESTING)
  set(NETCDF_ENABLE_S3_TESTING "no")
else()
  set(NETCDF_ENABLE_S3_TESTING "no")
endif()

# The Unidata testing S3 bucket
# WARNING: this must match the value in configure.ac
set(S3TESTBUCKET "unidata-zarr-test-data" CACHE STRING "S3 test bucket")

# The working S3 path tree within the Unidata bucket.
# WARNING: this must match the value in configure.ac
set(S3TESTSUBTREE "netcdf-c" CACHE STRING "Working S3 path.")
# Build a unique id based on the date
string(TIMESTAMP TESTUID "%s")
if(NETCDF_ENABLE_S3_TESTING)
file(APPEND "${CMAKE_CURRENT_BINARY_DIR}/s3cleanup_${PLATFORMUID}.uids" "${TESTUID}\n")
endif()

# Copy the CTest customization file into binary directory, as required.
configure_file("${CMAKE_CURRENT_SOURCE_DIR}/CTestCustom.cmake.in" "${CMAKE_CURRENT_BINARY_DIR}/CTestCustom.cmake")

message(STATUS "STD_FILTERS: ${STD_FILTERS}")

# Generate file from template.
configure_file("${CMAKE_CURRENT_SOURCE_DIR}/libnetcdf.settings.in"
  "${CMAKE_CURRENT_BINARY_DIR}/libnetcdf.settings"
  @ONLY)

if(NETCDF_ENABLE_PARALLEL4 AND NETCDF_ENABLE_HDF5)
  if(HDF5_PARALLEL)
    configure_file("${netCDF_SOURCE_DIR}/nc_test4/run_par_test.sh.in"
      "${netCDF_BINARY_DIR}/tmp/run_par_test.sh" @ONLY NEWLINE_STYLE LF)
    file(COPY "${netCDF_BINARY_DIR}/tmp/run_par_test.sh"
      DESTINATION ${netCDF_BINARY_DIR}/nc_test4
      FILE_PERMISSIONS OWNER_READ OWNER_WRITE OWNER_EXECUTE GROUP_READ GROUP_EXECUTE WORLD_READ WORLD_EXECUTE)
    configure_file("${netCDF_SOURCE_DIR}/h5_test/run_par_tests.sh.in"
      "${netCDF_BINARY_DIR}/tmp/run_par_tests.sh" @ONLY NEWLINE_STYLE LF)
    file(COPY "${netCDF_BINARY_DIR}/tmp/run_par_tests.sh"
      DESTINATION ${netCDF_BINARY_DIR}/h5_test
      FILE_PERMISSIONS OWNER_READ OWNER_WRITE OWNER_EXECUTE GROUP_READ GROUP_EXECUTE WORLD_READ WORLD_EXECUTE)
  endif()
endif()

# Read in settings file, print out.
# Avoid using system-specific calls so that this
# might also work on Windows.
file(READ "${CMAKE_CURRENT_BINARY_DIR}/libnetcdf.settings"
  LIBNETCDF_SETTINGS)
message(STATUS ${LIBNETCDF_SETTINGS})

### 
# Report deprecated options detected by
# cmake/deprecated.cmake. Added in support of
# https://github.com/Unidata/netcdf-c/pull/2895
###

if(DEFINED DEPR_OPT)
  message(WARNING "Warning! Deprecated Options used. Please migrate your build system as follows:\n${DEPR_OPT}" )
endif()
  # Install libnetcdf.settings file into same location
# as the libraries.
install(FILES "${netCDF_BINARY_DIR}/libnetcdf.settings"
  DESTINATION "${CMAKE_INSTALL_LIBDIR}"
  COMPONENT libraries)

#####
# End libnetcdf.settings section.
#####

#####
# Create 'nc-config' file.
#####
configure_file("${netCDF_SOURCE_DIR}/nc-config.cmake.in"
  "${netCDF_BINARY_DIR}/tmp/nc-config" @ONLY
  NEWLINE_STYLE LF)
file(COPY "${netCDF_BINARY_DIR}/tmp/nc-config"
  DESTINATION ${netCDF_BINARY_DIR}/
  FILE_PERMISSIONS OWNER_READ OWNER_WRITE OWNER_EXECUTE GROUP_READ GROUP_EXECUTE WORLD_READ WORLD_EXECUTE)

install(PROGRAMS ${netCDF_BINARY_DIR}/nc-config
  DESTINATION ${CMAKE_INSTALL_BINDIR}
  COMPONENT utilities)

#####
# Create 'netcdf_meta.h' include file.
#####
configure_file(
  ${netCDF_SOURCE_DIR}/include/netcdf_meta.h.in
  ${netCDF_BINARY_DIR}/include/netcdf_meta.h @ONLY)

#####
# Create 'netcdf_dispatch.h' include file.
#####
configure_file(
  ${netCDF_SOURCE_DIR}/include/netcdf_dispatch.h.in
  ${netCDF_BINARY_DIR}/include/netcdf_dispatch.h @ONLY NEWLINE_STYLE LF)

####
# Build test_common.sh
#####
set(EXTRA_DIST ${EXTRA_DIST} ${CMAKE_CURRENT_SOURCE_DIR}/test_common.in)
set(TOPSRCDIR "${CMAKE_CURRENT_SOURCE_DIR}")
set(TOPBUILDDIR "${CMAKE_CURRENT_BINARY_DIR}")
set(abs_top_builddir "${CMAKE_CURRENT_BINARY_DIR}")
set(abs_top_srcdir "${CMAKE_CURRENT_SOURCE_DIR}")
configure_file(${CMAKE_CURRENT_SOURCE_DIR}/test_common.in ${CMAKE_CURRENT_BINARY_DIR}/test_common.sh @ONLY NEWLINE_STYLE LF)

#####
# Build doxygen documentation, if need be.
# This must come after setting top_builddir, etc.
#####
add_subdirectory(docs)

####
# Build s3cleanup.sh and s3gc.sh
#####
set(EXTRA_DIST ${EXTRA_DIST} ${CMAKE_CURRENT_SOURCE_DIR}/s3cleanup.in ${CMAKE_CURRENT_SOURCE_DIR}/s3gc.in)
set(TOPSRCDIR "${CMAKE_CURRENT_SOURCE_DIR}")
set(TOPBUILDDIR "${CMAKE_CURRENT_BINARY_DIR}")
configure_file(${CMAKE_CURRENT_SOURCE_DIR}/s3cleanup.in ${CMAKE_CURRENT_BINARY_DIR}/s3cleanup.sh @ONLY NEWLINE_STYLE LF)
configure_file(${CMAKE_CURRENT_SOURCE_DIR}/s3gc.in ${CMAKE_CURRENT_BINARY_DIR}/s3gc.sh @ONLY NEWLINE_STYLE LF)

#####
# Build and copy nc_test4/findplugin.sh to various places
#####
foreach(CC nc_test4 nczarr_test v3_nczarr_test plugins h5_test examples/C)
    configure_file(${CMAKE_CURRENT_SOURCE_DIR}/plugins/findplugin.in ${CMAKE_CURRENT_BINARY_DIR}/${CC}/findplugin.sh @ONLY NEWLINE_STYLE LF)
endforeach()

if(NETCDF_ENABLE_BENCHMARKS)
  if(NETCDF_ENABLE_PARALLEL4)
    configure_file(${CMAKE_CURRENT_SOURCE_DIR}/nc_perf/run_par_bm_test.sh.in ${CMAKE_CURRENT_BINARY_DIR}/nc_perf/run_par_bm_test.sh @ONLY NEWLINE_STYLE LF)
    configure_file(${CMAKE_CURRENT_SOURCE_DIR}/nc_perf/run_gfs_test.sh.in ${CMAKE_CURRENT_BINARY_DIR}/nc_perf/run_gfs_test.sh @ONLY NEWLINE_STYLE LF)
  endif(NETCDF_ENABLE_PARALLEL4)
endif(NETCDF_ENABLE_BENCHMARKS)

if(NETCDF_ENABLE_TESTS)
    #####
    # Build ncdap_test|dap4_test/findtestserver[4].c
    #####
    configure_file(${CMAKE_CURRENT_SOURCE_DIR}/ncdap_test/findtestserver.c.in ${CMAKE_CURRENT_BINARY_DIR}/ncdap_test/findtestserver.c @ONLY NEWLINE_STYLE LF)
    configure_file(${CMAKE_CURRENT_SOURCE_DIR}/ncdap_test/findtestserver.c.in ${CMAKE_CURRENT_BINARY_DIR}/dap4_test/findtestserver4.c @ONLY NEWLINE_STYLE LF)

    #####
    # Build dap4_test/pingurl4.c
    #####
    configure_file(${CMAKE_CURRENT_SOURCE_DIR}/ncdap_test/pingurl.c ${CMAKE_CURRENT_BINARY_DIR}/dap4_test/pingurl4.c @ONLY NEWLINE_STYLE LF)

    #####
    # Build CTestCustom.cmake to cleanup S3 after tests are done.
    #####
    configure_file(${CMAKE_CURRENT_SOURCE_DIR}/CTestCustom.cmake.in ${CMAKE_CURRENT_BINARY_DIR}/CTestCustom.cmake NEWLINE_STYLE LF)
   

endif()

if(DEFINED ENV{LIB_FUZZING_ENGINE})
  add_subdirectory(fuzz)
endif(DEFINED ENV{LIB_FUZZING_ENGINE})

####
# Export files
####

# Create CMake package configuration files. With these, other packages using
# cmake should be able to find netcdf using find_package and find_library.
# The EXPORT call is paired with one in liblib.
set(ConfigPackageLocation ${CMAKE_INSTALL_LIBDIR}/cmake/netCDF)

install(EXPORT netCDFTargets
  DESTINATION ${ConfigPackageLocation}
  COMPONENT headers
  NAMESPACE netCDF::
  )

export(EXPORT netCDFTargets FILE netCDFTargets.cmake NAMESPACE netCDF::)

include(CMakePackageConfigHelpers)
configure_package_config_file(
  "${CMAKE_CURRENT_SOURCE_DIR}/netCDFConfig.cmake.in"
  "${CMAKE_CURRENT_BINARY_DIR}/netCDFConfig.cmake"
  INSTALL_DESTINATION "${ConfigPackageLocation}"
)

target_include_directories(netcdf
    PUBLIC
        $<BUILD_INTERFACE:${CMAKE_CURRENT_SOURCE_DIR}/include>
        $<INSTALL_INTERFACE:${CMAKE_INSTALL_INCLUDEDIR}>
)

# Create export configuration
write_basic_package_version_file(
  netCDFConfigVersion.cmake
  VERSION ${netCDF_VERSION}
  COMPATIBILITY SameMajorVersion
)

install(
  FILES
  "${CMAKE_CURRENT_BINARY_DIR}/netCDFConfig.cmake"
  "${CMAKE_CURRENT_BINARY_DIR}/netCDFConfigVersion.cmake"
  DESTINATION ${ConfigPackageLocation}
  COMPONENT headers
)

####
# End export files
####

# CPack inclusion must come last.
option(NETCDF_PACKAGE "Create netCDF-C package " ${NETCDF_IS_TOP_LEVEL})

if (NETCDF_PACKAGE)
  include(CMakeInstallation.cmake)
endif()<|MERGE_RESOLUTION|>--- conflicted
+++ resolved
@@ -948,8 +948,6 @@
       set(MPIEXEC "${NETCDF_MPIEXEC}")
     endif()
     message(STATUS "MPIEXEC command will be ${MPIEXEC}")
-<<<<<<< HEAD
-=======
     configure_file("${netCDF_SOURCE_DIR}/nc_test4/run_par_test.sh.in"
       "${netCDF_BINARY_DIR}/tmp/run_par_test.sh" @ONLY NEWLINE_STYLE LF)
     file(COPY "${netCDF_BINARY_DIR}/tmp/run_par_test.sh"
@@ -966,7 +964,6 @@
       DESTINATION ${netCDF_BINARY_DIR}/h5_test
       FILE_PERMISSIONS OWNER_READ OWNER_WRITE OWNER_EXECUTE GROUP_READ GROUP_EXECUTE WORLD_READ WORLD_EXECUTE)
     set(IMPORT_MPI "include(CMakeFindDependencyMacro)\nfind_dependency(MPI COMPONENTS C)")
->>>>>>> 3db1fa77
   endif()
 endif()
 
