--- conflicted
+++ resolved
@@ -1274,19 +1274,11 @@
 # Check if getopt is available else use bundled XGetopt.
 # This is mostly useful for MSVC builds. If not building utilities or some tests,
 # getopt() isn't required at all.
-<<<<<<< HEAD
-CHECK_INCLUDE_FILE("getopt.h"  TEST_GETOPT_H)
-IF("${TEST_GETOPT_H}" STREQUAL "")
-  SET(HAVE_GETOPT_H OFF CACHE BOOL "") 
-ELSE()
-  SET(HAVE_GETOPT_H ON CACHE BOOL "") 
-=======
 IF(MSVC)
   OPTION(ENABLE_XGETOPT "Enable bundled XGetOpt instead of external getopt()." ON)
   IF(ENABLE_XGETOPT)
     SET(USE_X_GETOPT ON CACHE BOOL "")
   ENDIF()
->>>>>>> 58844382
 ENDIF()
 
 SET(MATH "")
