## This is a CMake file, part of Unidata's netCDF package.
# Copyright 2012-2018, see the COPYRIGHT file for more information.
#

##################################
# Set Project Properties
##################################

cmake_minimum_required(VERSION 3.12.0)

#Project Name
project(netCDF
<<<<<<< HEAD
  LANGUAGES C CXX
  HOMEPAGE_URL "https://www.unidata.ucar.edu/software/netcdf/"
  DESCRIPTION "NetCDF is a set of software libraries and machine-independent data formats that support the creation, access, and sharing of array-oriented scientific data."
=======
LANGUAGES C CXX
HOMEPAGE_URL "https://www.unidata.ucar.edu/software/netcdf/"
DESCRIPTION "NetCDF is a set of software libraries and machine-independent data formats that support the creation, access, and sharing of array-oriented scientific data."
VERSION 4.9.3
>>>>>>> 5ad890c7
)

#Add custom CMake Module

set(CMAKE_MODULE_PATH "${CMAKE_MODULE_PATH};${CMAKE_CURRENT_SOURCE_DIR}/cmake/modules/;${PROJECT_SOURCE_DIR}/cmake"
  CACHE INTERNAL "Location of our custom CMake modules.")

set(PACKAGE "netCDF" CACHE STRING "")

# Backport of built-in `PROJECT_IS_TOP_LEVEL` from CMake 3.21
if (NOT DEFINED NETCDF_IS_TOP_LEVEL)
  set(NETCDF_IS_TOP_LEVEL OFF)
  if (CMAKE_CURRENT_SOURCE_DIR STREQUAL CMAKE_SOURCE_DIR)
    set(NETCDF_IS_TOP_LEVEL ON)
  endif ()
endif ()

#####
# Version Info:
#
# Release Version
# Library Version
# SO Version
#
# SO Version is computed from library version. See:
# http://www.gnu.org/software/libtool/manual/libtool.html#Libtool-versioning
#####

SET(NC_VERSION_NOTE "-development")
SET(netCDF_VERSION ${PROJECT_VERSION}${NC_VERSION_NOTE})
SET(VERSION ${netCDF_VERSION})
SET(NC_VERSION ${netCDF_VERSION})
SET(PACKAGE_VERSION ${VERSION})

# These values should match those in configure.ac
SET(netCDF_LIB_VERSION 19)
SET(netCDF_SO_VERSION 19)

# Version of the dispatch table. This must match the value in
# configure.ac.
SET(NC_DISPATCH_VERSION 5)

# Get system configuration, Use it to determine osname, os release, cpu. These
# will be used when committing to CDash.
find_program(UNAME NAMES uname)
IF(UNAME)
  macro(getuname name flag)
    execute_process(COMMAND "${UNAME}" "${flag}" OUTPUT_VARIABLE "${name}" OUTPUT_STRIP_TRAILING_WHITESPACE)
  endmacro(getuname)
  getuname(osname -s)
  getuname(osrel  -r)
  getuname(cpu    -m)
  set(TMP_BUILDNAME "${osname}-${osrel}-${cpu}")
ENDIF()

# Define some Platforms
if(osname MATCHES "CYGWIN.*")
  SET(ISCYGWIN yes)
endif()
  if(osname MATCHES "Darwin.*")
  SET(ISOSX yes)
endif()
if(MSVC)
  SET(ISMSVC yes)
endif()
if(osname MATCHES "MINGW.*" OR osname MATCHES "MSYS.*")
  SET(ISMINGW yes)
  SET(MINGW yes)
endif()

###
# Allow for some customization of the buildname.
# This will make it easier to identify different builds,
# based on values passed from command line/shell scripts.
#
# For ctest scripts, we can use CTEST_BUILD_NAME.
###

SET(BUILDNAME_PREFIX "" CACHE STRING "")
SET(BUILDNAME_SUFFIX "" CACHE STRING "")

IF(BUILDNAME_PREFIX)
  SET(TMP_BUILDNAME "${BUILDNAME_PREFIX}-${TMP_BUILDNAME}")
ENDIF()

IF(BUILDNAME_SUFFIX)
  SET(TMP_BUILDNAME "${TMP_BUILDNAME}-${BUILDNAME_SUFFIX}")
ENDIF()

IF(NOT BUILDNAME)
  SET(BUILDNAME "${TMP_BUILDNAME}" CACHE STRING "Build name variable for CDash")
ENDIF()
###
# End BUILDNAME customization.
###

# For CMAKE_INSTALL_LIBDIR
INCLUDE(GNUInstallDirs)

IF(MSVC)
  SET(GLOBAL PROPERTY USE_FOLDERS ON)
  ADD_COMPILE_OPTIONS("/utf-8")
ENDIF()

# auto-configure style checks, other CMake modules.
INCLUDE(CheckLibraryExists)
INCLUDE(CheckIncludeFile)
INCLUDE(CheckIncludeFiles)
INCLUDE(CheckTypeSize)
INCLUDE(CheckFunctionExists)
INCLUDE(CheckCXXSourceCompiles)
INCLUDE(CheckCSourceCompiles)
INCLUDE(TestBigEndian)
INCLUDE(CheckSymbolExists)
INCLUDE(GetPrerequisites)
INCLUDE(CheckCCompilerFlag)

# A check to see if the system is big endian
TEST_BIG_ENDIAN(BIGENDIAN)
IF(${BIGENDIAN})
  SET(WORDS_BIGENDIAN "1")
ENDIF(${BIGENDIAN})

# Define a function to convert various true or false values
# to either TRUE|FALSE (uppercase).
# If value is not a recognized boolean, then return NOTFOUND
#1, ON, YES, TRUE, Y, 
#0, OFF, NO, FALSE, N, IGNORE, NOTFOUND -NOTFOUND ""

SET(TRUELIST "on;yes;y;true")
SET(FALSELIST "off;no;n;false;0;ignore;notfound")
function(booleanize VALUE RETVAR)
  # force case
  STRING(TOLOWER "${VALUE}" LCVALUE)
  # Now do all the comparisons
  if(LCVALUE IN_LIST TRUELIST OR LCVALUE GREATER 0)
    SET(${RETVAR} TRUE PARENT_SCOPE)
  elseif(LCVALUE IN_LIST FALSELIST OR LCVALUE MATCHES ".*-notfound" OR LCVALUE STREQUAL "")
    SET(${RETVAR} FALSE PARENT_SCOPE)
   else()
     SET(${RETVAR} NOTFOUND PARENT_SCOPE)
  endif()
endfunction()

# A macro to check if a C linker supports a particular flag.
MACRO(CHECK_C_LINKER_FLAG M_FLAG M_RESULT)
  SET(T_REQ_FLAG "${CMAKE_REQUIRED_FLAGS}")
  SET(CMAKE_REQUIRED_FLAGS "${M_FLAG}")
  CHECK_C_SOURCE_COMPILES("int main() {return 0;}" ${M_RESULT})
  SET(CMAKE_REQUIRED_FLAGS "${T_REQ_FLAG}")
ENDMACRO()

# Set the build type.
IF(NOT CMAKE_BUILD_TYPE)
  SET(CMAKE_BUILD_TYPE DEBUG CACHE STRING "Choose the type of build, options are: None, Debug, Release."
    FORCE)
ENDIF()

# Set build type uppercase
STRING(TOUPPER ${CMAKE_BUILD_TYPE} CMAKE_BUILD_TYPE)

# Determine the configure date.

IF(DEFINED ENV{SOURCE_DATE_EPOCH})
	EXECUTE_PROCESS(
	  COMMAND "date" "-u" "-d" "@$ENV{SOURCE_DATE_EPOCH}"
	  OUTPUT_VARIABLE CONFIG_DATE
	  )
ELSE()
	EXECUTE_PROCESS(
	  COMMAND date
	  OUTPUT_VARIABLE CONFIG_DATE
	  )
ENDIF()
IF(CONFIG_DATE)
	string(STRIP ${CONFIG_DATE} CONFIG_DATE)
ENDIF()
##
# Allow for extra dependencies.
##

SET(EXTRA_DEPS "")

################################
# End Project Properties
################################

################################
# Set CTest Properties
################################

ENABLE_TESTING()
INCLUDE(CTest)

# Set Memory test program for non-MSVC based builds.
# Assume valgrind for now.
IF((NOT MSVC) AND (NOT MINGW) AND (NOT ISCYGWIN))
  SET(CTEST_MEMORYCHECK_COMMAND valgrind CACHE STRING "")
ENDIF()

# Set variable to define the build type.
INCLUDE(GenerateExportHeader)

################################
# End CTest Properties
################################


################################
# Compiler and Linker Configuration
################################

##
# Default building shared libraries.
# BUILD_SHARED_LIBS is provided by/used by
# CMake directly.
##
OPTION(BUILD_SHARED_LIBS "Configure netCDF as a shared library." ON)
IF(BUILD_SHARED_LIBS)
  SET(CMAKE_POSITION_INDEPENDENT_CODE ON)
ENDIF()

OPTION(NC_FIND_SHARED_LIBS "Find dynamically-built versions of dependent libraries" ${BUILD_SHARED_LIBS})

##
# We've had a request to allow for non-versioned shared libraries.
# This seems reasonable enough to accommodate.  See
# https://github.com/Unidata/netcdf-c/issues/228 for more info.
##
OPTION(ENABLE_SHARED_LIBRARY_VERSION "Encode the library SO version in the file name of the generated library file." ON)

# Set some default linux gcc & apple compiler options for
# debug builds.
IF(CMAKE_COMPILER_IS_GNUCC OR APPLE)
  OPTION(ENABLE_COVERAGE_TESTS "Enable compiler flags needed to perform coverage tests." OFF)
  OPTION(ENABLE_CONVERSION_WARNINGS "Enable warnings for implicit conversion from 64 to 32-bit datatypes." ON)
  OPTION(ENABLE_LARGE_FILE_TESTS "Enable large file tests." OFF)

  # Debugging flags
  SET(CMAKE_C_FLAGS_DEBUG "${CMAKE_C_FLAGS_DEBUG} -Wall")

  # Check to see if -Wl,--no-undefined is supported.
  CHECK_C_LINKER_FLAG("-Wl,--no-undefined" LIBTOOL_HAS_NO_UNDEFINED)

  IF(LIBTOOL_HAS_NO_UNDEFINED)
    SET(CMAKE_SHARED_LINKER_FLAGS_DEBUG "${CMAKE_SHARED_LINKER_FLAGS_DEBUG} -Wl,--no-undefined")
  ENDIF()
  SET(CMAKE_REQUIRED_FLAGS "${TMP_CMAKE_REQUIRED_FLAGS}")

  # Coverage tests need to have optimization turned off.
  IF(ENABLE_COVERAGE_TESTS)
    SET(CMAKE_C_FLAGS "${CMAKE_C_FLAGS} -g -O0 -coverage -fprofile-arcs -ftest-coverage")
    SET(CMAKE_CXX_FLAGS "${CMAKE_CXX_FLAGS} -g -O0 -coverage -fprofile-arcs -ftest-coverage")
    SET(CMAKE_EXE_LINKER_FLAGS "${CMAKE_EXE_LINKER_FLAGS} -fprofile-arcs -ftest-coverage")
    MESSAGE(STATUS "Coverage Tests: On.")
  ENDIF()

  # Warnings for 64-to-32 bit conversions.
  IF(ENABLE_CONVERSION_WARNINGS)
    CHECK_C_COMPILER_FLAG(-Wconversion CC_HAS_WCONVERSION)
    CHECK_C_COMPILER_FLAG(-Wshorten-64-to-32 CC_HAS_SHORTEN_64_32)

    IF(CC_HAS_SHORTEN_64_32)
      SET(CMAKE_C_FLAGS_DEBUG "${CMAKE_C_FLAGS_DEBUG} -Wshorten-64-to-32")
    ENDIF()
    IF(CC_HAS_WCONVERSION)
      SET(CMAKE_C_FLAGS_DEBUG "${CMAKE_C_FLAGS_DEBUG} -Wconversion")
    ENDIF()

  ENDIF(ENABLE_CONVERSION_WARNINGS)

ENDIF(CMAKE_COMPILER_IS_GNUCC OR APPLE)

# End default linux gcc & apple compiler options.

# Use relative pathnames in __FILE__ macros on MINGW:
IF(MINGW)
  CHECK_C_COMPILER_FLAG("-fmacro-prefix-map='${CMAKE_SOURCE_DIR}'=." CC_HAS_MACRO_PREFIX_MAP)
  IF(CC_HAS_MACRO_PREFIX_MAP)
    SET(CMAKE_C_FLAGS "${CMAKE_C_FLAGS} -fmacro-prefix-map='${CMAKE_SOURCE_DIR}'=.")
  ENDIF()
ENDIF()

ADD_DEFINITIONS()

# Suppress CRT Warnings.
# Only necessary for Windows
IF(MSVC)
  ADD_DEFINITIONS(-D_CRT_SECURE_NO_WARNINGS)
ENDIF()

# Support ANSI format specifiers for *printf on MINGW:
IF(MINGW)
  ADD_DEFINITIONS(-D__USE_MINGW_ANSI_STDIO=1)
ENDIF()

#####
# System inspection checks
#####
INCLUDE_DIRECTORIES(${CMAKE_CURRENT_BINARY_DIR}/include)
INCLUDE_DIRECTORIES(${CMAKE_CURRENT_SOURCE_DIR}/include)
INCLUDE_DIRECTORIES(${CMAKE_CURRENT_SOURCE_DIR}/oc2)
INCLUDE_DIRECTORIES(${CMAKE_CURRENT_SOURCE_DIR}/libsrc)
SET(CMAKE_REQUIRED_INCLUDES ${CMAKE_CURRENT_SOURCE_DIR}/libsrc)

################################
# End Compiler Configuration
################################

##
# Configuration for post-install RPath
# Adapted from http://www.cmake.org/Wiki/CMake_RPATH_handling
##
IF(NOT WIN32 AND BUILD_SHARED_LIBS)
  # use, i.e. don't skip the full RPATH for the build tree
  SET(CMAKE_SKIP_BUILD_RPATH  FALSE)

  # when building, don't use the install RPATH already
  # (but later on when installing)
  SET(CMAKE_BUILD_WITH_INSTALL_RPATH FALSE)

  if(APPLE)
    set(CMAKE_MACOSX_RPATH ON)
  endif(APPLE)

  # add the automatically determined parts of the RPATH
  # which point to directories outside the build tree to the install RPATH
  SET(CMAKE_INSTALL_RPATH_USE_LINK_PATH TRUE)

  # the RPATH to be used when installing,
  # but only if it's not a system directory
  LIST(FIND CMAKE_PLATFORM_IMPLICIT_LINK_DIRECTORIES "${CMAKE_INSTALL_PREFIX}/${CMAKE_INSTALL_LIBDIR}" isSystemDir)
  IF("${isSystemDir}" STREQUAL "-1")
    SET(CMAKE_INSTALL_RPATH "${CMAKE_INSTALL_PREFIX}/${CMAKE_INSTALL_LIBDIR}")
  ENDIF("${isSystemDir}" STREQUAL "-1")

ENDIF()

##
# End configuration for post-install RPath
##

################################
# Option checks
################################

# Default Cache variables.
SET(DEFAULT_CHUNK_SIZE 16777216 CACHE STRING "Default Chunk Cache Size.")
SET(DEFAULT_CHUNK_CACHE_SIZE 16777216U CACHE STRING "Default Chunk Cache Size.")
SET(DEFAULT_CHUNKS_IN_CACHE 1000 CACHE STRING "Default number of chunks in cache.")
SET(DEFAULT_CHUNK_CACHE_PREEMPTION 0.75 CACHE STRING "Default file chunk cache preemption policy (a number between 0 and 1, inclusive.")

# HDF5 default cache size values
SET(CHUNK_CACHE_SIZE ${DEFAULT_CHUNK_CACHE_SIZE} CACHE STRING "Default HDF5 Chunk Cache Size.")
SET(CHUNK_CACHE_NELEMS ${DEFAULT_CHUNKS_IN_CACHE} CACHE STRING "Default maximum number of elements in cache.")
SET(CHUNK_CACHE_PREEMPTION ${DEFAULT_CHUNK_CACHE_PREEMPTION} CACHE STRING "Default file chunk cache preemption policy for HDf5 files(a number between 0 and 1, inclusive.")

SET(NETCDF_LIB_NAME "" CACHE STRING "Default name of the netcdf library.")
SET(TEMP_LARGE "." CACHE STRING "Where to put large temp files if large file tests are run.")
SET(NCPROPERTIES_EXTRA "" CACHE STRING "Specify extra pairs for _NCProperties.")

IF(NOT NETCDF_LIB_NAME STREQUAL "")
  SET(MOD_NETCDF_NAME ON)
ENDIF()

# Set the appropriate compiler/architecture for universal OSX binaries.
IF(${CMAKE_SYSTEM_NAME} EQUAL "Darwin")
  SET(CMAKE_OSX_ARCHITECTURES i386;x86_64)
ENDIF(${CMAKE_SYSTEM_NAME} EQUAL "Darwin")

# Macro for replacing '/MD' with '/MT'.
# Used only on Windows, /MD tells VS to use the shared
# CRT libs, MT tells VS to use the static CRT libs.
#
# Taken From:
#   http://www.cmake.org/Wiki/CMake_FAQ#How_can_I_build_my_MSVC_application_with_a_static_runtime.3F
#
MACRO(specify_static_crt_flag)
  SET(vars
    CMAKE_C_FLAGS
    CMAKE_C_FLAGS_DEBUG
    CMAKE_C_FLAGS_RELEASE
    CMAKE_C_FLAGS_MINSIZEREL
    CMAKE_C_FLAGS_RELWITHDEBINFO
    CMAKE_CXX_FLAGS CMAKE_CXX_FLAGS_DEBUG
    CMAKE_CXX_FLAGS_RELEASE CMAKE_CXX_FLAGS_MINSIZEREL
    CMAKE_CXX_FLAGS_RELWITHDEBINFO)

  FOREACH(flag_var ${vars})
    IF(${flag_var} MATCHES "/MD")
      STRING(REGEX REPLACE "/MD" "/MT" ${flag_var} "${${flag_var}}")
    ENDIF()
  ENDFOREACH()

  FOREACH(flag_var ${vars})
    MESSAGE(STATUS " '${flag_var}': ${${flag_var}}")
  ENDFOREACH()
  MESSAGE(STATUS "")
ENDMACRO()

# Option to use Static Runtimes in MSVC
IF(MSVC)
  OPTION(NC_USE_STATIC_CRT "Use static CRT Libraries ('\\MT')." OFF)
  IF(NC_USE_STATIC_CRT)
    SET(USE_STATIC_CRT ON)
    specify_static_crt_flag()
  ENDIF()
ENDIF()

# Option to build netCDF Version 2
OPTION (ENABLE_V2_API "Build netCDF Version 2." ON)
SET(BUILD_V2 ${ENABLE_V2_API})
IF(NOT ENABLE_V2_API)
  SET(NO_NETCDF_2 ON)
ELSE(NOT ENABLE_V2_API)
  SET(USE_NETCDF_2 TRUE)
ENDIF(NOT ENABLE_V2_API)

# Option to build utilities
OPTION(BUILD_UTILITIES "Build ncgen, ncgen3, ncdump." ON)

# Option to use MMAP
OPTION(ENABLE_MMAP "Use MMAP." ON)

# Option to use examples.
OPTION(ENABLE_EXAMPLES "Build Examples" ON)

###
# Allow the user to specify libraries
# to link against, similar to automakes 'LIBS' variable.
###
SET(NC_EXTRA_DEPS "" CACHE STRING "Additional libraries to link against.")
IF(NC_EXTRA_DEPS)
  STRING(REPLACE " " ";" DEPS_LIST ${NC_EXTRA_DEPS})
  FOREACH(_DEP ${DEPS_LIST})
    STRING(REGEX REPLACE "^-l" "" _LIB ${_DEP})
    FIND_LIBRARY("${_LIB}_DEP" NAMES "${_LIB}" "lib${_LIB}")
    MESSAGE(${${_LIB}_DEP})
    IF("${${_LIB}_DEP}" STREQUAL "${_LIB}_DEP-NOTFOUND")
      MESSAGE(FATAL_ERROR "Error finding ${_LIB}.")
    ELSE()
      MESSAGE(STATUS "Found ${_LIB}: ${${_LIB}_DEP}")
    ENDIF()
    SET(EXTRA_DEPS ${EXTRA_DEPS} "${${_LIB}_DEP}")
  ENDFOREACH()
  MESSAGE("Extra deps: ${EXTRA_DEPS}")
  LIST(REMOVE_DUPLICATES EXTRA_DEPS)
  SET(CMAKE_REQUIRED_LIBRARIES ${CMAKE_REQUIRED_LIBRARIES} ${EXTRA_DEPS})
ENDIF()
###
# End user-specified dependent libraries.
###

################################
# Format Option checks
################################

# We need to now treat enable-netcdf4 and enable-hdf5 as separate,
# but for back compatability, we need to treat enable-netcdf4
# as equivalent to enable-hdf5.
# We detect this using these rules:
# 1. if ENABLE_HDF5 is off then disable hdf5
# 2. if ENABLE_NETCDF4 is off then disable hdf5
# 3. else enable hdf5
OPTION(ENABLE_NETCDF_4 "Use HDF5." ON)
OPTION(ENABLE_NETCDF4 "Use HDF5." ON)
OPTION(ENABLE_HDF5 "Use HDF5." ON)
IF(NOT ENABLE_HDF5 OR NOT ENABLE_NETCDF4 OR NOT ENABLE_NETCDF_4)
  SET(ENABLE_HDF5 OFF CACHE BOOL "Use HDF5" FORCE)
ENDIF()
OPTION(ENABLE_HDF4 "Build netCDF-4 with HDF4 read capability(HDF4, HDF5 and Zlib required)." OFF)
OPTION(ENABLE_DAP "Enable DAP2 and DAP4 Client." ON)
OPTION(ENABLE_NCZARR "Enable NCZarr Client." ON)
OPTION(ENABLE_PNETCDF "Build with parallel I/O for CDF-1, 2, and 5 files using PnetCDF." OFF)
SET(ENABLE_CDF5 AUTO CACHE STRING "AUTO")
OPTION(ENABLE_CDF5 "Enable CDF5 support" ON)

# Netcdf-4 support (i.e. libsrc4) is required by more than just HDF5 (e.g. NCZarr)
# So depending on what above formats are enabled, enable netcdf-4
if(ENABLE_HDF5 OR ENABLE_HDF4 OR ENABLE_NCZARR)
  SET(ENABLE_NETCDF_4 ON CACHE BOOL "Enable netCDF-4 API" FORCE)
  SET(ENABLE_NETCDF4 ON CACHE BOOL "Enable netCDF4 Alias" FORCE)
endif()

# enable|disable all forms of network access
OPTION(ENABLE_REMOTE_FUNCTIONALITY "Enable|disable all forms remote data access (DAP, S3, etc)" ON)
MESSAGE(">>> ENABLE_REMOTE_FUNCTIONALITY=${ENABLE_REMOTE_FUNCTIONALITY}")
if(NOT ENABLE_REMOTE_FUNCTIONALITY)
MESSAGE(WARNING "ENABLE_REMOTE_FUNCTIONALITY=NO => ENABLE_DAP[4]=NO")
SET(ENABLE_DAP OFF CACHE BOOL "ENABLE_REMOTE_FUNCTIONALITY=NO => ENABLE_DAP=NO" FORCE)
SET(ENABLE_DAP4 OFF CACHE BOOL "ENABLE_REMOTE_FUNCTIONALITY=NO => ENABLE_DAP4=NO" FORCE)
ENDIF()

# Option to Build DLL
IF(WIN32)
  OPTION(ENABLE_DLL "Build a Windows DLL." ${BUILD_SHARED_LIBS})
  IF(ENABLE_DLL)
    SET(BUILD_DLL ON CACHE BOOL "")
    ADD_DEFINITIONS(-DDLL_NETCDF)
    ADD_DEFINITIONS(-DDLL_EXPORT)
  ENDIF()
ENDIF()
# Did the user specify a default minimum blocksize for posixio?
SET(NCIO_MINBLOCKSIZE 256 CACHE STRING "Minimum I/O Blocksize for netCDF classic and 64-bit offset format files.")

IF(ENABLE_NETCDF_4)
  SET(USE_NETCDF4 ON CACHE BOOL "")
  SET(ENABLE_NETCDF_4 ON CACHE BOOL "")
  SET(ENABLE_NETCDF4 ON CACHE BOOL "")
ELSE()
  SET(USE_HDF4_FILE_TESTS OFF)
  SET(USE_HDF4 OFF)
  SET(ENABLE_HDF4_FILE_TESTS OFF)
  SET(ENABLE_HDF4 OFF)
ENDIF()

# Option Logging, only valid for netcdf4.
OPTION(ENABLE_LOGGING "Enable Logging." OFF)
IF(NOT ENABLE_NETCDF_4)
SET(ENABLE_LOGGING OFF)
ENDIF()
IF(ENABLE_LOGGING)
  ADD_DEFINITIONS(-DLOGGING)
  ADD_DEFINITIONS(-DENABLE_SET_LOG_LEVEL)
  SET(LOGGING ON)
  SET(ENABLE_SET_LOG_LEVEL ON)
ENDIF()
OPTION(ENABLE_SET_LOG_LEVEL_FUNC "Enable definition of nc_set_log_level()." ON)
IF(ENABLE_NETCDF_4 AND NOT ENABLE_LOGGING AND ENABLE_SET_LOG_LEVEL_FUNC)
  ADD_DEFINITIONS(-DENABLE_SET_LOG_LEVEL)
  SET(ENABLE_SET_LOG_LEVEL ON)
ENDIF()

# Option to allow for strict null file padding.
# See https://github.com/Unidata/netcdf-c/issues/657 for more information
OPTION(ENABLE_STRICT_NULL_BYTE_HEADER_PADDING "Enable strict null byte header padding." OFF)

IF(ENABLE_STRICT_NULL_BYTE_HEADER_PADDING)
  SET(USE_STRICT_NULL_BYTE_HEADER_PADDING ON CACHE BOOL "")
ENDIF(ENABLE_STRICT_NULL_BYTE_HEADER_PADDING)

# Note that szip management is tricky.
# This is because we have three things to consider:
# 1. is libsz available?
# 2. is szip enabled in HDF5?
# 3. is nczarr enabled?
# We need separate flags for cases 1 and 2

SET(USE_HDF5 ${ENABLE_HDF5})

IF(ENABLE_DAP)
  SET(USE_DAP ON CACHE BOOL "")
  SET(ENABLE_DAP2 ON CACHE BOOL "")

  IF(ENABLE_HDF5)
    MESSAGE(STATUS "Enabling DAP4")
    SET(ENABLE_DAP4 ON CACHE BOOL "")
  ELSE()
    MESSAGE(STATUS "Disabling DAP4")
    SET(ENABLE_DAP4 OFF CACHE BOOL "")
  ENDIF(ENABLE_HDF5)

ELSE()
  SET(ENABLE_DAP2 OFF CACHE BOOL "")
  SET(ENABLE_DAP4 OFF CACHE BOOL "")
ENDIF()

# Option to support byte-range reading of remote datasets
OPTION(ENABLE_BYTERANGE "Enable byte-range access to remote datasets.." ON)
if(NOT ENABLE_REMOTE_FUNCTIONALITY)
MESSAGE(WARNING "ENABLE_REMOTE_FUNCTIONALITY=NO => ENABLE_BYTERANGE=NO")
SET(ENABLE_BYTERANGE OFF CACHE BOOL "ENABLE_REMOTE_FUNCTIONALITY=NO => ENABLE_BYTERANGE=NO" FORCE)
ENDIF()

# Option to Enable DAP long tests, remote tests.
OPTION(ENABLE_DAP_REMOTE_TESTS "Enable DAP remote tests." ON)
OPTION(ENABLE_EXTERNAL_SERVER_TESTS "Enable external Server remote tests." OFF)
OPTION(ENABLE_DAP_LONG_TESTS "Enable DAP long tests." OFF)

if(NOT ENABLE_DAP)
SET(ENABLE_DAP_REMOTE_TESTS OFF CACHE BOOL "" FORCE)
SET(ENABLE_EXTERNAL_SERVER_TESTS OFF CACHE BOOL "" FORCE)
SET(ENABLE_DAP_LONG_TESTS OFF CACHE BOOL "" FORCE)
ENDIF()

SET(REMOTETESTSERVERS "remotetest.unidata.ucar.edu" CACHE STRING "test servers to use for remote test")
SET(REMOTETESTSERVERS "remotetest.unidata.ucar.edu" CACHE STRING "test servers to use for remote test")

# Locate some compressors
OPTION(ENABLE_FILTER_SZIP  "Enable use of Szip compression library if it is available. Required if ENABLE_NCZARR is true." ON)
OPTION(ENABLE_FILTER_BZ2   "Enable use of Bz2 compression library if it is available." ON)
OPTION(ENABLE_FILTER_BLOSC "Enable use of blosc compression library if it is available." ON)
OPTION(ENABLE_FILTER_ZSTD  "Enable use of Zstd compression library if it is available." ON)

# If user wants, then install selected plugins (default on)
SET(PLUGIN_INSTALL_DIR "NO" CACHE STRING "Whether and where we should install plugins; defaults to yes")

# This is ugly, but seems necessary because of CMake's boolean structure
SET(boolval FALSE)
IF(DEFINED PLUGIN_INSTALL_DIR)
  booleanize(${PLUGIN_INSTALL_DIR} boolval)
  IF(boolval)
    SET(ENABLE_PLUGIN_INSTALL YES)
    # No actual value was specified
    UNSET(PLUGIN_INSTALL_DIR CACHE)
  ELSE()
    IF(boolval STREQUAL "NOTFOUND")
      # Must be an actual value
      SET(ENABLE_PLUGIN_INSTALL YES)
    ELSE()
      SET(ENABLE_PLUGIN_INSTALL NO)
    ENDIF()
  ENDIF()
ELSE()
  SET(ENABLE_PLUGIN_INSTALL NO)
ENDIF()

# Ensure no defined plugin dir if not enabled
IF(NOT ENABLE_PLUGIN_INSTALL)
    UNSET(PLUGIN_INSTALL_DIR CACHE)
ENDIF()

IF(ENABLE_PLUGIN_INSTALL)
    IF(NOT DEFINED PLUGIN_INSTALL_DIR)
      # Default to HDF5_PLUGIN_PATH or its default directories
      IF(DEFINED ENV{HDF5_PLUGIN_PATH})
        SET(PLUGIN_INSTALL_DIR "$ENV{HDF5_PLUGIN_PATH}")
      ELSE()
        IF(ISMSVC OR ISMINGW)
	  SET(PLUGIN_INSTALL_DIR "$ENV{ALLUSERSPROFILE}\\hdf5\\lib\\plugin")
	ELSE()
	  SET(PLUGIN_INSTALL_DIR "/usr/local/hdf5/lib/plugin")
	ENDIF()
      ENDIF()
        MESSAGE("Defaulting to -DPLUGIN_INSTALL_DIR=${PLUGIN_INSTALL_DIR}")
    ENDIF()
ENDIF()

IF(ENABLE_PLUGIN_INSTALL)
  # Use the lowest priority dir in the path
  IF(NOT ISMSVC AND NOT ISMINGW)
    STRING(REPLACE ":" ";" PATH_LIST ${PLUGIN_INSTALL_DIR})
  ELSE()
    SET(PATH_LIST ${PLUGIN_INSTALL_DIR})
  ENDIF()

  # Get last element
  LIST(GET PATH_LIST -1 PLUGIN_INSTALL_DIR)
  SET(PLUGIN_INSTALL_DIR_SETTING "${PLUGIN_INSTALL_DIR}")
  MESSAGE("Final value of-DPLUGIN_INSTALL_DIR=${PLUGIN_INSTALL_DIR}")
ELSE() # No option specified
    UNSET(PLUGIN_INSTALL_DIR)
    UNSET(PLUGIN_INSTALL_DIR CACHE)
    SET(PLUGIN_INSTALL_DIR_SETTING "N.A.")
ENDIF()

# Try to enable NCZarr zip support
OPTION(ENABLE_NCZARR_ZIP "Enable NCZarr ZIP support." OFF)

# libdl is always available; built-in in Windows and OSX
OPTION(ENABLE_PLUGINS "Enable dynamically loaded plugins (default on)." ON)
IF(MINGW)
    SET(ENABLE_PLUGINS OFF CACHE BOOL "Disable plugins" FORCE)
ELSE()
  IF(NOT WIN32)
    IF(HAVE_DLFCN_H)
      INCLUDE_DIRECTORIES("dlfcn.h")
    ENDIF()
  ENDIF()
ENDIF()
IF(ENABLE_PLUGINS)
  SET(USEPLUGINS yes)
ENDIF()

# Enable some developer-only tests
OPTION(ENABLE_EXTRA_TESTS "Enable Extra tests. Some may not work because of known issues. Developers only." OFF)
IF(ENABLE_EXTRA_TESTS)
  SET(EXTRA_TESTS ON)
ENDIF()

# Option to use bundled XGetopt in place of getopt(). This is mostly useful
# for MSVC builds. If not building utilities or some tests,
# getopt() isn't required at all.
IF(MSVC)
  OPTION(ENABLE_XGETOPT "Enable bundled XGetOpt instead of external getopt()." ON)
  IF(ENABLE_XGETOPT)
    SET(USE_X_GETOPT ON CACHE BOOL "")
  ENDIF()
ENDIF()

SET(MATH "")
IF(NOT WIN32)

  # STDIO instead of posixio.
  OPTION(ENABLE_STDIO "If true, use stdio instead of posixio (ex. on the Cray)" OFF)
  IF(ENABLE_STDIO)
    SET(USE_STDIO ON CACHE BOOL "")
  ENDIF()

  # FFIO insteaad of PosixIO
  OPTION(ENABLE_FFIO "If true, use ffio instead of posixio" OFF)
  IF(ENABLE_FFIO)
    SET(USE_FFIO ON CACHE BOOL "")
  ENDIF()
ENDIF()

# Options for S3 Support
OPTION(ENABLE_S3 "Enable S3 support." OFF)
OPTION(ENABLE_S3_INTERNAL "Enable S3 Internal support." OFF)
OPTION(ENABLE_NCZARR_S3 "Enable NCZarr S3 support; Deprecated in favor of ENABLE_S3" OFF)

IF(NOT ENABLE_REMOTE_FUNCTIONALITY)
  SET(ENABLE_S3 OFF CACHE BOOL "" FORCE)
  SET(ENABLE_S3_INTERNAL OFF CACHE BOOL "" FORCE)
  SET(ENABLE_NCZARR_S3 OFF CACHE BOOL "" FORCE)
ENDIF()

# Control S3 Testing: Multi-valued option
SET(WITH_S3_TESTING OFF CACHE STRING "Control S3 Testing: ON (i.e. all) OFF (i.e. none)  PUBLIC")
    SET_PROPERTY(CACHE WITH_S3_TESTING PROPERTY STRINGS ON OFF PUBLIC)  #
IF(WITH_S3_TESTING STREQUAL "")
  SET(WITH_S3_TESTING OFF CACHE STRING "") # Default
ENDIF()

IF(WITH_S3_TESTING)
message(WARNING "**** DO NOT USE WITH_S3_TESTING=ON UNLESS YOU HAVE ACCESS TO THE UNIDATA S3 BUCKET! ***")
ENDIF()

# ENABLE_NCZARR_S3 is now an alias for ENABLE_S3 (but...)
if (NOT ENABLE_S3 AND ENABLE_NCZARR_S3)
  SET(ENABLE_S3 ON CACHE BOOL "NCARR S3" FORCE) # For back compatibility
ENDIF()
UNSET(ENABLE_NCZARR_S3)

IF(NOT ENABLE_REMOTE_FUNCTIONALITY)
  MESSAGE(WARNING "ENABLE_REMOTE_FUNCTIONALITY=NO => disable all s3 functionality")
  SET(ENABLE_S3 OFF CACHE BOOL "" FORCE)
  SET(ENABLE_S3_INTERNAL OFF CACHE BOOL "" FORCE)
  SET(ENABLE_NCZARR_S3 OFF CACHE BOOL "" FORCE)
  SET(ENABLE_HDF5_ROS3 OFF CACHE BOOL "Use ROS3" FORCE)
  SET(WITH_S3_TESTING OFF CACHE STRING "" FORCE)
ENDIF()


IF(ENABLE_S3)
  IF(NOT ENABLE_S3_AWS AND NOT ENABLE_S3_INTERNAL)
    message(FATAL_ERROR "S3 support library not found; please specify option -DENABLE_S3=NO")
    SET(ENABLE_S3 OFF CACHE BOOL "S3 support" FORCE)        
  ENDIF()
  IF(ENABLE_S3_AWS AND ENABLE_S3_INTERNAL)
    message(WARNING "Both aws-sdk-cpp and s3-internal enabled => use s3-internal")
    SET(ENABLE_S3_AWS OFF CACHE BOOL "S3 AWS" FORCE)        
  ENDIF()
ENDIF()

IF(NOT ENABLE_S3)
  IF(WITH_S3_TESTING STREQUAL "PUBLIC" OR WITH_S3_TESTING)
    message(WARNING "S3 support is disabled => WITH_S3_TESTING=OFF")
    SET(WITH_S3_TESTING OFF CACHE STRING "" FORCE)
  ENDIF()
ENDIF()

OPTION(ENABLE_LIBXML2 "Link against libxml2 if it is available, use the packaged tinyxml2 parser otherwise." ON)
SET(XMLPARSER "tinyxml2 (bundled)")

IF(NOT ENABLE_BYTERANGE AND ENABLE_HDF5_ROS3)
    MESSAGE(WARNING "ROS3 support requires ENABLE_BYTERANGE=TRUE; disabling ROS3 support")
    SET(ENABLE_HDF5_ROS3 OFF CACHE BOOL "ROS3 support" FORCE)
ENDIF()

##
# Enable Tests
##
OPTION(ENABLE_TESTS "Enable basic tests, run with 'make test'." ON)
IF(ENABLE_TESTS)
  SET(BUILD_TESTSETS ON CACHE BOOL "")
  # Options for CTest-based tests, dashboards.
  SET(NC_CTEST_PROJECT_NAME "netcdf-c" CACHE STRING "Project Name for CTest-based testing purposes.")
  SET(NC_CTEST_DROP_SITE "cdash.unidata.ucar.edu:443" CACHE STRING "Dashboard location for CTest-based testing purposes.")
  SET(NC_CTEST_DROP_LOC_PREFIX "" CACHE STRING "Prefix for Dashboard location on remote server when using CTest-based testing.")
  SET(SUBMIT_URL "https://cdash.unidata.ucar.edu:443")
  FIND_PROGRAM(HOSTNAME_CMD NAMES hostname)
  IF(NOT WIN32)
    SET(HOSTNAME_ARG "-s")
  ENDIF()
  IF(HOSTNAME_CMD)
    EXECUTE_PROCESS(COMMAND ${HOSTNAME_CMD} "${HOSTNAME_ARG}" OUTPUT_VARIABLE HOSTNAME OUTPUT_STRIP_TRAILING_WHITESPACE)
    SET(NC_CTEST_SITE "${HOSTNAME}" CACHE STRING "Hostname of test machine.")
  ENDIF()

  IF(NC_CTEST_SITE)
    SET(SITE "${NC_CTEST_SITE}" CACHE STRING "")
  ENDIF()

  ###
  # This option dictates whether or not to turn on
  # tests which are known to fail.  This is not the
  # same thing as an 'expected failure'. Rather, these
  # are tests that will need to be fixed eventually.
  #
  # By placing them here, we can occasionally turn this
  # flag on and see if any known failures have been
  # fixed in the course of code improvement/other bug
  # fixes.
  #
  # To use this, simply add as a fencepost around tests
  # which are known to fail.
  ###

  OPTION(ENABLE_FAILING_TESTS "Run tests which are known to fail, check to see if any have been fixed." OFF)

  ###
  # Option to turn on unit testing. See
  # https://github.com/Unidata/netcdf-c/pull/1472 for more information.
  ###
  OPTION(ENABLE_UNIT_TESTS "Run Unit Tests." ON)

  ###
  # Option to turn on performance testing.
  # See https://github.com/Unidata/netcdf-c/issues/2627 for more information.
  ###
  OPTION(ENABLE_BENCHMARKS "Run benchmark Tests." OFF)


  ###
  # End known-failures.
  ###
  MARK_AS_ADVANCED(ENABLE_FAILING_TESTS)
ENDIF()

###
# Option to enable extreme numbers during testing.
###
OPTION(ENABLE_EXTREME_NUMBERS "Enable extreme numbers during testing, such as MAX_INT-1" ON)
IF(ENABLE_EXTREME_NUMBERS)
  SET(USE_EXTREME_NUMBERS ON)
ENDIF()

# Enable Large file tests
IF(ENABLE_LARGE_FILE_TESTS)
  SET(LARGE_FILE_TESTS ON)
ENDIF()

OPTION(ENABLE_METADATA_PERF_TESTS "Enable test of metadata performance." OFF)
IF(ENABLE_METADATA_PERF_TESTS)
  SET(ENABLE_METADATA_PERF ON)
ENDIF()

# Location for large file tests.
SET(TEMP_LARGE "." CACHE STRING "Location to store large file tests.")

OPTION(ENABLE_FSYNC "Enable experimental fsync code." OFF)
IF(ENABLE_FSYNC)
  SET(USE_FSYNC ON)
ENDIF()

# Temporary
OPTION (ENABLE_JNA "Enable jna bug fix code." OFF)
IF(ENABLE_JNA)
  SET(JNA ON)
ENDIF()

# Linux specific large file support flags.
# Modelled after check in CMakeLists.txt for hdf5.
OPTION(ENABLE_LARGE_FILE_SUPPORT "Enable large file support." ON)
IF(ENABLE_LARGE_FILE_SUPPORT)
  IF(MSVC)
    SET(CMAKE_EXE_LINKER_FLAGS "${CMAKE_EXE_LINKER_FLAGS} /LARGEADDRESSAWARE")
    SET(CMAKE_SHARED_LINKER_FLAGS "${CMAKE_SHARED_LINKER_FLAGS} /LARGEADDRESSAWARE")
    SET(CMAKE_MODULE_LINKER_FLAGS "${CMAKE_MODULE_LINKER_FLAGS} /LARGEADDRESSAWARE")
  ELSE()
    SET(CMAKE_C_FLAGS "${CMAKE_C_FLAGS} -D_LARGEFILE64_SOURCE -D_FILE_OFFSET_BITS=64")
  ENDIF()
ENDIF()

OPTION(ENABLE_EXAMPLE_TESTS "Run extra example tests.  Requires GNU Sed. Ignored if HDF5 is not Enabled" OFF)
IF(NOT ENABLE_HDF5 AND ENABLE_EXAMPLE_TESTS)
  SET(ENABLE_EXAMPLE_TESTS OFF)
ENDIF()

# Enable Parallel IO with netCDF-4/HDF5 files using HDF5 parallel I/O.
SET(STATUS_PARALLEL "OFF")
set(IMPORT_MPI "")
OPTION(ENABLE_PARALLEL4 "Build netCDF-4 with parallel IO" "${HDF5_PARALLEL}")
IF(ENABLE_PARALLEL4 AND ENABLE_HDF5)
  IF(NOT HDF5_PARALLEL)
    SET(USE_PARALLEL OFF CACHE BOOL "")
    MESSAGE(STATUS "Cannot find HDF5 library built with parallel support. Disabling parallel build.")
  ELSE()
    SET(HDF5_PARALLEL ON CACHE BOOL "")
    SET(USE_PARALLEL ON CACHE BOOL "")
    SET(USE_PARALLEL4 ON CACHE BOOL "")
    SET(STATUS_PARALLEL "ON")
    configure_file("${netCDF_SOURCE_DIR}/nc_test4/run_par_test.sh.in"
      "${netCDF_BINARY_DIR}/tmp/run_par_test.sh" @ONLY NEWLINE_STYLE LF)
    FILE(COPY "${netCDF_BINARY_DIR}/tmp/run_par_test.sh"
      DESTINATION ${netCDF_BINARY_DIR}/nc_test4
      FILE_PERMISSIONS OWNER_READ OWNER_WRITE OWNER_EXECUTE GROUP_READ GROUP_EXECUTE WORLD_READ WORLD_EXECUTE)
    configure_file("${netCDF_SOURCE_DIR}/h5_test/run_par_tests.sh.in"
      "${netCDF_BINARY_DIR}/tmp/run_par_tests.sh" @ONLY NEWLINE_STYLE LF)
    FILE(COPY "${netCDF_BINARY_DIR}/tmp/run_par_tests.sh"
      DESTINATION ${netCDF_BINARY_DIR}/h5_test
      FILE_PERMISSIONS OWNER_READ OWNER_WRITE OWNER_EXECUTE GROUP_READ GROUP_EXECUTE WORLD_READ WORLD_EXECUTE)
    set(IMPORT_MPI "include(CMakeFindDependencyMacro)\nfind_dependency(MPI COMPONENTS C)")
  ENDIF()
ENDIF()

# Options to enable parallel IO for classic formats with PnetCDF library.
SET(STATUS_PNETCDF "OFF")
IF(ENABLE_PNETCDF)
  # Check for ncmpi_create in libpnetcdf, define USE_PNETCDF
  # Does the user want to turn on PnetCDF read ability?
  SET(USE_PNETCDF ON CACHE BOOL "")
  IF(NOT PNETCDF)
    MESSAGE(STATUS "Cannot find PnetCDF library. Disabling PnetCDF support.")
    SET(USE_PNETCDF OFF CACHE BOOL "")
  ELSE(NOT PNETCDF)
    SET(USE_PARALLEL ON CACHE BOOL "")

    # Check PnetCDF version. Must be >= 1.6.0
    set(pnetcdf_h "${PNETCDF_INCLUDE_DIR}/pnetcdf.h" )
    message(STATUS "PnetCDF include file ${pnetcdf_h} will be searched for version")
    file(STRINGS "${pnetcdf_h}" pnetcdf_major_string REGEX "^#define PNETCDF_VERSION_MAJOR")
    string(REGEX REPLACE "[^0-9]" "" pnetcdf_major "${pnetcdf_major_string}")
    file(STRINGS "${pnetcdf_h}" pnetcdf_minor_string REGEX "^#define PNETCDF_VERSION_MINOR")
    string(REGEX REPLACE "[^0-9]" "" pnetcdf_minor "${pnetcdf_minor_string}")
    file(STRINGS "${pnetcdf_h}" pnetcdf_sub_string REGEX "^#define PNETCDF_VERSION_SUB")
    string(REGEX REPLACE "[^0-9]" "" pnetcdf_sub "${pnetcdf_sub_string}")
    set(pnetcdf_version "${pnetcdf_major}.${pnetcdf_minor}.${pnetcdf_sub}")
    message(STATUS "Found PnetCDF version ${pnetcdf_version}")

    if(${pnetcdf_version} VERSION_GREATER "1.6.0")
      SET(STATUS_PNETCDF "ON")
      INCLUDE_DIRECTORIES(${PNETCDF_INCLUDE_DIR})
      SET(HAVE_LIBPNETCDF ON)
      # PnetCDF => parallel
      SET(STATUS_PARALLEL ON)
      SET(USE_PARALLEL ON)
      MESSAGE(STATUS "Using PnetCDF Library: ${PNETCDF}")
    ELSE()
      MESSAGE(WARNING "ENABLE_PNETCDF requires version 1.6.1 or later; found version ${pnetcdf_version}. PnetCDF is disabled")
    ENDIF()

  ### 
  # Generate pnetcdf test.  
  ###
  CONFIGURE_FILE("${netCDF_SOURCE_DIR}/nc_test/run_pnetcdf_tests.sh.in"
    "${netCDF_BINARY_DIR}/nc_test/run_pnetcdf_tests.sh")
  ENDIF(NOT PNETCDF)
ENDIF()

# Options to enable use of fill values for elements causing NC_ERANGE
SET(ENABLE_ERANGE_FILL AUTO CACHE STRING "AUTO")
OPTION(ENABLE_ERANGE_FILL "Enable use of fill value when out-of-range type conversion causes NC_ERANGE error." OFF)
IF(ENABLE_ERANGE_FILL) # enable or auto
   STRING(TOUPPER ${ENABLE_ERANGE_FILL} ENABLE_ERANGE_FILL)
   IF(ENABLE_ERANGE_FILL AND NOT ENABLE_ERANGE_FILL STREQUAL "AUTO")
      # explicitly enabled
      SET(ENABLE_ERANGE_FILL ON)
   ELSE()
      IF(NOT ENABLE_ERANGE_FILL STREQUAL "AUTO")
         SET(ENABLE_ERANGE_FILL OFF)
      ENDIF()
   ENDIF()
ENDIF(ENABLE_ERANGE_FILL)
# Now ENABLE_ERANGE_FILL is either AUTO, ON, or OFF

# More relaxed coordinate check is now mandatory for all builds.
SET(ENABLE_ZERO_LENGTH_COORD_BOUND ON)

# check and conform with PnetCDF settings on ERANGE_FILL and RELAX_COORD_BOUND
IF(STATUS_PNETCDF)
  file(STRINGS "${pnetcdf_h}" enable_erange_fill_pnetcdf REGEX "^#define PNETCDF_ERANGE_FILL")
  string(REGEX REPLACE "[^0-9]" "" erange_fill_pnetcdf "${enable_erange_fill_pnetcdf}")
  IF("x${erange_fill_pnetcdf}" STREQUAL "x1")
     SET(erange_fill_pnetcdf "ON")
  ELSE()
     SET(erange_fill_pnetcdf "OFF")
  ENDIF()
  IF(ENABLE_ERANGE_FILL STREQUAL "AUTO") # not set on command line
     SET(ENABLE_ERANGE_FILL "${erange_fill_pnetcdf}")
  ELSE()
     # user explicitly set this option on command line
     IF(NOT ENABLE_ERANGE_FILL STREQUAL "${erange_fill_pnetcdf}")
        IF(ENABLE_ERANGE_FILL)
           MESSAGE(FATAL_ERROR "Enabling erange-fill conflicts with PnetCDF setting")
        ELSE()
           MESSAGE(FATAL_ERROR "Disabling erange-fill conflicts with PnetCDF setting")
        ENDIF()
     ENDIF()
  ENDIF()

  file(STRINGS "${pnetcdf_h}" relax_coord_bound_pnetcdf REGEX "^#define PNETCDF_RELAX_COORD_BOUND")
  string(REGEX REPLACE "[^0-9]" "" relax_coord_bound "${relax_coord_bound_pnetcdf}")
  IF("x${relax_coord_bound}" STREQUAL "x1")
     SET(relax_coord_bound_pnetcdf "ON")
  ELSE()
     SET(relax_coord_bound_pnetcdf "OFF")
  ENDIF()
  # pnetcdf must have relaxed coord bounds to build with netCDF-4
  IF(NOT ENABLE_ZERO_LENGTH_COORD_BOUND STREQUAL "${relax_coord_bound_pnetcdf}")
     MESSAGE(FATAL_ERROR "Pnetcdf must be built with relax-coord-bound enabled")
  ENDIF()
ENDIF()

IF(ENABLE_ERANGE_FILL)
  MESSAGE(STATUS "Enabling use of fill value when NC_ERANGE")
  SET(M4FLAGS "-DERANGE_FILL" CACHE STRING "")
ENDIF()

IF(ENABLE_ZERO_LENGTH_COORD_BOUND)
  MESSAGE(STATUS "Enabling a more relaxed check for NC_EINVALCOORDS")
  ADD_DEFINITIONS(-DRELAX_COORD_BOUND)
ENDIF()

# Enable Parallel Tests.
OPTION(ENABLE_PARALLEL_TESTS "Enable Parallel IO Tests. Requires HDF5/NetCDF4 with parallel I/O Support." "${HDF5_PARALLEL}")
IF(ENABLE_PARALLEL_TESTS AND USE_PARALLEL)
  SET(TEST_PARALLEL ON CACHE BOOL "")
  IF(USE_NETCDF4)
    SET(TEST_PARALLEL4 ON CACHE BOOL "")
  ENDIF()
ENDIF()

IF (ENABLE_PARALLEL_TESTS AND NOT USE_PARALLEL)
  MESSAGE(FATAL_ERROR "Parallel tests requested, but no parallel HDF5 installation detected.")
ENDIF()

# Enable special filter test; experimental when using cmake.
OPTION(ENABLE_FILTER_TESTING "Enable filter testing. Ignored if shared libraries or netCDF4 are not enabled" ON)

IF(ENABLE_FILTER_TESTING)
  if(NOT ENABLE_HDF5 AND NOT ENABLE_NCZARR)
    MESSAGE(WARNING "ENABLE_FILTER_TESTING requires HDF5 and/or NCZarr. Disabling.")
    SET(ENABLE_FILTER_TESTING OFF CACHE BOOL "Enable Filter Testing" FORCE)
  ENDIF()
ENDIF()

IF(NOT BUILD_SHARED_LIBS)
  MESSAGE(WARNING "ENABLE_FILTER_TESTING requires shared libraries. Disabling.")
  SET(ENABLE_FILTER_TESTING OFF)
ENDIF()

OPTION(ENABLE_NCZARR_FILTERS "Enable NCZarr filters" ON)
OPTION(ENABLE_NCZARR_FILTERS_TESTING "Enable NCZarr filter testing." ON)

# Constraints
IF (NOT ENABLE_PLUGINS)
  MESSAGE(WARNING "ENABLE_FILTER_TESTING requires shared libraries. Disabling.")
  SET(ENABLE_NCZARR_FILTERS OFF CACHE BOOL "Enable NCZarr Filters." FORCE)
ENDIF()

IF (NOT ENABLE_NCZARR)
  MESSAGE(WARNING "ENABLE_NCZARR==NO => ENABLE_NCZARR_FILTERS==NO AND ENABLE_NCZARR_FILTER_TESTING==NO")
  SET(ENABLE_NCZARR_FILTERS OFF CACHE BOOL "Disable NCZARR_FILTERS" FORCE)
ENDIF()

IF (NOT ENABLE_NCZARR_FILTERS)
    SET(ENABLE_NCZARR_FILTER_TESTING OFF CACHE BOOL "Enable NCZarr Filter Testing" FORCE)
ENDIF()

SET(ENABLE_CLIENTSIDE_FILTERS OFF)

# Determine whether or not to generate documentation.
OPTION(ENABLE_DOXYGEN "Enable generation of doxygen-based documentation." OFF)
IF(ENABLE_DOXYGEN)
  # Offer the option to build internal documentation.
  OPTION(ENABLE_INTERNAL_DOCS "Build internal documentation. This is of interest to developers only." OFF)
  IF(ENABLE_INTERNAL_DOCS)
    SET(BUILD_INTERNAL_DOCS yes CACHE STRING "")
  ELSE()
    SET(BUILD_INTERNAL_DOCS no CACHE STRING "")
  ENDIF()

  ###
  #
  # If we are building release documentation, we need to set some
  # variables that will be used in the Doxygen.in template.
  ###
  OPTION(ENABLE_DOXYGEN_BUILD_RELEASE_DOCS "Build release documentation.  This is of interest only to the netCDF developers." OFF)
  IF(ENABLE_DOXYGEN_BUILD_RELEASE_DOCS)
    SET(DOXYGEN_CSS_FILE "${CMAKE_SOURCE_DIR}/docs/release.css" CACHE STRING "")
    SET(DOXYGEN_HEADER_FILE "${CMAKE_SOURCE_DIR}/docs/release_header.html" CACHE STRING "")
    SET(DOXYGEN_SEARCHENGINE "NO" CACHE STRING "")
    SET(ENABLE_DOXYGEN_SERVER_BASED_SEARCH NO CACHE STRING "")
  ELSE()
    SET(DOXYGEN_CSS_FILE "" CACHE STRING "")
    SET(DOXYGEN_HEADER_FILE "" CACHE STRING "")
    SET(DOXYGEN_SEARCHENGINE "YES" CACHE STRING "")

    # If not using release document configuration,
    # provide an option for server-based search.
    OPTION(ENABLE_DOXYGEN_SERVER_SIDE_SEARCH "Configure Doxygen with server-based search." OFF)
    IF(ENABLE_DOXYGEN_SERVER_SIDE_SEARCH)
      SET(DOXYGEN_SERVER_BASED_SEARCH "YES" CACHE STRING "")
    ELSE()
      SET(DOXYGEN_SERVER_BASED_SEARCH "NO" CACHE STRING "")
    ENDIF(ENABLE_DOXYGEN_SERVER_SIDE_SEARCH)


  ENDIF(ENABLE_DOXYGEN_BUILD_RELEASE_DOCS)
  # Option to turn on the TODO list in the doxygen-generated documentation.
  OPTION(DOXYGEN_ENABLE_TASKS "Turn on test, todo, bug lists in documentation. This is of interest to developers only." OFF)
  IF(DOXYGEN_ENABLE_TASKS)
    SET(SHOW_DOXYGEN_TAG_LIST YES CACHE STRING "")
  ELSE(DOXYGEN_ENABLE_TASKS)
    SET(SHOW_DOXYGEN_TODO_LIST NO CACHE STRING "")
  ENDIF(DOXYGEN_ENABLE_TASKS)

  OPTION(ENABLE_DOXYGEN_PDF_OUTPUT "[EXPERIMENTAL] Turn on PDF output for Doxygen-generated documentation." OFF)

  IF(ENABLE_DOXYGEN_PDF_OUTPUT)
    SET(NC_ENABLE_DOXYGEN_PDF_OUTPUT "YES" CACHE STRING "")
  ELSE()
    SET(NC_ENABLE_DOXYGEN_PDF_OUTPUT "NO" CACHE STRING "")
  ENDIF()

  FIND_PROGRAM(NC_DOT NAMES dot)
  # Specify whether or not 'dot' was found on the system path.
  IF(NC_DOT)
    SET(HAVE_DOT YES CACHE STRING "")
  ELSE(NC_DOT)
    SET(HAVE_DOT NO CACHE STRING "")
  ENDIF(NC_DOT)
ENDIF()

# Always enable DISKLESS
OPTION(ENABLE_DISKLESS "Enable in-memory files" ON)

# Always enable quantization.
OPTION(ENABLE_QUANTIZE "Enable variable quantization" ON)

# By default, MSVC has a stack size of 1000000.
# Allow a user to override this.
IF(MSVC)
  SET(NC_MSVC_STACK_SIZE 40000000 CACHE STRING "Default stack size for MSVC-based projects.")
  # By default, CMake sets the stack to 1000000.
  # Remove this limitation.
  # See here for more details:
  # http://www.cmake.org/pipermail/cmake/2009-April/028710.html
  SET(CMAKE_EXE_LINKER_FLAGS "${CMAKE_EXE_LINKER_FLAGS} /STACK:${NC_MSVC_STACK_SIZE}")
  SET(CMAKE_SHARED_LINKER_FLAGS "${CMAKE_SHARED_LINKER_FLAGS} /STACK:${NC_MSVC_STACK_SIZE}")
  SET(CMAKE_MODULE_LINKER_FLAGS "${CMAKE_MODULE_LINKER_FLAGS} /STACK:${NC_MSVC_STACK_SIZE}")
ENDIF()

# Set some of the options as advanced.
MARK_AS_ADVANCED(ENABLE_INTERNAL_DOCS VALGRIND_TESTS ENABLE_COVERAGE_TESTS )
MARK_AS_ADVANCED(ENABLE_DAP_REMOTE_TESTS ENABLE_DAP_LONG_TESTS USE_REMOTE_CDASH ENABLE_EXTERNAL_SERVER_TESTS)
MARK_AS_ADVANCED(ENABLE_DOXYGEN_BUILD_RELEASE_DOCS DOXYGEN_ENABLE_TASKS ENABLE_DOXYGEN_SERVER_SIDE_SEARCH)
MARK_AS_ADVANCED(ENABLE_SHARED_LIBRARY_VERSION)

##################################
# Dependencies
##################################

include(cmake/dependencies.cmake)

################################
# End Dependencies
################################

################################
# Option checks
################################

# Library include checks
CHECK_INCLUDE_FILE("math.h"      HAVE_MATH_H)
CHECK_INCLUDE_FILE("unistd.h"  HAVE_UNISTD_H)
# Solve a compatibility issue in ncgen/, which checks
# for NO_UNISTD_H
IF(NOT HAVE_UNISTD_H)
  SET(YY_NO_UNISTD_H TRUE)
ENDIF()

CHECK_INCLUDE_FILE("alloca.h"  HAVE_ALLOCA_H)
CHECK_INCLUDE_FILE("malloc.h"    HAVE_MALLOC_H)
CHECK_INCLUDE_FILE("fcntl.h"   HAVE_FCNTL_H)
CHECK_INCLUDE_FILE("getopt.h"  HAVE_GETOPT_H)
CHECK_INCLUDE_FILE("locale.h"  HAVE_LOCALE_H)
CHECK_INCLUDE_FILE("stdint.h"  HAVE_STDINT_H)
CHECK_INCLUDE_FILE("stdio.h"   HAVE_STDIO_H)
IF(MSVC)
CHECK_INCLUDE_FILE("io.h"      HAVE_IO_H)
ENDIF(MSVC)
CHECK_INCLUDE_FILE("stdlib.h"  HAVE_STDLIB_H)
CHECK_INCLUDE_FILE("ctype.h"   HAVE_CTYPE_H)
CHECK_INCLUDE_FILE("stdarg.h"    HAVE_STDARG_H)
CHECK_INCLUDE_FILE("strings.h"   HAVE_STRINGS_H)
CHECK_INCLUDE_FILE("signal.h"    HAVE_SIGNAL_H)
CHECK_INCLUDE_FILE("sys/param.h" HAVE_SYS_PARAM_H)
CHECK_INCLUDE_FILE("sys/stat.h"  HAVE_SYS_STAT_H)
CHECK_INCLUDE_FILE("sys/time.h"  HAVE_SYS_TIME_H)
CHECK_INCLUDE_FILE("sys/types.h" HAVE_SYS_TYPES_H)
CHECK_INCLUDE_FILE("sys/mman.h"  HAVE_SYS_MMAN_H)
CHECK_INCLUDE_FILE("sys/resource.h" HAVE_SYS_RESOURCE_H)
CHECK_INCLUDE_FILE("fcntl.h"  HAVE_FCNTL_H)
CHECK_INCLUDE_FILE("inttypes.h"  HAVE_INTTYPES_H)
CHECK_INCLUDE_FILE("pstdint.h"  HAVE_PSTDINT_H)
CHECK_INCLUDE_FILE("endian.h" HAVE_ENDIAN_H)
CHECK_INCLUDE_FILE("BaseTsd.h"  HAVE_BASETSD_H)
CHECK_INCLUDE_FILE("stddef.h"   HAVE_STDDEF_H)
CHECK_INCLUDE_FILE("string.h"  HAVE_STRING_H)
CHECK_INCLUDE_FILE("winsock2.h" HAVE_WINSOCK2_H)
CHECK_INCLUDE_FILE("ftw.h"  HAVE_FTW_H)
CHECK_INCLUDE_FILE("libgen.h" HAVE_LIBGEN_H)
CHECK_INCLUDE_FILE("execinfo.h" HAVE_EXECINFO_H)
CHECK_INCLUDE_FILE("dirent.h" HAVE_DIRENT_H)
CHECK_INCLUDE_FILE("time.h" HAVE_TIME_H)
CHECK_INCLUDE_FILE("dlfcn.h" HAVE_DLFCN_H)

# Symbol Exists
CHECK_SYMBOL_EXISTS(isfinite "math.h" HAVE_DECL_ISFINITE)
CHECK_SYMBOL_EXISTS(isnan "math.h" HAVE_DECL_ISNAN)
CHECK_SYMBOL_EXISTS(isinf "math.h" HAVE_DECL_ISINF)
CHECK_SYMBOL_EXISTS(st_blksize "sys/stat.h" HAVE_STRUCT_STAT_ST_BLKSIZE)
CHECK_SYMBOL_EXISTS(alloca "alloca.h" HAVE_ALLOCA)
CHECK_SYMBOL_EXISTS(snprintf "stdio.h" HAVE_SNPRINTF)

# Type checks
# Aliases for automake consistency
SET(SIZEOF_VOIDSTAR ${CMAKE_SIZEOF_VOID_P})
SET(SIZEOF_VOIDP ${SIZEOF_VOIDSTAR})
CHECK_TYPE_SIZE("char"      SIZEOF_CHAR)
CHECK_TYPE_SIZE("double"    SIZEOF_DOUBLE)
CHECK_TYPE_SIZE("float"     SIZEOF_FLOAT)
CHECK_TYPE_SIZE("int"       SIZEOF_INT)
CHECK_TYPE_SIZE("uint"      SIZEOF_UINT)
IF(SIZEOF_UINT)
  SET(HAVE_UINT TRUE)
ENDIF(SIZEOF_UINT)

CHECK_TYPE_SIZE("schar"      SIZEOF_SCHAR)
IF(SIZEOF_SCHAR)
  SET(HAVE_SCHAR TRUE)
ENDIF(SIZEOF_SCHAR)

CHECK_TYPE_SIZE("long"      SIZEOF_LONG)
CHECK_TYPE_SIZE("long long" SIZEOF_LONG_LONG)
IF(SIZEOF_LONG_LONG)
  SET(HAVE_LONG_LONG_INT TRUE)
ENDIF(SIZEOF_LONG_LONG)

CHECK_TYPE_SIZE("unsigned long long" SIZEOF_UNSIGNED_LONG_LONG)

CHECK_TYPE_SIZE("off_t"     SIZEOF_OFF_T)
CHECK_TYPE_SIZE("off64_t"   SIZEOF_OFF64_T)
CHECK_TYPE_SIZE("short"     SIZEOF_SHORT)
CHECK_TYPE_SIZE("ushort"    SIZEOF_USHORT)
IF(SIZEOF_USHORT)
  SET(HAVE_USHORT TRUE)
ENDIF(SIZEOF_USHORT)

CHECK_TYPE_SIZE("_Bool"     SIZEOF__BOOL)

CHECK_TYPE_SIZE("size_t"    SIZEOF_SIZE_T)

# Check whether to turn on or off CDF5 support.
IF(SIZEOF_SIZE_T EQUAL 4)
   IF(ENABLE_CDF5) # enable or auto
      STRING(TOUPPER ${ENABLE_CDF5} ENABLE_CDF5)
      IF(ENABLE_CDF5 AND NOT ENABLE_CDF5 STREQUAL "AUTO") # explicitly enabled
         MESSAGE(FATAL_ERROR "Unable to support CDF5 feature because size_t is less than 8 bytes")
      ENDIF(ENABLE_CDF5 AND NOT ENABLE_CDF5 STREQUAL "AUTO")
      SET(ENABLE_CDF5 OFF) # cannot support CDF5
      SET(USE_CDF5 OFF CACHE BOOL "") # cannot support CDF5
   ENDIF(ENABLE_CDF5)
ELSE(SIZEOF_SIZE_T EQUAL 4)
   IF(ENABLE_CDF5) # explicitly set by user or not set
      SET(USE_CDF5 ON CACHE BOOL "")
   ELSE(ENABLE_CDF5) # explicitly disabled by user
      SET(USE_CDF5 OFF CACHE BOOL "")
   ENDIF(ENABLE_CDF5)
ENDIF(SIZEOF_SIZE_T EQUAL 4)

CHECK_TYPE_SIZE("ssize_t"   SIZEOF_SSIZE_T)
IF(SIZEOF_SSIZE_T)
  SET(HAVE_SSIZE_T TRUE)
ENDIF(SIZEOF_SSIZE_T)
CHECK_TYPE_SIZE("ptrdiff_t" SIZEOF_PTRDIFF_T)
IF(SIZEOF_PTRDIFF_T)
  SET(HAVE_PTRDIFF_T TRUE)
ENDIF(SIZEOF_PTRDIFF_T)
CHECK_TYPE_SIZE("uintptr_t" SIZEOF_UINTPTR_T)
IF(SIZEOF_UINTPTR_T)
  SET(HAVE_UINTPTR_T TRUE)
ENDIF(SIZEOF_UINTPTR_T)
CHECK_TYPE_SIZE("mode_t" SIZEOF_MODE_T)
IF(SIZEOF_MODE_T)
  SET(HAVE_MODE_T TRUE)
ENDIF(SIZEOF_MODE_T)

# __int64 is used on Windows for large file support.
CHECK_TYPE_SIZE("__int64"   SIZEOF___INT_64)
CHECK_TYPE_SIZE("int64_t"   SIZEOF_INT64_T)
CHECK_TYPE_SIZE("uint64"  SIZEOF_UINT64)
CHECK_TYPE_SIZE("unsigned char"      SIZEOF_UCHAR)
CHECK_TYPE_SIZE("unsigned short int" SIZEOF_UNSIGNED_SHORT_INT)
CHECK_TYPE_SIZE("unsigned int"       SIZEOF_UNSIGNED_INT)
CHECK_TYPE_SIZE("long long"          SIZEOF_LONGLONG)
CHECK_TYPE_SIZE("unsigned long long" SIZEOF_ULONGLONG)

CHECK_TYPE_SIZE("uint64_t"  SIZEOF_UINT64_T)
IF(SIZEOF_UINT64_T)
  SET(HAVE_UINT64_T TRUE)
ENDIF(SIZEOF_UINT64_T)

# On windows systems, we redefine off_t as __int64
# to enable LFS. This is true on 32 and 64 bit system.s
# We must redefine SIZEOF_OFF_T to match.
IF(MSVC AND SIZEOF___INT_64)
  SET(SIZEOF_OFF_T  ${SIZEOF___INT_64})
ENDIF()

# Check for various functions.
CHECK_FUNCTION_EXISTS(fsync HAVE_FSYNC)
CHECK_FUNCTION_EXISTS(strlcat   HAVE_STRLCAT)
CHECK_FUNCTION_EXISTS(strlcpy  HAVE_STRLCPY)
CHECK_FUNCTION_EXISTS(strdup  HAVE_STRDUP)
CHECK_FUNCTION_EXISTS(strndup HAVE_STRNDUP)
CHECK_FUNCTION_EXISTS(strtoll HAVE_STRTOLL)
CHECK_FUNCTION_EXISTS(strcasecmp  HAVE_STRCASECMP)
CHECK_FUNCTION_EXISTS(strtoull  HAVE_STRTOULL)
CHECK_FUNCTION_EXISTS(mkstemp HAVE_MKSTEMP)
CHECK_FUNCTION_EXISTS(mktemp HAVE_MKTEMP)
CHECK_FUNCTION_EXISTS(random HAVE_RANDOM)
CHECK_FUNCTION_EXISTS(gettimeofday  HAVE_GETTIMEOFDAY)
CHECK_FUNCTION_EXISTS(MPI_Comm_f2c  HAVE_MPI_COMM_F2C)
CHECK_FUNCTION_EXISTS(MPI_Info_f2c  HAVE_MPI_INFO_F2C)
CHECK_FUNCTION_EXISTS(memmove HAVE_MEMMOVE)
CHECK_FUNCTION_EXISTS(getpagesize HAVE_GETPAGESIZE)
CHECK_FUNCTION_EXISTS(sysconf HAVE_SYSCONF)
CHECK_FUNCTION_EXISTS(getrlimit HAVE_GETRLIMIT)
CHECK_FUNCTION_EXISTS(_filelengthi64 HAVE_FILE_LENGTH_I64)
CHECK_FUNCTION_EXISTS(mmap HAVE_MMAP)
CHECK_FUNCTION_EXISTS(mremap HAVE_MREMAP)
CHECK_FUNCTION_EXISTS(fileno HAVE_FILENO)

CHECK_FUNCTION_EXISTS(clock_gettime  HAVE_CLOCK_GETTIME)
CHECK_SYMBOL_EXISTS("struct timespec" "time.h" HAVE_STRUCT_TIMESPEC)
CHECK_FUNCTION_EXISTS(atexit HAVE_ATEXIT)

# Control invoking nc_finalize at exit
OPTION(ENABLE_ATEXIT_FINALIZE "Invoke nc_finalize at exit." ON)
IF(NOT HAVE_ATEXIT)
IF(ENABLE_ATEXIT_FINALIZE AND NOT HAVE_ATEXIT)
  SET(ENABLE_ATEXIT_FINALIZE OFF CACHE BOOL "Enable ATEXIT" FORCE)
  MESSAGE(WARNING "ENABLE_ATEXIT_FINALIZE set but atexit() function not defined")
ENDIF()
ENDIF()

# Check to see if MAP_ANONYMOUS is defined.
IF(MSVC)
  MESSAGE(WARNING "mmap not supported under visual studio: disabling MMAP support.")
  SET(ENABLE_MMAP OFF)
ELSE()
  CHECK_C_SOURCE_COMPILES("
  #include <sys/mman.h>
  int main() {int x = MAP_ANONYMOUS;}" HAVE_MAPANON)
  IF(NOT HAVE_MMAP OR NOT HAVE_MAPANON)
    MESSAGE(WARNING "mmap or MAP_ANONYMOUS not found: disabling MMAP support.")
    SET(ENABLE_MMAP OFF)
  ENDIF()
ENDIF()

IF(ENABLE_MMAP)
  # Aliases
  SET(BUILD_MMAP ON)
  SET(USE_MMAP ON)
ENDIF(ENABLE_MMAP)

#CHECK_FUNCTION_EXISTS(alloca HAVE_ALLOCA)

# Used in the `configure_file` calls below
SET(ISCMAKE "yes")
IF(MSVC)
  SET(ISMSVC ON CACHE BOOL "" FORCE)
  SET(REGEDIT ON CACHE BOOL "" FORCE)
  # Get windows major version and build number
  EXECUTE_PROCESS(COMMAND "systeminfo" OUTPUT_VARIABLE WININFO)
  IF(WININFO STREQUAL "")
    SET(WVM 0)
    SET(WVB 0)
  ELSE()
    STRING(REGEX MATCH "\nOS Version:[ \t]+[0-9.]+" WINVERLINE "${WININFO}")
    STRING(REGEX REPLACE "[^0-9]*([0-9]+)[.]([0-9])+[.]([0-9]+)" "\\1" WVM "${WINVERLINE}")
    STRING(REGEX REPLACE "[^0-9]*([0-9]+)[.]([0-9])+[.]([0-9]+)" "\\3" WVB "${WINVERLINE}")
  ENDIF()
  SET(WINVERMAJOR ${WVM} CACHE STRING "" FORCE)
  SET(WINVERBUILD ${WVB} CACHE STRING "" FORCE)
ENDIF()

#####
# End system inspection checks.
#####

################################
# Define Utility Macros
################################

# Macro to append files to the EXTRA_DIST files.
# Note: can only be used in subdirectories because of the use of PARENT_SCOPE
SET(EXTRA_DIST "")
MACRO(ADD_EXTRA_DIST files)
  FOREACH(F ${files})
    SET(EXTRA_DIST ${EXTRA_DIST} ${CMAKE_CURRENT_SOURCE_DIR}/${F})
    SET(EXTRA_DIST ${EXTRA_DIST} PARENT_SCOPE)
  ENDFOREACH()
ENDMACRO()

# A basic script used to convert m4 files
FIND_PROGRAM(NC_M4 NAMES m4 m4.exe)
IF(NC_M4)
  MESSAGE(STATUS "Found m4: ${NC_M4}")
  SET(HAVE_M4 TRUE)
ELSE()
  MESSAGE(STATUS "m4 not found.")
  SET(HAVE_M4 FALSE)
ENDIF()

MACRO(GEN_m4 filename)

  set(fallbackdest "${CMAKE_CURRENT_SOURCE_DIR}/${filename}.c")
  set(dest "${CMAKE_CURRENT_BINARY_DIR}/${filename}.c")

  # If m4 isn't present, and the generated file doesn't exist,
  # it cannot be generated and an error should be thrown.
  IF(NOT HAVE_M4)
    IF(NOT EXISTS ${fallbackdest})
      MESSAGE(FATAL_ERROR "m4 is required to generate ${filename}.c. Please install m4 so that it is on the PATH and try again.")
    ELSE()
      SET(dest ${fallbackdest})
    ENDIF()
  ELSE()
    ADD_CUSTOM_COMMAND(
      OUTPUT ${dest}
      COMMAND ${NC_M4}
      ARGS ${M4FLAGS} ${CMAKE_CURRENT_SOURCE_DIR}/${filename}.m4 > ${dest}
      VERBATIM
      )

  ENDIF()
ENDMACRO(GEN_m4)

# Binary tests, but ones which depend on value of 'TEMP_LARGE' being defined.
MACRO(add_bin_env_temp_large_test prefix F)
  ADD_EXECUTABLE(${prefix}_${F} ${F}.c)
  TARGET_LINK_LIBRARIES(${prefix}_${F} netcdf)
  IF(MSVC)
    SET_TARGET_PROPERTIES(${prefix}_${F}
      PROPERTIES LINK_FLAGS_DEBUG " /NODEFAULTLIB:MSVCRT"
      )
  ENDIF()

  ADD_TEST(${prefix}_${F} bash "-c" "TEMP_LARGE=${CMAKE_SOURCE_DIR} ${CMAKE_CURRENT_BINARY_DIR}/${prefix}_${F}")
  IF(MSVC)
    SET_PROPERTY(TARGET ${prefix}_${F} PROPERTY FOLDER "tests")
    SET_TARGET_PROPERTIES(${prefix}_${F} PROPERTIES RUNTIME_OUTPUT_DIRECTORY
      ${CMAKE_CURRENT_BINARY_DIR})
    SET_TARGET_PROPERTIES(${prefix}_${F} PROPERTIES RUNTIME_OUTPUT_DIRECTORY_DEBUG
      ${CMAKE_CURRENT_BINARY_DIR})
    SET_TARGET_PROPERTIES(${prefix}_${F} PROPERTIES RUNTIME_OUTPUT_DIRECTORY_RELEASE
      ${CMAKE_CURRENT_BINARY_DIR})
   SET_TARGET_PROPERTIES(${prefix}_${F} PROPERTIES RUNTIME_OUTPUT_DIRECTORY_RELWITHDEBINFO
      ${CMAKE_CURRENT_BINARY_DIR})
  ENDIF()
ENDMACRO()


# Tests which are binary, but depend on a particular environmental variable.
MACRO(add_bin_env_test prefix F)
  ADD_EXECUTABLE(${prefix}_${F} ${F}.c)
  TARGET_LINK_LIBRARIES(${prefix}_${F} netcdf)
  IF(MSVC)
    SET_TARGET_PROPERTIES(${prefix}_${F}
      PROPERTIES LINK_FLAGS_DEBUG " /NODEFAULTLIB:MSVCRT"
      )
  ENDIF()

  ADD_TEST(${prefix}_${F} bash "-c" "TOPSRCDIR=${CMAKE_CURRENT_SOURCE_DIR} ${CMAKE_CURRENT_BINARY_DIR}/${prefix}_${F}")
  IF(MSVC)
    SET_PROPERTY(TARGET ${prefix}_${F} PROPERTY FOLDER "tests")
  ENDIF()
ENDMACRO()

# Build a binary used by a script, but don't make a test out of it.
MACRO(build_bin_test F)
  if(EXISTS "${CMAKE_CURRENT_SOURCE_DIR}/${F}.c")
    ADD_EXECUTABLE(${F} "${CMAKE_CURRENT_SOURCE_DIR}/${F}.c" ${ARGN})
  else()
    # File should have been copied to the binary directory
    ADD_EXECUTABLE(${F} "${CMAKE_CURRENT_BINARY_DIR}/${F}.c" ${ARGN})
  endif()
  TARGET_LINK_LIBRARIES(${F} netcdf ${ALL_TLL_LIBS})
  IF(MSVC)
    SET_TARGET_PROPERTIES(${F}
      PROPERTIES LINK_FLAGS_DEBUG " /NODEFAULTLIB:MSVCRT"
      )
    SET_TARGET_PROPERTIES(${F} PROPERTIES RUNTIME_OUTPUT_DIRECTORY
      ${CMAKE_CURRENT_BINARY_DIR})
    SET_TARGET_PROPERTIES(${F} PROPERTIES RUNTIME_OUTPUT_DIRECTORY_DEBUG
      ${CMAKE_CURRENT_BINARY_DIR})
    SET_TARGET_PROPERTIES(${F} PROPERTIES RUNTIME_OUTPUT_DIRECTORY_RELEASE
      ${CMAKE_CURRENT_BINARY_DIR})
  ENDIF()
ENDMACRO()

# Binary tests which are used by a script looking for a specific name.
MACRO(add_bin_test_no_prefix F)
  build_bin_test(${F} ${ARGN})
  ADD_TEST(${F} ${EXECUTABLE_OUTPUT_PATH}/${F})
  IF(MSVC)
    SET_PROPERTY(TEST ${F} PROPERTY FOLDER "tests/")
    SET_TARGET_PROPERTIES(${F} PROPERTIES RUNTIME_OUTPUT_DIRECTORY
      ${CMAKE_CURRENT_BINARY_DIR})
    SET_TARGET_PROPERTIES(${F} PROPERTIES RUNTIME_OUTPUT_DIRECTORY_DEBUG
      ${CMAKE_CURRENT_BINARY_DIR})
    SET_TARGET_PROPERTIES(${F} PROPERTIES RUNTIME_OUTPUT_DIRECTORY_RELEASE
      ${CMAKE_CURRENT_BINARY_DIR})
  ENDIF()
ENDMACRO()

# Binary tests which are used by a script looking for a specific name.
MACRO(build_bin_test_no_prefix F)
  build_bin_test(${F})
  IF(MSVC)
    #SET_PROPERTY(TEST ${F} PROPERTY FOLDER "tests/")
    SET_TARGET_PROPERTIES(${F} PROPERTIES RUNTIME_OUTPUT_DIRECTORY
      ${CMAKE_CURRENT_BINARY_DIR})
    SET_TARGET_PROPERTIES(${F} PROPERTIES RUNTIME_OUTPUT_DIRECTORY_DEBUG
      ${CMAKE_CURRENT_BINARY_DIR})
    SET_TARGET_PROPERTIES(${F} PROPERTIES RUNTIME_OUTPUT_DIRECTORY_RELEASE
      ${CMAKE_CURRENT_BINARY_DIR})
  ENDIF()
ENDMACRO()

# Build a test and add it to the test list.
MACRO(add_bin_test prefix F)
  ADD_EXECUTABLE(${prefix}_${F} ${F}.c ${ARGN})
  TARGET_LINK_LIBRARIES(${prefix}_${F}
    ${ALL_TLL_LIBS}
    netcdf
    )
  IF(MSVC)
    SET_TARGET_PROPERTIES(${prefix}_${F}
      PROPERTIES LINK_FLAGS_DEBUG " /NODEFAULTLIB:MSVCRT"
      )
  ENDIF()
  ADD_TEST(${prefix}_${F}
           ${EXECUTABLE_OUTPUT_PATH}/${prefix}_${F}
           )
  IF(MSVC)
    SET_PROPERTY(TEST ${prefix}_${F} PROPERTY FOLDER "tests/")
    SET_TARGET_PROPERTIES(${prefix}_${F} PROPERTIES RUNTIME_OUTPUT_DIRECTORY
      ${CMAKE_CURRENT_BINARY_DIR})
    SET_TARGET_PROPERTIES(${prefix}_${F} PROPERTIES RUNTIME_OUTPUT_DIRECTORY_DEBUG
      ${CMAKE_CURRENT_BINARY_DIR})
    SET_TARGET_PROPERTIES(${prefix}_${F} PROPERTIES RUNTIME_OUTPUT_DIRECTORY_RELEASE
      ${CMAKE_CURRENT_BINARY_DIR})
  ENDIF()
ENDMACRO()

# A cmake script to print out information at the end of the configuration step.
MACRO(print_conf_summary)
  MESSAGE("")
  MESSAGE("")
  MESSAGE("Configuration Summary:")
  MESSAGE("")
  MESSAGE(STATUS "Building Shared Libraries:     ${BUILD_SHARED_LIBS}")
  MESSAGE(STATUS "Building netCDF-4:             ${ENABLE_NETCDF_4}")
  MESSAGE(STATUS "Building DAP2 Support:         ${ENABLE_DAP2}")
  MESSAGE(STATUS "Building DAP4 Support:         ${ENABLE_DAP4}")
  MESSAGE(STATUS "Building Byte-range Support:   ${ENABLE_BYTERANGE}")
  MESSAGE(STATUS "Building Utilities:            ${BUILD_UTILITIES}")
  IF(CMAKE_PREFIX_PATH)
    MESSAGE(STATUS "CMake Prefix Path:             ${CMAKE_PREFIX_PATH}")
  ENDIF()
  MESSAGE("")

  IF(${STATUS_PNETCDF} OR ${STATUS_PARALLEL})
    MESSAGE("Building Parallel NetCDF")
    MESSAGE(STATUS "Using PnetCDF:       ${STATUS_PNETCDF}")
    MESSAGE(STATUS "Using Parallel IO:   ${STATUS_PARALLEL}")
    MESSAGE("")
  ENDIF()

  MESSAGE("Tests Enabled:              ${ENABLE_TESTS}")
  IF(ENABLE_TESTS)
    MESSAGE(STATUS "DAP Remote Tests:  ${ENABLE_DAP_REMOTE_TESTS}")
    MESSAGE(STATUS "Extra Tests:       ${ENABLE_EXTRA_TESTS}")
    MESSAGE(STATUS "Coverage Tests:    ${ENABLE_COVERAGE_TESTS}")
    MESSAGE(STATUS "Parallel Tests:    ${ENABLE_PARALLEL_TESTS}")
    MESSAGE(STATUS "Large File Tests:  ${ENABLE_LARGE_FILE_TESTS}")
    MESSAGE(STATUS "Extreme Numbers:   ${ENABLE_EXTREME_NUMBERS}")
    MESSAGE(STATUS "Unit Tests:        ${ENABLE_UNIT_TESTS}")
  ENDIF()

  MESSAGE("")
  MESSAGE("Compiler:")
  MESSAGE("")
  MESSAGE(STATUS "Build Type:           ${CMAKE_BUILD_TYPE}")
  MESSAGE(STATUS "CMAKE_C_COMPILER:     ${CMAKE_C_COMPILER}")
  MESSAGE(STATUS "CMAKE_C_FLAGS:        ${CMAKE_C_FLAGS}")
  IF("${CMAKE_BUILD_TYPE}" STREQUAL "DEBUG")
    MESSAGE(STATUS "CMAKE_C_FLAGS_DEBUG:  ${CMAKE_C_FLAGS_DEBUG}")
  ENDIF()
  IF("${CMAKE_BUILD_TYPE}" STREQUAL "RELEASE")
    MESSAGE(STATUS "CMAKE_C_FLAGS_RELEASE:   ${CMAKE_C_FLAGS_RELEASE}")
  ENDIF()

  MESSAGE(STATUS "Linking against:      ${ALL_TLL_LIBS}")

  MESSAGE("")
ENDMACRO()
##specific
# Shell script Macro
##
# Determine if 'bash' is on the system.
##

OPTION(ENABLE_BASH_SCRIPT_TESTING "Detection is typically automatic, but this option can be used to force enable/disable bash-script based tests." ON)

IF(ENABLE_BASH_SCRIPT_TESTING)
  FIND_PROGRAM(HAVE_BASH bash)
  IF(HAVE_BASH)
    STRING(COMPARE EQUAL "${HAVE_BASH}" "C:/Windows/System32/bash.exe" IS_BASH_EXE)
    IF(NOT IS_BASH_EXE)
      MESSAGE(STATUS "Found bash: ${HAVE_BASH}")
    ELSE()
      MESSAGE(STATUS "Ignoring ${HAVE_BASH}")
      SET(HAVE_BASH "")
    ENDIF()
  ELSE()
    MESSAGE(STATUS "Bash shell not found; disabling shell script tests.")
  ENDIF()
ELSE(ENABLE_BASH_SCRIPT_TESTING)
  SET(HAVE_BASH "")
ENDIF(ENABLE_BASH_SCRIPT_TESTING)

MACRO(add_sh_test prefix F)
  IF(HAVE_BASH)
    ADD_TEST(${prefix}_${F} bash "-c" "export srcdir=${CMAKE_CURRENT_SOURCE_DIR};export TOPSRCDIR=${CMAKE_SOURCE_DIR};${CMAKE_CURRENT_BINARY_DIR}/${F}.sh ${ARGN}")
  ENDIF()
ENDMACRO()



# A function used to create autotools-style 'yes/no' definitions.
# If a variable is set, it 'yes' is returned. Otherwise, 'no' is
# returned.
#
# Also creates a version of the ret_val prepended with 'NC',
# when feature is true, which is used to generate netcdf_meta.h.
FUNCTION(is_enabled feature ret_val)
  IF(${feature})
    SET(${ret_val} "yes" PARENT_SCOPE)
    SET("NC_${ret_val}" 1 PARENT_SCOPE)
  ELSE()
    SET(${ret_val} "no" PARENT_SCOPE)
    SET("NC_${ret_val}" 0 PARENT_SCOPE)
  ENDIF(${feature})
ENDFUNCTION()

# A function used to create autotools-style 'yes/no' definitions.
# If a variable is set, it 'yes' is returned. Otherwise, 'no' is
# returned.
#
# Also creates a version of the ret_val prepended with 'NC',
# when feature is true, which is used to generate netcdf_meta.h.
FUNCTION(is_disabled feature ret_val)
  IF(${feature})
    SET(${ret_val} "no" PARENT_SCOPE)
  ELSE()
    SET(${ret_val} "yes" PARENT_SCOPE)
    SET("NC_${ret_val}" 1 PARENT_SCOPE)
  ENDIF(${feature})
ENDFUNCTION()

################################
# End Macro Definitions
################################

# Create config.h file.
configure_file("${netCDF_SOURCE_DIR}/config.h.cmake.in"
  "${netCDF_BINARY_DIR}/config.h")
ADD_DEFINITIONS(-DHAVE_CONFIG_H)
INCLUDE_DIRECTORIES(${netCDF_BINARY_DIR})
# End autotools-style checs for config.h

#####
# Set core names of the libraries.
#####
SET(netCDF_LIB_CORENAME  "netcdf")

#####
# Set the true names of all the libraries, if customized by external project
#####
# Recurse into other subdirectories.
add_subdirectory("include")
add_subdirectory(libdispatch)
add_subdirectory(libsrc)

IF(USE_PNETCDF)
  add_subdirectory(libsrcp)
ENDIF(USE_PNETCDF)

IF(USE_NETCDF4)
  add_subdirectory(libsrc4)
ENDIF()

IF(USE_HDF5)
  add_subdirectory(libhdf5)
ENDIF(USE_HDF5)

IF(USE_HDF4)
  add_subdirectory(libhdf4)
  add_subdirectory(hdf4_test)
ENDIF(USE_HDF4)

IF(ENABLE_DAP2)
  ADD_SUBDIRECTORY(oc2)
  ADD_SUBDIRECTORY(libdap2)
ENDIF()

IF(ENABLE_DAP4)
  ADD_SUBDIRECTORY(libdap4)
  ADD_SUBDIRECTORY(libncxml)
ELSE()
  IF(ENABLE_S3_INTERNAL)
    ADD_SUBDIRECTORY(libncxml)
  ENDIF()
ENDIF()

IF(ENABLE_PLUGINS)
  ADD_SUBDIRECTORY(libncpoco)
ENDIF()

IF(ENABLE_NCZARR)
  ADD_SUBDIRECTORY(libnczarr)
  FILE(COPY ${netCDF_SOURCE_DIR}/unit_test/timer_utils.h
       DESTINATION ${netCDF_BINARY_DIR}/nczarr_test/)
  FILE(COPY ${netCDF_SOURCE_DIR}/unit_test/timer_utils.c
       DESTINATION ${netCDF_BINARY_DIR}/nczarr_test/)
  FILE(COPY ${netCDF_SOURCE_DIR}/nc_test4/test_filter.c
       DESTINATION ${netCDF_BINARY_DIR}/nczarr_test/)
  FILE(COPY ${netCDF_SOURCE_DIR}/nc_test4/test_filter_misc.c
       DESTINATION ${netCDF_BINARY_DIR}/nczarr_test/)
  FILE(COPY ${netCDF_SOURCE_DIR}/nc_test4/test_filter_repeat.c
       DESTINATION ${netCDF_BINARY_DIR}/nczarr_test/)
  FILE(COPY ${netCDF_SOURCE_DIR}/nc_test4/test_filter_order.c
       DESTINATION ${netCDF_BINARY_DIR}/nczarr_test/)
  FILE(COPY ${netCDF_SOURCE_DIR}/nc_test4/tst_multifilter.c
       DESTINATION ${netCDF_BINARY_DIR}/nczarr_test/)
ENDIF()

add_subdirectory(liblib)

IF(ENABLE_PLUGINS)
  add_subdirectory(plugins)
ENDIF()

# For tests and utilities, we are no longer
# exporting symbols but rather importing them.
IF(BUILD_DLL)
  REMOVE_DEFINITIONS(-DDLL_EXPORT)
ENDIF()

# Enable Utilities.
IF(BUILD_UTILITIES)
  INCLUDE_DIRECTORIES(ncdump)
  ADD_SUBDIRECTORY(ncgen)
  ADD_SUBDIRECTORY(ncgen3)
  ADD_SUBDIRECTORY(ncdump)
ENDIF()

# Enable tests
IF(ENABLE_TESTS)
  IF(ENABLE_V2_API)
    ADD_SUBDIRECTORY(nctest)
  ENDIF()
  ADD_SUBDIRECTORY(nc_test)
  IF(USE_HDF5)
    INCLUDE_DIRECTORIES(h5_test)
    ADD_SUBDIRECTORY(nc_test4)
    ADD_SUBDIRECTORY(h5_test)
  ENDIF()
  IF(ENABLE_DAP2)
    ADD_SUBDIRECTORY(ncdap_test)
  ENDIF()
  IF(ENABLE_DAP4)
    ADD_SUBDIRECTORY(dap4_test)
  ENDIF()
  IF(ENABLE_EXAMPLES)
    ADD_SUBDIRECTORY(examples)
  ENDIF()
  IF(ENABLE_BENCHMARKS)
    ADD_SUBDIRECTORY(nc_perf)
  ENDIF(ENABLE_BENCHMARKS)
  IF(ENABLE_UNIT_TESTS)
    ADD_SUBDIRECTORY(unit_test)
  ENDIF(ENABLE_UNIT_TESTS)
  IF(ENABLE_NCZARR)
    ADD_SUBDIRECTORY(nczarr_test)
  ENDIF()
ENDIF()

# Code to generate an export header
#GENERATE_EXPORT_HEADER(netcdf
# BASE_NAME netcdf
# EXPORT_MACRO_NAME netcdf_EXPORT
# EXPORT_FILE_NAME netcdf_Export.h
# STATIC_DEFINE netcdf_BUILT_AS_STATIC
#)

#####
# Build doxygen documentation, if need be.
#####
ADD_SUBDIRECTORY(docs)

##
# Brute force, grab all of the dlls from the dependency directory,
# install them in the binary dir. Grab all of the .libs, put them
# in the libdir.
##
IF(MSVC)
  FILE(GLOB COPY_FILES ${CMAKE_PREFIX_PATH}/lib/*.lib)
  INSTALL(FILES ${COPY_FILES}
  DESTINATION ${CMAKE_INSTALL_LIBDIR}
  COMPONENT dependencies)

  FILE(GLOB COPY_FILES ${CMAKE_PREFIX_PATH}/bin/*.dll)
  STRING(REGEX REPLACE "msv[.*].dll" "" COPY_FILES "${COPY_FILES}")
  INSTALL(FILES ${COPY_FILES}
  DESTINATION ${CMAKE_INSTALL_BINDIR}
  COMPONENT dependencies)

ENDIF()

# Subdirectory CMakeLists.txt files should specify their own
# 'install' files.
# Including 'CPack' kicks everything off.
INCLUDE(InstallRequiredSystemLibraries)
CONFIGURE_FILE(
  ${CMAKE_CURRENT_SOURCE_DIR}/FixBundle.cmake.in
  ${CMAKE_CURRENT_BINARY_DIR}/FixBundle.cmake
  @ONLY
  )

###
# Create pkgconfig files.
###

IF(NOT DEFINED CMAKE_INSTALL_LIBDIR)
  SET(CMAKE_INSTALL_LIBDIR lib)
ENDIF(NOT DEFINED CMAKE_INSTALL_LIBDIR)

# Set
SET(prefix ${CMAKE_INSTALL_PREFIX})
SET(exec_prefix ${CMAKE_INSTALL_PREFIX})
SET(libdir ${CMAKE_INSTALL_PREFIX}/${CMAKE_INSTALL_LIBDIR})
SET(includedir ${CMAKE_INSTALL_PREFIX}/${CMAKE_INSTALL_INCLUDEDIR})
SET(CC ${CMAKE_C_COMPILER})

# Process all dependency libraries and create a string
# used when parsing netcdf.pc.in

SET(NC_LIBS "")

FOREACH(_LIB ${ALL_TLL_LIBS})
  GET_FILENAME_COMPONENT(_LIB_NAME ${_LIB} NAME_WE)
  STRING(REGEX REPLACE "^lib" "" _NAME ${_LIB_NAME})
  LIST(APPEND NC_LIBS "-l${_NAME}")
  GET_FILENAME_COMPONENT(_LIB_DIR ${_LIB} PATH)
  LIST(APPEND LINKFLAGS "-L${_LIB_DIR}")
ENDFOREACH()

#SET(NC_LIBS "-lnetcdf ${NC_LIBS}")
IF(NC_LIBS)
  STRING(REPLACE ";" " " NC_LIBS "${NC_LIBS}")
  STRING(REPLACE "-lhdf5::hdf5-shared" "-lhdf5" NC_LIBS ${NC_LIBS})
  STRING(REPLACE "-lhdf5::hdf5_hl-shared" "-lhdf5_hl" NC_LIBS ${NC_LIBS})
  STRING(REPLACE "-lhdf5::hdf5-static" "-lhdf5" NC_LIBS ${NC_LIBS})
  STRING(REPLACE "-lhdf5::hdf5_hl-static" "-lhdf5_hl" NC_LIBS ${NC_LIBS})
ENDIF()

STRING(REPLACE ";" " " LINKFLAGS "${LINKFLAGS}")

LIST(REMOVE_DUPLICATES NC_LIBS)
LIST(REMOVE_DUPLICATES LINKFLAGS)

SET(LIBS ${NC_LIBS})
SET(NC_LIBS "-lnetcdf")

configure_file(
  ${netCDF_SOURCE_DIR}/netcdf.pc.in
  ${netCDF_BINARY_DIR}/netcdf.pc @ONLY)


IF(NOT IS_DIRECTORY ${netCDF_BINARY_DIR}/tmp)
  FILE(MAKE_DIRECTORY ${netCDF_BINARY_DIR}/tmp)
ENDIF()

configure_file("${netCDF_SOURCE_DIR}/nc-config.cmake.in"
  "${netCDF_BINARY_DIR}/tmp/nc-config" @ONLY
  NEWLINE_STYLE LF)
FILE(COPY "${netCDF_BINARY_DIR}/tmp/nc-config"
  DESTINATION ${netCDF_BINARY_DIR}/
  FILE_PERMISSIONS OWNER_READ OWNER_WRITE OWNER_EXECUTE GROUP_READ GROUP_EXECUTE WORLD_READ WORLD_EXECUTE)

INSTALL(FILES ${netCDF_BINARY_DIR}/netcdf.pc
  DESTINATION ${CMAKE_INSTALL_LIBDIR}/pkgconfig
  COMPONENT utilities)

INSTALL(PROGRAMS ${netCDF_BINARY_DIR}/nc-config
  DESTINATION ${CMAKE_INSTALL_BINDIR}
  COMPONENT utilities)

###
# End pkgconfig, nc-config file creation.
###

##
# Print the configuration summary
##
print_conf_summary()

# Enable Makedist files.
ADD_MAKEDIST()
ENABLE_MAKEDIST(README.md COPYRIGHT RELEASE_NOTES.md INSTALL INSTALL.cmake test_prog.c lib_flags.am cmake CMakeLists.txt COMPILE.cmake.txt config.h.cmake.in cmake_uninstall.cmake.in netcdf-config-version.cmake.in netcdf-config.cmake.in FixBundle.cmake.in nc-config.cmake.in configure configure.ac install-sh config.h.in config.sub CTestConfig.cmake.in)

#####
# Configure and print the libnetcdf.settings file.
#####

# Set variables to mirror those used by autoconf.
# This way we don't need to maintain two separate template
# files.
SET(host_cpu "${cpu}")
SET(host_vendor "${osname}")
SET(host_os "${osrel}")
SET(abs_top_builddir "${CMAKE_CURRENT_BINARY_DIR}")
SET(abs_top_srcdir "${CMAKE_CURRENT_SOURCE_DIR}")
STRING(RANDOM LENGTH 3 ALPHABET "0123456789" PLATFORMUID)
MATH(EXPR PLATFORMUID "${PLATFORMUID} + 1" OUTPUT_FORMAT DECIMAL)
       
SET(CC_VERSION "${CMAKE_C_COMPILER}")

# Build *FLAGS for libnetcdf.settings.
SET(CFLAGS "${CMAKE_C_FLAGS} ${CMAKE_C_FLAGS_${CMAKE_BUILD_TYPE}}")
SET(CPPFLAGS "${CMAKE_CPP_FLAGS} ${CMAKE_CPP_FLAGS_${CMAKE_BUILD_TYPE}}")
SET(LDFLAGS "${CMAKE_SHARED_LINKER_FLAGS} ${CMAKE_SHARED_LINKER_FLAGS_${CMAKE_BUILD_TYPE}}")

is_disabled(BUILD_SHARED_LIBS enable_static)
is_enabled(BUILD_SHARED_LIBS enable_shared)

is_enabled(ENABLE_V2_API HAS_NC2)
is_enabled(ENABLE_NETCDF_4 HAS_NC4)
is_enabled(ENABLE_HDF4 HAS_HDF4)
is_enabled(USE_HDF5 HAS_HDF5)
is_enabled(OFF HAS_BENCHMARKS)
is_enabled(STATUS_PNETCDF HAS_PNETCDF)
is_enabled(STATUS_PARALLEL HAS_PARALLEL)
is_enabled(ENABLE_PARALLEL4 HAS_PARALLEL4)
is_enabled(ENABLE_DAP HAS_DAP)
is_enabled(ENABLE_DAP2 HAS_DAP2)
is_enabled(ENABLE_DAP4 HAS_DAP4)
is_enabled(ENABLE_BYTERANGE HAS_BYTERANGE)
is_enabled(ENABLE_DISKLESS HAS_DISKLESS)
is_enabled(USE_MMAP HAS_MMAP)
is_enabled(JNA HAS_JNA)
is_enabled(ENABLE_ZERO_LENGTH_COORD_BOUND RELAX_COORD_BOUND)
is_enabled(USE_CDF5 HAS_CDF5)
is_enabled(ENABLE_ERANGE_FILL HAS_ERANGE_FILL)
is_enabled(HDF5_HAS_PAR_FILTERS HAS_PAR_FILTERS)
is_enabled(ENABLE_S3 HAS_S3)
is_enabled(ENABLE_S3_AWS HAS_S3_AWS)
is_enabled(ENABLE_S3_INTERNAL HAS_S3_INTERNAL)
is_enabled(HAS_HDF5_ROS3 HAS_HDF5_ROS3)
is_enabled(ENABLE_NCZARR HAS_NCZARR)
is_enabled(ENABLE_NCZARR_ZIP HAS_NCZARR_ZIP)
is_enabled(ENABLE_NCZARR_ZIP DO_NCZARR_ZIP_TESTS)
is_enabled(ENABLE_QUANTIZE HAS_QUANTIZE)
is_enabled(ENABLE_LOGGING HAS_LOGGING)
is_enabled(ENABLE_FILTER_TESTING DO_FILTER_TESTS)
is_enabled(HAVE_SZ HAS_SZIP)
is_enabled(HAVE_SZ HAS_SZLIB_WRITE)
is_enabled(HAVE_ZSTD HAS_ZSTD)
is_enabled(HAVE_BLOSC HAS_BLOSC)
is_enabled(HAVE_BZ2 HAS_BZ2)
is_enabled(ENABLE_REMOTE_FUNCTIONALITY DO_REMOTE_FUNCTIONALITY)

if(ENABLE_S3_INTERNAL)
  SET(WHICH_S3_SDK "internal")
  SET(NC_WHICH_S3_SDK "internal")
elseif(ENABLE_S3_AWS)
  SET(WHICH_S3_SDK "aws-sdk-cpp")
  SET(NC_WHICH_S3_SDK "aws-sdk-cpp")
else()
  SET(WHICH_S3_SDK "none")
  SET(NC_WHICH_S3_SDK "none")
endif()

if(WITH_S3_TESTING STREQUAL PUBLIC)
SET(ENABLE_S3_TESTING "public")
elseif(WITH_S3_TESTING)
SET(ENABLE_S3_TESTING "yes")
SET(ENABLE_S3_TESTALL "yes")
elseif(NOT WITH_S3_TESTING)
SET(ENABLE_S3_TESTING "no")
else()
SET(ENABLE_S3_TESTING "no")
endif()

# The Unidata testing S3 bucket
# WARNING: this must match the value in configure.ac
SET(S3TESTBUCKET "unidata-zarr-test-data" CACHE STRING "S3 test bucket")

# The working S3 path tree within the Unidata bucket.
# WARNING: this must match the value in configure.ac
SET(S3TESTSUBTREE "netcdf-c" CACHE STRING "Working S3 path.")
# Build a unique id based on the date
string(TIMESTAMP TESTUID "%s")
if(ENABLE_S3_TESTING)
FILE(APPEND "${CMAKE_CURRENT_BINARY_DIR}/s3cleanup_${PLATFORMUID}.uids" "${TESTUID}\n")
endif()

# Copy the CTest customization file into binary directory, as required.
CONFIGURE_FILE("${CMAKE_CURRENT_SOURCE_DIR}/CTestCustom.cmake.in" "${CMAKE_CURRENT_BINARY_DIR}/CTestCustom.cmake")

# Generate file from template.
CONFIGURE_FILE("${CMAKE_CURRENT_SOURCE_DIR}/libnetcdf.settings.in"
  "${CMAKE_CURRENT_BINARY_DIR}/libnetcdf.settings"
  @ONLY)

# Read in settings file, print out.
# Avoid using system-specific calls so that this
# might also work on Windows.
FILE(READ "${CMAKE_CURRENT_BINARY_DIR}/libnetcdf.settings"
  LIBNETCDF_SETTINGS)
MESSAGE(STATUS ${LIBNETCDF_SETTINGS})

# Install libnetcdf.settings file into same location
# as the libraries.
INSTALL(FILES "${netCDF_BINARY_DIR}/libnetcdf.settings"
  DESTINATION "${CMAKE_INSTALL_LIBDIR}"
  COMPONENT libraries)

#####
# End libnetcdf.settings section.
#####

#####
# Create 'netcdf_meta.h' include file.
#####
configure_file(
  ${netCDF_SOURCE_DIR}/include/netcdf_meta.h.in
  ${netCDF_BINARY_DIR}/include/netcdf_meta.h @ONLY)

#####
# Create 'netcdf_dispatch.h' include file.
#####
configure_file(
  ${netCDF_SOURCE_DIR}/include/netcdf_dispatch.h.in
  ${netCDF_BINARY_DIR}/include/netcdf_dispatch.h @ONLY NEWLINE_STYLE LF)

####
# Build test_common.sh
#####
SET(EXTRA_DIST ${EXTRA_DIST} ${CMAKE_CURRENT_SOURCE_DIR}/test_common.in)
SET(TOPSRCDIR "${CMAKE_CURRENT_SOURCE_DIR}")
SET(TOPBUILDDIR "${CMAKE_CURRENT_BINARY_DIR}")
configure_file(${CMAKE_CURRENT_SOURCE_DIR}/test_common.in ${CMAKE_CURRENT_BINARY_DIR}/test_common.sh @ONLY NEWLINE_STYLE LF)

####
# Build s3cleanup.sh and s3gc.sh
#####
SET(EXTRA_DIST ${EXTRA_DIST} ${CMAKE_CURRENT_SOURCE_DIR}/s3cleanup.in ${CMAKE_CURRENT_SOURCE_DIR}/s3gc.in)
SET(TOPSRCDIR "${CMAKE_CURRENT_SOURCE_DIR}")
SET(TOPBUILDDIR "${CMAKE_CURRENT_BINARY_DIR}")
configure_file(${CMAKE_CURRENT_SOURCE_DIR}/s3cleanup.in ${CMAKE_CURRENT_BINARY_DIR}/s3cleanup.sh @ONLY NEWLINE_STYLE LF)
configure_file(${CMAKE_CURRENT_SOURCE_DIR}/s3gc.in ${CMAKE_CURRENT_BINARY_DIR}/s3gc.sh @ONLY NEWLINE_STYLE LF)

#####
# Build and copy nc_test4/findplugin.sh to various places
#####
configure_file(${CMAKE_CURRENT_SOURCE_DIR}/nc_test4/findplugin.in ${CMAKE_CURRENT_BINARY_DIR}/nc_test4/findplugin.sh @ONLY NEWLINE_STYLE LF)
configure_file(${CMAKE_CURRENT_SOURCE_DIR}/nc_test4/findplugin.in ${CMAKE_CURRENT_BINARY_DIR}/nczarr_test/findplugin.sh @ONLY NEWLINE_STYLE LF)
configure_file(${CMAKE_CURRENT_SOURCE_DIR}/nc_test4/findplugin.in ${CMAKE_CURRENT_BINARY_DIR}/plugins/findplugin.sh @ONLY NEWLINE_STYLE LF)
configure_file(${CMAKE_CURRENT_SOURCE_DIR}/nc_test4/findplugin.in ${CMAKE_CURRENT_BINARY_DIR}/examples/C/findplugin.sh @ONLY NEWLINE_STYLE LF)

IF(ENABLE_BENCHMARKS)
  IF(ENABLE_PARALLEL4)
    CONFIGURE_FILE(${CMAKE_CURRENT_SOURCE_DIR}/nc_perf/run_par_bm_test.sh.in ${CMAKE_CURRENT_BINARY_DIR}/nc_perf/run_par_bm_test.sh @ONLY NEWLINE_STYLE LF)
    CONFIGURE_FILE(${CMAKE_CURRENT_SOURCE_DIR}/nc_perf/run_gfs_test.sh.in ${CMAKE_CURRENT_BINARY_DIR}/nc_perf/run_gfs_test.sh @ONLY NEWLINE_STYLE LF)
  ENDIF(ENABLE_PARALLEL4)
ENDIF(ENABLE_BENCHMARKS)

IF(ENABLE_TESTS)
    #####
    # Build ncdap_test|dap4_test/findtestserver[4].c
    #####
    configure_file(${CMAKE_CURRENT_SOURCE_DIR}/ncdap_test/findtestserver.c.in ${CMAKE_CURRENT_BINARY_DIR}/ncdap_test/findtestserver.c @ONLY NEWLINE_STYLE LF)
    configure_file(${CMAKE_CURRENT_SOURCE_DIR}/ncdap_test/findtestserver.c.in ${CMAKE_CURRENT_BINARY_DIR}/dap4_test/findtestserver4.c @ONLY NEWLINE_STYLE LF)

    #####
    # Build dap4_test/pingurl4.c
    #####
    configure_file(${CMAKE_CURRENT_SOURCE_DIR}/ncdap_test/pingurl.c ${CMAKE_CURRENT_BINARY_DIR}/dap4_test/pingurl4.c @ONLY NEWLINE_STYLE LF)

    #####
    # Build CTestCustom.cmake to cleanup S3 after tests are done.
    #####
    configure_file(${CMAKE_CURRENT_SOURCE_DIR}/CTestCustom.cmake.in ${CMAKE_CURRENT_BINARY_DIR}/CTestCustom.cmake NEWLINE_STYLE LF)
   

ENDIF()

if(DEFINED ENV{LIB_FUZZING_ENGINE})
  add_subdirectory(fuzz)
endif(DEFINED ENV{LIB_FUZZING_ENGINE})

####
# Export files
####

# Create CMake package configuration files. With these, other packages using
# cmake should be able to find netcdf using find_package and find_library.
# The EXPORT call is paired with one in liblib.
set(ConfigPackageLocation ${CMAKE_INSTALL_LIBDIR}/cmake/netCDF)

install(EXPORT netCDFTargets
  DESTINATION ${ConfigPackageLocation}
  COMPONENT headers
  NAMESPACE netCDF::
  )

include(CMakePackageConfigHelpers)
CONFIGURE_PACKAGE_CONFIG_FILE(
  "${CMAKE_CURRENT_SOURCE_DIR}/netCDFConfig.cmake.in"
  "${CMAKE_CURRENT_BINARY_DIR}/netCDFConfig.cmake"
  INSTALL_DESTINATION "${ConfigPackageLocation}"
  NO_CHECK_REQUIRED_COMPONENTS_MACRO
  PATH_VARS
  CMAKE_INSTALL_PREFIX
  CMAKE_INSTALL_INCLUDEDIR
  CMAKE_INSTALL_LIBDIR
  )

INSTALL(
  FILES "${CMAKE_CURRENT_BINARY_DIR}/netCDFConfig.cmake"
  DESTINATION "${ConfigPackageLocation}"
  COMPONENT headers
  )

add_library(netCDF::netcdf ALIAS netcdf)
target_include_directories(netcdf
    PUBLIC
        $<BUILD_INTERFACE:${CMAKE_CURRENT_SOURCE_DIR}/include>
        $<INSTALL_INTERFACE:${CMAKE_INSTALL_INCLUDEDIR}>
)

# Create export configuration
write_basic_package_version_file(
  "${CMAKE_CURRENT_BINARY_DIR}/netCDF/netCDFConfigVersion.cmake"
  VERSION ${netCDF_VERSION}
  COMPATIBILITY SameMajorVersion
  )

install(
  FILES
  "${CMAKE_CURRENT_BINARY_DIR}/netCDF/netCDFConfigVersion.cmake"
  DESTINATION ${ConfigPackageLocation}
  COMPONENT headers
  )

####
# End export files
####

# CPack inclusion must come last.
option(NETCDF_PACKAGE "Create netCDF-C package " ${NETCDF_IS_TOP_LEVEL})

if (NETCDF_PACKAGE)
  include(CMakeInstallation.cmake)
endif()<|MERGE_RESOLUTION|>--- conflicted
+++ resolved
@@ -10,16 +10,10 @@
 
 #Project Name
 project(netCDF
-<<<<<<< HEAD
   LANGUAGES C CXX
   HOMEPAGE_URL "https://www.unidata.ucar.edu/software/netcdf/"
   DESCRIPTION "NetCDF is a set of software libraries and machine-independent data formats that support the creation, access, and sharing of array-oriented scientific data."
-=======
-LANGUAGES C CXX
-HOMEPAGE_URL "https://www.unidata.ucar.edu/software/netcdf/"
-DESCRIPTION "NetCDF is a set of software libraries and machine-independent data formats that support the creation, access, and sharing of array-oriented scientific data."
-VERSION 4.9.3
->>>>>>> 5ad890c7
+  VERSION 4.9.3
 )
 
 #Add custom CMake Module
