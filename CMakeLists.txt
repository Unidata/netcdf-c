--- conflicted
+++ resolved
@@ -1135,12 +1135,6 @@
 endmacro(set_std_filter)
 
 # Locate some compressors
-<<<<<<< HEAD
-FIND_PACKAGE(Szip)
-FIND_PACKAGE(BZip2)
-FIND_PACKAGE(Blosc)
-FIND_PACKAGE(Zstd)
-=======
 OPTION(ENABLE_FILTER_SZIP  "Enable use of Szip compression library if it is available. Required if ENABLE_NCZARR is true." ON)
 OPTION(ENABLE_FILTER_BZ2   "Enable use of Bz2 compression library if it is available." ON)
 OPTION(ENABLE_FILTER_BLOSC "Enable use of blosc compression library if it is available." ON)
@@ -1152,6 +1146,9 @@
 ENDIF()
 IF (ENABLE_FILTER_BZ2)
   FIND_PACKAGE(Bz2)
+  IF(NOT Bz2_FOUND)
+    FIND_PACKAGE(BZip2)
+  ENDIF(NOT Bz2_FOUND)
 ENDIF()
 IF (ENABLE_FILTER_BLOSC)
   FIND_PACKAGE(Blosc)
@@ -1159,7 +1156,7 @@
 IF (ENABLE_FILTER_ZSTD)
   FIND_PACKAGE(Zstd)
 ENDIF()
->>>>>>> c2fd38d5
+
 
 # Accumulate standard filters
 set(STD_FILTERS "deflate") # Always have deflate*/
@@ -1168,14 +1165,13 @@
 set_std_filter(Blosc)
 IF(Zstd_FOUND)
 set_std_filter(Zstd)
-<<<<<<< HEAD
-IF(BZIP2_FOUND)
-  set_std_filter(BZIP2)
-=======
+
 ENDIF()
 IF(Bz2_FOUND)
   set_std_filter(Bz2)
->>>>>>> c2fd38d5
+ELSEIF(BZIP2_FOUND)
+  set_std_filter(BZIP2)
+ENDIF()
 ELSE()
   # The reason we use a local version is to support a more comples test case
   MESSAGE("libbz2 not found using built-in version")
