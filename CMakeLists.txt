--- conflicted
+++ resolved
@@ -1165,13 +1165,6 @@
 string(TOLOWER "${filter}" downfilter)
 if(ENABLE_FILTER_${upfilter})
 # Define a test flag for filter
-<<<<<<< HEAD
-IF(${filter}_FOUND)
-  INCLUDE_DIRECTORIES(${${filter}_INCLUDE_DIRS})
-  SET(ENABLE_${upfilter} TRUE)
-  SET(HAVE_${upfilter} ON)
-  SET(STD_FILTERS "${STD_FILTERS} ${downfilter}")
-=======
   IF(${filter}_FOUND)
     INCLUDE_DIRECTORIES(${${filter}_INCLUDE_DIRS})
     SET(ENABLE_${upfilter} TRUE)
@@ -1182,7 +1175,6 @@
     SET(ENABLE_${upfilter} FALSE)
     SET(HAVE_${upfilter} OFF)
   ENDIF()
->>>>>>> 8b5f1e23
 ELSE()
   SET(HAVE_${upfilter} OFF)
 ENDIF()
