--- conflicted
+++ resolved
@@ -425,26 +425,6 @@
 ENDIF()
 
 # Control thread-safe operation
-<<<<<<< HEAD
-OPTION (ENABLE_THREADSAFE "Enable Thread safe operation" ON)
-
-FIND_PACKAGE(Threads)
-IF(NOT Threads_FOUND)
-  IF(ENABLE_THREADSAFE)
-    MESSAGE(FATAL_ERROR "No threads library available, but ENABLE_THREADS enabled")
-  ENDIF()
-ELSE()
-  SET(HAVE_PTHREADS YES CACHE BOOL "Have pthreads library")
-  IF(NOT (CMAKE_THREAD_LIBS_INIT STREQUAL ""))
-    IF(CMAKE_USE_WIN32_THREADS_INIT)
-      SET(HAVE_PTHREADS NO CACHE BOOL "Have pthreads library")
-    ENDIF()
-  ENDIF()
-  if(NOT WIN32)
-    link_libraries(pthread)
-    SET_PROPERTY(GLOBAL PROPERTY C_STANDARD C11)
-  endif()
-=======
 OPTION (ENABLE_THREADSAFE "Enable Thread safe operation" OFF)
 
 IF(MSVC AND NOT MINGW)
@@ -481,7 +461,6 @@
 # Consistency
 IF(ENABLE_THREADSAFE AND NOT HAVE_PTHREADS)
   MESSAGE(FATAL_ERROR "ENABLE_THREADSAFE requires HAVE_PTHREADS; Please disable  ENABLE_THREADSAFE")
->>>>>>> 3e9eebed
 ENDIF()
 
 # Option to build netCDF Version 2
