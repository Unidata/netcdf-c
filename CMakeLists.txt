## This is a CMake file, part of Unidata's netCDF package.
# Copyright 2012-2018, see the COPYRIGHT file for more information.
#

##################################
# Set Project Properties
##################################

#Minimum required CMake Version
cmake_minimum_required(VERSION 3.6.1)

#Project Name
project(netCDF LANGUAGES C CXX)
set(PACKAGE "netCDF" CACHE STRING "")

#####
# Version Info:
#
# Release Version
# Library Version
# SO Version
#
# SO Version is computed from library version. See:
# http://www.gnu.org/software/libtool/manual/libtool.html#Libtool-versioning
#####

SET(NC_VERSION_MAJOR 4)
SET(NC_VERSION_MINOR 8)
SET(NC_VERSION_PATCH 1)
SET(NC_VERSION_NOTE "-development")
SET(netCDF_VERSION ${NC_VERSION_MAJOR}.${NC_VERSION_MINOR}.${NC_VERSION_PATCH}${NC_VERSION_NOTE})
SET(VERSION ${netCDF_VERSION})
SET(NC_VERSION ${netCDF_VERSION})
SET(netCDF_LIB_VERSION 19)
SET(netCDF_SO_VERSION 19)
SET(PACKAGE_VERSION ${VERSION})

# Version of the dispatch table. This must match the value in
# configure.ac.
SET(NC_DISPATCH_VERSION 3)

# Get system configuration, Use it to determine osname, os release, cpu. These
# will be used when committing to CDash.
find_program(UNAME NAMES uname)
IF(UNAME)
  macro(getuname name flag)
    exec_program("${UNAME}" ARGS "${flag}" OUTPUT_VARIABLE "${name}")
  endmacro(getuname)
  getuname(osname -s)
  getuname(osrel  -r)
  getuname(cpu    -m)
  set(TMP_BUILDNAME "${osname}-${osrel}-${cpu}")
ENDIF()

###
# Allow for some customization of the buildname.
# This will make it easier to identify different builds,
# based on values passed from command line/shell scripts.
#
# For ctest scripts, we can use CTEST_BUILD_NAME.
###

SET(BUILDNAME_PREFIX "" CACHE STRING "")
SET(BUILDNAME_SUFFIX "" CACHE STRING "")

IF(BUILDNAME_PREFIX)
  SET(TMP_BUILDNAME "${BUILDNAME_PREFIX}-${TMP_BUILDNAME}")
ENDIF()

IF(BUILDNAME_SUFFIX)
  SET(TMP_BUILDNAME "${TMP_BUILDNAME}-${BUILDNAME_SUFFIX}")
ENDIF()

IF(NOT BUILDNAME)
  SET(BUILDNAME "${TMP_BUILDNAME}" CACHE STRING "Build name variable for CDash")
ENDIF()
###
# End BUILDNAME customization.
###

# For CMAKE_INSTALL_LIBDIR
INCLUDE(GNUInstallDirs)

IF(MSVC)
  SET(GLOBAL PROPERTY USE_FOLDERS ON)
ENDIF()

#Add custom CMake Module
SET(CMAKE_MODULE_PATH "${CMAKE_CURRENT_SOURCE_DIR}/cmake/modules/"
  CACHE INTERNAL "Location of our custom CMake modules.")

# auto-configure style checks, other CMake modules.
INCLUDE(CheckLibraryExists)
INCLUDE(CheckIncludeFile)
INCLUDE(CheckIncludeFiles)
INCLUDE(CheckTypeSize)
INCLUDE(CheckFunctionExists)
INCLUDE(CheckCXXSourceCompiles)
INCLUDE(CheckCSourceCompiles)
INCLUDE(TestBigEndian)
INCLUDE(CheckSymbolExists)
INCLUDE(GetPrerequisites)

INCLUDE(CheckCCompilerFlag)
FIND_PACKAGE(PkgConfig QUIET)

# A check to see if the system is big endian
TEST_BIG_ENDIAN(BIGENDIAN)
IF(${BIGENDIAN})
  SET(WORDS_BIGENDIAN "1")
ENDIF(${BIGENDIAN})

# A macro to check if a C linker supports a particular flag.
MACRO(CHECK_C_LINKER_FLAG M_FLAG M_RESULT)
  SET(T_REQ_FLAG "${CMAKE_REQUIRED_FLAGS}")
  SET(CMAKE_REQUIRED_FLAGS "${M_FLAG}")
  CHECK_C_SOURCE_COMPILES("int main() {return 0;}" ${M_RESULT})
  SET(CMAKE_REQUIRED_FLAGS "${T_REQ_FLAG}")
ENDMACRO()

# Enable 'dist and distcheck'.
# File adapted from http://ensc.de/cmake/FindMakeDist.cmake
FIND_PACKAGE(MakeDist)
# End 'enable dist and distcheck'

# Set the build type.
IF(NOT CMAKE_BUILD_TYPE)
  SET(CMAKE_BUILD_TYPE DEBUG CACHE STRING "Choose the type of build, options are: None, Debug, Release."
    FORCE)
ENDIF()

# Set build type uppercase
STRING(TOUPPER ${CMAKE_BUILD_TYPE} CMAKE_BUILD_TYPE)

# Determine the configure date.

IF(DEFINED ENV{SOURCE_DATE_EPOCH})
	EXECUTE_PROCESS(
	  COMMAND "date" "-u" "-d" "@$ENV{SOURCE_DATE_EPOCH}"
	  OUTPUT_VARIABLE CONFIG_DATE
	  )
ELSE()
	EXECUTE_PROCESS(
	  COMMAND date
	  OUTPUT_VARIABLE CONFIG_DATE
	  )
ENDIF()
IF(CONFIG_DATE)
	string(STRIP ${CONFIG_DATE} CONFIG_DATE)
ENDIF()
##
# Allow for extra dependencies.
##

SET(EXTRA_DEPS "")

################################
# End Project Properties
################################


################################
# Set CTest Properties
################################

ENABLE_TESTING()
INCLUDE(CTest)

# Copy the CTest customization file into binary directory, as required.
FILE(COPY ${CMAKE_CURRENT_SOURCE_DIR}/CTestCustom.cmake DESTINATION ${CMAKE_CURRENT_BINARY_DIR})

# Set Memory test program for non-MSVC based builds.
# Assume valgrind for now.
IF(NOT MSVC)
  SET(CTEST_MEMORYCHECK_COMMAND valgrind CACHE STRING "")
ENDIF()

# Set variable to define the build type.
INCLUDE(GenerateExportHeader)

################################
# End CTest Properties
################################


################################
# Compiler and Linker Configuration
################################

##
# Default building shared libraries.
# BUILD_SHARED_LIBS is provided by/used by
# CMake directly.
##
OPTION(BUILD_SHARED_LIBS "Configure netCDF as a shared library." ON)
IF(BUILD_SHARED_LIBS)
  SET(CMAKE_POSITION_INDEPENDENT_CODE ON)
ENDIF()

OPTION(NC_FIND_SHARED_LIBS "Find dynamically-built versions of dependent libraries" ${BUILD_SHARED_LIBS})

##
# We've had a request to allow for non-versioned shared libraries.
# This seems reasonable enough to accommodate.  See
# https://github.com/Unidata/netcdf-c/issues/228 for more info.
##
OPTION(ENABLE_SHARED_LIBRARY_VERSION "Encode the library SO version in the file name of the generated library file." ON)

# Set some default linux gcc & apple compiler options for
# debug builds.
IF(CMAKE_COMPILER_IS_GNUCC OR APPLE)
  OPTION(ENABLE_COVERAGE_TESTS "Enable compiler flags needed to perform coverage tests." OFF)
  OPTION(ENABLE_CONVERSION_WARNINGS "Enable warnings for implicit conversion from 64 to 32-bit datatypes." ON)
  OPTION(ENABLE_LARGE_FILE_TESTS "Enable large file tests." OFF)

  # Debugging flags
  SET(CMAKE_C_FLAGS_DEBUG "${CMAKE_C_FLAGS_DEBUG} -Wall")

  # Check to see if -Wl,--no-undefined is supported.
  CHECK_C_LINKER_FLAG("-Wl,--no-undefined" LIBTOOL_HAS_NO_UNDEFINED)

  IF(LIBTOOL_HAS_NO_UNDEFINED)
    SET(CMAKE_SHARED_LINKER_FLAGS_DEBUG "${CMAKE_SHARED_LINKER_FLAGS_DEBUG} -Wl,--no-undefined")
  ENDIF()
  SET(CMAKE_REQUIRED_FLAGS "${TMP_CMAKE_REQUIRED_FLAGS}")

  # Coverage tests need to have optimization turned off.
  IF(ENABLE_COVERAGE_TESTS)
    SET(CMAKE_C_FLAGS "${CMAKE_C_FLAGS} -g -O0 -fprofile-arcs -ftest-coverage")
    SET(CMAKE_EXE_LINKER_FLAGS "${CMAKE_EXE_LINKER_FLAGS} -fprofile-arcs -ftest-coverage")
    MESSAGE(STATUS "Coverage Tests: On.")
  ENDIF()

  # Warnings for 64-to-32 bit conversions.
  IF(ENABLE_CONVERSION_WARNINGS)
    CHECK_C_COMPILER_FLAG(-Wconversion CC_HAS_WCONVERSION)
    CHECK_C_COMPILER_FLAG(-Wshorten-64-to-32 CC_HAS_SHORTEN_64_32)

    IF(CC_HAS_SHORTEN_64_32)
      SET(CMAKE_C_FLAGS_DEBUG "${CMAKE_C_FLAGS_DEBUG} -Wshorten-64-to-32")
    ENDIF()
    IF(CC_HAS_WCONVERSION)
      SET(CMAKE_C_FLAGS_DEBUG "${CMAKE_C_FLAGS_DEBUG} -Wconversion")
    ENDIF()

  ENDIF(ENABLE_CONVERSION_WARNINGS)

ENDIF(CMAKE_COMPILER_IS_GNUCC OR APPLE)

# End default linux gcc & apple compiler options.

ADD_DEFINITIONS()

# Suppress CRT Warnings.
# Only necessary for Windows
IF(MSVC)
  ADD_DEFINITIONS(-D_CRT_SECURE_NO_WARNINGS)
ENDIF()

#####
# System inspection checks
#####
INCLUDE_DIRECTORIES(${CMAKE_CURRENT_BINARY_DIR}/include)
INCLUDE_DIRECTORIES(${CMAKE_CURRENT_SOURCE_DIR}/include)
INCLUDE_DIRECTORIES(${CMAKE_CURRENT_SOURCE_DIR}/oc2)
INCLUDE_DIRECTORIES(${CMAKE_CURRENT_SOURCE_DIR}/libsrc)
SET(CMAKE_REQUIRED_INCLUDES ${CMAKE_CURRENT_SOURCE_DIR}/libsrc)

################################
# End Compiler Configuration
################################

##
# Configuration for post-install RPath
# Adapted from http://www.cmake.org/Wiki/CMake_RPATH_handling
##
IF(NOT MSVC AND BUILD_SHARED_LIBS)
  # use, i.e. don't skip the full RPATH for the build tree
  SET(CMAKE_SKIP_BUILD_RPATH  FALSE)

  # when building, don't use the install RPATH already
  # (but later on when installing)
  SET(CMAKE_BUILD_WITH_INSTALL_RPATH FALSE)

  if(APPLE)
    set(CMAKE_MACOSX_RPATH ON)
  endif(APPLE)

  # add the automatically determined parts of the RPATH
  # which point to directories outside the build tree to the install RPATH
  SET(CMAKE_INSTALL_RPATH_USE_LINK_PATH TRUE)

  # the RPATH to be used when installing,
  # but only if it's not a system directory
  LIST(FIND CMAKE_PLATFORM_IMPLICIT_LINK_DIRECTORIES "${CMAKE_INSTALL_PREFIX}/${CMAKE_INSTALL_LIBDIR}" isSystemDir)
  IF("${isSystemDir}" STREQUAL "-1")
    SET(CMAKE_INSTALL_RPATH "${CMAKE_INSTALL_PREFIX}/${CMAKE_INSTALL_LIBDIR}")
  ENDIF("${isSystemDir}" STREQUAL "-1")

ENDIF()

##
# End configuration for post-install RPath
##

################################
# Option checks
################################

# HDF5 cache variables.
SET(DEFAULT_CHUNK_SIZE 16777216 CACHE STRING "Default Chunk Cache Size.")
SET(DEFAULT_CHUNKS_IN_CACHE 10 CACHE STRING "Default number of chunks in cache.")
SET(CHUNK_CACHE_SIZE 16777216 CACHE STRING "Default Chunk Cache Size.")
SET(CHUNK_CACHE_NELEMS 4133 CACHE STRING "Default maximum number of elements in cache.")
SET(CHUNK_CACHE_PREEMPTION 0.75 CACHE STRING "Default file chunk cache preemption policy for HDf5 files(a number between 0 and 1, inclusive.")
SET(CHUNK_CACHE_SIZE_NCZARR 4194304 CACHE STRING "Default NCZarr Chunk Cache Size.")
SET(MAX_DEFAULT_CACHE_SIZE 67108864 CACHE STRING "Default maximum cache size.")
SET(NETCDF_LIB_NAME "" CACHE STRING "Default name of the netcdf library.")
SET(TEMP_LARGE "." CACHE STRING "Where to put large temp files if large file tests are run.")
SET(NCPROPERTIES_EXTRA "" CACHE STRING "Specify extra pairs for _NCProperties.")

IF(NOT NETCDF_LIB_NAME STREQUAL "")
  SET(MOD_NETCDF_NAME ON)
ENDIF()

# Set the appropriate compiler/architecture for universal OSX binaries.
IF(${CMAKE_SYSTEM_NAME} EQUAL "Darwin")
  SET(CMAKE_OSX_ARCHITECTURES i386;x86_64)
ENDIF(${CMAKE_SYSTEM_NAME} EQUAL "Darwin")

# Macro for replacing '/MD' with '/MT'.
# Used only on Windows, /MD tells VS to use the shared
# CRT libs, MT tells VS to use the static CRT libs.
#
# Taken From:
#   http://www.cmake.org/Wiki/CMake_FAQ#How_can_I_build_my_MSVC_application_with_a_static_runtime.3F
#
MACRO(specify_static_crt_flag)
  SET(vars
    CMAKE_C_FLAGS
    CMAKE_C_FLAGS_DEBUG
    CMAKE_C_FLAGS_RELEASE
    CMAKE_C_FLAGS_MINSIZEREL
    CMAKE_C_FLAGS_RELWITHDEBINFO
    CMAKE_CXX_FLAGS CMAKE_CXX_FLAGS_DEBUG
    CMAKE_CXX_FLAGS_RELEASE CMAKE_CXX_FLAGS_MINSIZEREL
    CMAKE_CXX_FLAGS_RELWITHDEBINFO)

  FOREACH(flag_var ${vars})
    IF(${flag_var} MATCHES "/MD")
      STRING(REGEX REPLACE "/MD" "/MT" ${flag_var} "${${flag_var}}")
    ENDIF()
  ENDFOREACH()

  FOREACH(flag_var ${vars})
    MESSAGE(STATUS " '${flag_var}': ${${flag_var}}")
  ENDFOREACH()
  MESSAGE(STATUS "")
ENDMACRO()

# Option to use Static Runtimes in MSVC
IF(MSVC)
  OPTION(NC_USE_STATIC_CRT "Use static CRT Libraries ('\\MT')." OFF)
  IF(NC_USE_STATIC_CRT)
    SET(USE_STATIC_CRT ON)
    specify_static_crt_flag()
  ENDIF()
ENDIF()

# Option to build netCDF Version 2
OPTION (ENABLE_V2_API "Build netCDF Version 2." ON)
SET(BUILD_V2 ${ENABLE_V2_API})
IF(NOT ENABLE_V2_API)
  SET(NO_NETCDF_2 ON)
ELSE(NOT ENABLE_V2_API)
  SET(USE_NETCDF_2 TRUE)
ENDIF(NOT ENABLE_V2_API)

# Option to build utilities
OPTION(BUILD_UTILITIES "Build ncgen, ncgen3, ncdump." ON)

# Option to use MMAP
OPTION(ENABLE_MMAP "Use MMAP." ON)

# Option to use examples.
OPTION(ENABLE_EXAMPLES "Build Examples" ON)

# Option to automatically build netcdf-fortran.
IF(NOT MSVC)
  OPTION(ENABLE_REMOTE_FORTRAN_BOOTSTRAP "Download and build netcdf-fortran automatically (EXPERIMENTAL)." OFF)
  IF(ENABLE_REMOTE_FORTRAN_BOOTSTRAP)
    SET(BUILD_FORTRAN ON)
  ENDIF()
  IF(BUILD_FORTRAN)
    CONFIGURE_FILE("${CMAKE_SOURCE_DIR}/postinstall.sh.in"
      "${CMAKE_BINARY_DIR}/postinstall.sh"
      @ONLY)

    ADD_CUSTOM_TARGET(build-netcdf-fortran
      COMMAND sh -c "${CMAKE_BINARY_DIR}/postinstall.sh -t cmake -a build"
      DEPENDS netcdf
      )

    ADD_CUSTOM_TARGET(install-netcdf-fortran
      COMMAND sh -c "${CMAKE_BINARY_DIR}/postinstall.sh -t cmake -a install"
      DEPENDS build-netcdf-fortran
      )

  ENDIF(BUILD_FORTRAN)
ENDIF()


###
# Allow the user to specify libraries
# to link against, similar to automakes 'LIBS' variable.
###
SET(NC_EXTRA_DEPS "" CACHE STRING "Additional libraries to link against.")
IF(NC_EXTRA_DEPS)
  STRING(REPLACE " " ";" DEPS_LIST ${NC_EXTRA_DEPS})
  FOREACH(_DEP ${DEPS_LIST})
    STRING(REGEX REPLACE "^-l" "" _LIB ${_DEP})
    FIND_LIBRARY("${_LIB}_DEP" NAMES "${_LIB}" "lib${_LIB}")
    MESSAGE(${${_LIB}_DEP})
    IF("${${_LIB}_DEP}" STREQUAL "${_LIB}_DEP-NOTFOUND")
      MESSAGE(FATAL_ERROR "Error finding ${_LIB}.")
    ELSE()
      MESSAGE(STATUS "Found ${_LIB}: ${${_LIB}_DEP}")
    ENDIF()
    SET(EXTRA_DEPS ${EXTRA_DEPS} "${${_LIB}_DEP}")
  ENDFOREACH()
  MESSAGE("Extra deps: ${EXTRA_DEPS}")
  LIST(REMOVE_DUPLICATES EXTRA_DEPS)
  SET(CMAKE_REQUIRED_LIBRARIES ${CMAKE_REQUIRED_LIBRARIES} ${EXTRA_DEPS})
ENDIF()
###
# End user-specified dependent libraries.
###

################################
# Format Option checks
################################

# We need to now treat enable-netcdf4 and enable-hdf5 as separate,
# but for back compatability, we need to treat enable-netcdf4
# as equivalent to enable-hdf5.
# We detect this using these rules:
# 1. if ENABLE_HDF5 is off then disable hdf5
# 2. if ENABLE_NETCDF4 is off then disable hdf5
# 3. else enable hdf5
OPTION(ENABLE_NETCDF_4 "Use HDF5." ON)
OPTION(ENABLE_NETCDF4 "Use HDF5." ON)
OPTION(ENABLE_HDF5 "Use HDF5." ON)
IF(NOT ENABLE_HDF5 OR NOT ENABLE_NETCDF4 OR NOT ENABLE_NETCDF_4)
  SET(ENABLE_HDF5 OFF CACHE BOOL "Use HDF5" FORCE)
ENDIF()
OPTION(ENABLE_HDF4 "Build netCDF-4 with HDF4 read capability(HDF4, HDF5 and Zlib required)." OFF)
OPTION(ENABLE_DAP "Enable DAP2 and DAP4 Client." ON)
OPTION(ENABLE_NCZARR "Enable NCZarr Client." ON)
OPTION(ENABLE_PNETCDF "Build with parallel I/O for CDF-1, 2, and 5 files using PnetCDF." OFF)
SET(ENABLE_CDF5 AUTO CACHE STRING "AUTO")
OPTION(ENABLE_CDF5 "Enable CDF5 support" ON)

# Netcdf-4 support (i.e. libsrc4) is required by more than just HDF5 (e.g. NCZarr)
# So depending on what above formats are enabled, enable netcdf-4
if(ENABLE_HDF5 OR ENABLE_HDF4 OR ENABLE_NCZARR)
SET(ENABLE_NETCDF_4 ON CACHE BOOL "Enable netCDF-4 API" FORCE)
SET(ENABLE_NETCDF4 ON CACHE BOOL "Enable netCDF4 Alias" FORCE)
endif()

IF(ENABLE_HDF4)
  SET(USE_HDF4 ON)
  # Check for include files, libraries.

  FIND_PATH(MFHDF_H_INCLUDE_DIR mfhdf.h)
  IF(NOT MFHDF_H_INCLUDE_DIR)
    MESSAGE(FATAL_ERROR "HDF4 Support specified, cannot find file mfhdf.h")
  ELSE()
    INCLUDE_DIRECTORIES(${MFHDF_H_INCLUDE_DIR})
  ENDIF()

  FIND_LIBRARY(HDF4_DF_LIB NAMES df libdf hdf)
  IF(NOT HDF4_DF_LIB)
    MESSAGE(FATAL_ERROR "Can't find or link to the hdf4 df library.")
  ENDIF()

  FIND_LIBRARY(HDF4_MFHDF_LIB NAMES mfhdf libmfhdf)
  IF(NOT HDF4_MFHDF_LIB)
    MESSAGE(FATAL_ERROR "Can't find or link to the hdf4 mfhdf library.")
  ENDIF()

  SET(HAVE_LIBMFHDF TRUE)

  SET(HDF4_LIBRARIES ${HDF4_DF_LIB} ${HDF4_MFHDF_LIB})
  # End include files, libraries.
  MESSAGE(STATUS "HDF4 libraries: ${HDF4_DF_LIB}, ${HDF4_MFHDF_LIB}")

  MESSAGE(STATUS "Seeking HDF4 jpeg dependency.")

  # Look for the jpeglib.h header file.
  FIND_PATH(JPEGLIB_H_INCLUDE_DIR jpeglib.h)
  IF(NOT JPEGLIB_H_INCLUDE_DIR)
    MESSAGE(FATAL_ERROR "HDF4 Support enabled but cannot find jpeglib.h")
  ELSE()
    SET(HAVE_JPEGLIB_H ON CACHE BOOL "")
    SET(HAVE_LIBJPEG TRUE)
    INCLUDE_DIRECTORIES(${JPEGLIB_H_INCLUDE_DIR})
  ENDIF()

  FIND_LIBRARY(JPEG_LIB NAMES jpeg libjpeg)
  IF(NOT JPEG_LIB)
    MESSAGE(FATAL_ERROR "HDF4 Support enabled but cannot find libjpeg")
  ENDIF()
  SET(HDF4_LIBRARIES ${JPEG_LIB} ${HDF4_LIBRARIES})
  MESSAGE(STATUS "Found JPEG libraries: ${JPEG_LIB}")

  # Option to enable HDF4 file tests.
  OPTION(ENABLE_HDF4_FILE_TESTS "Run HDF4 file tests.  This fetches sample HDF4 files from the Unidata ftp site to test with (requires curl)." ON)
  IF(ENABLE_HDF4_FILE_TESTS)
    FIND_PROGRAM(PROG_CURL NAMES curl)
    IF(PROG_CURL)
      SET(USE_HDF4_FILE_TESTS ON)
    ELSE()
      MESSAGE(STATUS "Unable to locate 'curl'.  Disabling hdf4 file tests.")
      SET(USE_HDF4_FILE_TESTS OFF)
    ENDIF()
  ENDIF()
ENDIF()

# Option to Build DLL
IF(WIN32)
  OPTION(ENABLE_DLL "Build a Windows DLL." ${BUILD_SHARED_LIBS})
  IF(ENABLE_DLL)
    SET(BUILD_DLL ON CACHE BOOL "")
    ADD_DEFINITIONS(-DDLL_NETCDF)
    ADD_DEFINITIONS(-DDLL_EXPORT)
  ENDIF()
ENDIF()
# Did the user specify a default minimum blocksize for posixio?
SET(NCIO_MINBLOCKSIZE 256 CACHE STRING "Minimum I/O Blocksize for netCDF classic and 64-bit offset format files.")

IF(ENABLE_NETCDF_4)
  SET(USE_NETCDF4 ON CACHE BOOL "")
  SET(ENABLE_NETCDF_4 ON CACHE BOOL "")
  SET(ENABLE_NETCDF4 ON CACHE BOOL "")
ELSE()
  SET(USE_HDF4_FILE_TESTS OFF)
  SET(USE_HDF4 OFF)
  SET(ENABLE_HDF4_FILE_TESTS OFF)
  SET(ENABLE_HDF4 OFF)
ENDIF()

# Option Logging, only valid for netcdf4.
OPTION(ENABLE_LOGGING "Enable Logging." OFF)
IF(NOT ENABLE_NETCDF_4)
SET(ENABLE_LOGGING OFF)
ENDIF()
IF(ENABLE_LOGGING)
  ADD_DEFINITIONS(-DLOGGING)
  ADD_DEFINITIONS(-DENABLE_SET_LOG_LEVEL)
  SET(LOGGING ON)
  SET(ENABLE_SET_LOG_LEVEL ON)
ENDIF()
OPTION(ENABLE_SET_LOG_LEVEL_FUNC "Enable definition of nc_set_log_level()." ON)
IF(ENABLE_NETCDF_4 AND NOT ENABLE_LOGGING AND ENABLE_SET_LOG_LEVEL_FUNC)
  ADD_DEFINITIONS(-DENABLE_SET_LOG_LEVEL)
  SET(ENABLE_SET_LOG_LEVEL ON)
ENDIF()

# This has multiversion capability
SET(ENABLE_MULTIFILTERS yes CACHE BOOL "")

# Option to allow for strict null file padding.
# See https://github.com/Unidata/netcdf-c/issues/657 for more information
OPTION(ENABLE_STRICT_NULL_BYTE_HEADER_PADDING "Enable strict null byte header padding." OFF)

IF(ENABLE_STRICT_NULL_BYTE_HEADER_PADDING)
  SET(USE_STRICT_NULL_BYTE_HEADER_PADDING ON CACHE BOOL "")
ENDIF(ENABLE_STRICT_NULL_BYTE_HEADER_PADDING)

# Option for building RPC
#OPTION(ENABLE_RPC "Enable RPC Client and Server." OFF)
#IF(ENABLE_RPC)
#  SET(BUILD_RPC ON CACHE BOOL "")
#ENDIF()

##
# Option to Enable HDF5
#
# The HDF5 cmake variables differ between platform (linux/osx and Windows),
# as well as between HDF5 versions.  As a result, this section is a bit convoluted.
#
# Note that the behavior seems much more stable across HDF5 versions under linux,
# so we do not have to do as much version-based tweaking.
#
# At the end of it, we should have the following defined:
#
# * HDF5_C_LIBRARY
# * HDF5_HL_LIBRARY
# * HDF5_LIBRARIES
# * HDF5_INCLUDE_DIR
# *
##
SET(USE_HDF5 ${ENABLE_HDF5})
IF(USE_HDF5)
  ##
  # Accommodate developers who have hdf5 libraries and
  # headers on their system, but do not have a the hdf
  # .cmake files.  If this is the case, they should
  # specify HDF5_HL_LIBRARY, HDF5_LIBRARY, HDF5_INCLUDE_DIR manually.
  ##
  IF(HDF5_C_LIBRARY AND HDF5_HL_LIBRARY AND HDF5_INCLUDE_DIR)
    SET(HDF5_LIBRARIES ${HDF5_C_LIBRARY} ${HDF5_HL_LIBRARY})
    SET(HDF5_C_LIBRARIES ${HDF5_C_LIBRARY})
    SET(HDF5_C_LIBRARY_hdf5 ${HDF5_C_LIBRARY})
    SET(HDF5_HL_LIBRARIES ${HDF5_HL_LIBRARY})
    INCLUDE_DIRECTORIES(${HDF5_INCLUDE_DIR})
    MESSAGE(STATUS "Using HDF5 C Library: ${HDF5_C_LIBRARY}")
    MESSAGE(STATUS "Using HDF5 HL LIbrary: ${HDF5_HL_LIBRARY}")
  ELSE(HDF5_C_LIBRARY AND HDF5_HL_LIBRARY AND HDF5_INCLUDE_DIR) # We are seeking out HDF5 with Find Package.
    ###
    # For now we assume that if we are building netcdf
    # as a shared library, we will use hdf5 as a shared
    # library. If we are building netcdf statically,
    # we will use a static library.  This can be toggled
    # by explicitly modifying NC_FIND_SHARED_LIBS.
    ##
    IF(NC_FIND_SHARED_LIBS)
      SET(NC_HDF5_LINK_TYPE "shared")
      SET(NC_HDF5_LINK_TYPE_UPPER "SHARED")
      ADD_DEFINITIONS(-DH5_BUILT_AS_DYNAMIC_LIB)
    ELSE(NC_FIND_SHARED_LIBS)
      SET(NC_HDF5_LINK_TYPE "static")
      SET(NC_HDF5_LINK_TYPE_UPPER "STATIC")
      ADD_DEFINITIONS(-DH5_BUILT_AS_STATIC_LIB)
    ENDIF(NC_FIND_SHARED_LIBS)

    #####
    # First, find the C and HL libraries.
    #
    # This has been updated to reflect what is in the hdf5
    # examples, even though the previous version of what we
    # had worked.
    #####
    IF(MSVC)
      SET(SEARCH_PACKAGE_NAME ${HDF5_PACKAGE_NAME})
      FIND_PACKAGE(HDF5 NAMES ${SEARCH_PACKAGE_NAME} COMPONENTS C HL CONFIG REQUIRED ${NC_HDF5_LINK_TYPE})
    ELSE(MSVC)
      FIND_PACKAGE(HDF5 COMPONENTS C HL REQUIRED)
    ENDIF(MSVC)

    ##
    # Next, check the HDF5 version. This will inform which
    # HDF5 variables we need to munge.
    ##

    ##
    # Assert HDF5 version meets minimum required version.
    ##
    SET(HDF5_VERSION_REQUIRED 1.8.10)

    IF(HDF5_VERSION_STRING AND NOT HDF5_VERSION)
      SET(HDF5_VERSION ${HDF5_VERSION_STRING})
    ENDIF()
    IF("${HDF5_VERSION}" STREQUAL "")
      MESSAGE(STATUS "Unable to determine hdf5 version.  NetCDF requires at least version ${HDF5_VERSION_REQUIRED}")
    ELSE()
      IF(${HDF5_VERSION} VERSION_LESS ${HDF5_VERSION_REQUIRED})
        MESSAGE(FATAL_ERROR
	      "netCDF requires at least HDF5 ${HDF5_VERSION_REQUIRED}. Found ${HDF5_VERSION}.")
      ELSE()
        MESSAGE(STATUS "Found HDF5 libraries version ${HDF5_VERSION}")
      ENDIF()
    ENDIF()

    ##
    # Include the HDF5 include directory.
    ##
    IF(HDF5_INCLUDE_DIRS AND NOT HDF5_INCLUDE_DIR)
      SET(HDF5_INCLUDE_DIR ${HDF5_INCLUDE_DIRS})
    ENDIF()
    MESSAGE(STATUS "Using HDF5 include dir: ${HDF5_INCLUDE_DIR}")
    INCLUDE_DIRECTORIES(${HDF5_INCLUDE_DIR})

    ###
    # This is the block where we figure out what the appropriate
    # variables are, and we ensure that we end up with
    # HDF5_C_LIBRARY, HDF5_HL_LIBRARY and HDF5_LIBRARIES.
    ###
    IF(MSVC)
      ##
      # HDF5 1.8.15 defined HDF5_LIBRARIES.
      ##
      IF(${HDF5_VERSION} VERSION_LESS "1.8.16")
        SET(HDF5_C_LIBRARY hdf5)
        SET(HDF5_C_LIBRARY_hdf5 hdf5)
      ENDIF(${HDF5_VERSION} VERSION_LESS "1.8.16")

      IF(${HDF5_VERSION} VERSION_GREATER "1.8.15")
        IF(NOT HDF5_LIBRARIES AND HDF5_C_${NC_HDF5_LINK_TYPE_UPPER}_LIBRARY AND HDF5_HL_${NC_HDF5_LINK_TYPE_UPPER}_LIBRARY)
          SET(HDF5_C_LIBRARY ${HDF5_C_${NC_HDF5_LINK_TYPE_UPPER}_LIBRARY})
          SET(HDF5_C_LIBRARY_hdf5 ${HDF5_C_${NC_HDF5_LINK_TYPE_UPPER}_LIBRARY})
          SET(HDF5_HL_LIBRARY ${HDF5_HL_${NC_HDF5_LINK_TYPE_UPPER}_LIBRARY})

      	  SET(HDF5_LIBRARIES ${HDF5_C_${NC_HDF5_LINK_TYPE_UPPER}_LIBRARY} ${HDF5_HL_${NC_HDF5_LINK_TYPE_UPPER}_LIBRARY})
        ENDIF()
      ENDIF(${HDF5_VERSION} VERSION_GREATER "1.8.15")

    ELSE(MSVC)

      # Depending on the install, either HDF5_hdf_library or
      # HDF5_C_LIBRARIES may be defined.  We must check for either.
      IF(HDF5_C_LIBRARIES AND NOT HDF5_hdf5_LIBRARY)
        SET(HDF5_hdf5_LIBRARY ${HDF5_C_LIBRARIES})
      ENDIF()

    ENDIF(MSVC)
    IF(NOT HDF5_C_LIBRARY)
      SET(HDF5_C_LIBRARY hdf5)
    ENDIF()
  ENDIF(HDF5_C_LIBRARY AND HDF5_HL_LIBRARY AND HDF5_INCLUDE_DIR)

  FIND_PACKAGE(Threads)

  # There is a missing case in the above code so default it
  IF(NOT HDF5_C_LIBRARY_hdf5 OR "${HDF5_C_LIBRARY_hdf5}" STREQUAL "" )
    SET(HDF5_C_LIBRARY_hdf5 "${HDF5_C_LIBRARY}")
  ENDIF()

  #Check to see if H5Z_SZIP exists in HDF5_Libraries. If so, we must use szip library.
  set (CMAKE_REQUIRED_INCLUDES ${HDF5_INCLUDE_DIR})
  CHECK_C_SOURCE_COMPILES("#include <H5public.h>
   #if !H5_HAVE_FILTER_SZIP
   #error
   #endif
   int main() {
   int x = 1;}" USE_SZIP)
  IF(USE_SZIP)
    # If user has specified the `SZIP_LIBRARY`, use it; otherwise try to find...
    IF(NOT SZIP_LIBRARY)
      FIND_LIBRARY(SZIP PATH NAMES szip sz)
      SET(SZIP_LIBRARY ${SZIP})
      IF(NOT SZIP)
        MESSAGE(FATAL_ERROR "HDF5 Requires SZIP, but cannot find libszip or libsz.")
      ENDIF()
    ENDIF()
    SET(HAVE_H5Z_SZIP 1)
    SET(CMAKE_REQUIRED_LIBRARIES ${SZIP_LIBRARY} ${CMAKE_REQUIRED_LIBRARIES})
    MESSAGE(STATUS "HDF5 has szip.")
  ENDIF()

  # Find out if HDF5 was built with parallel support.
  # Do that by checking for the targets H5Pget_fapl_mpiposx and
  # H5Pget_fapl_mpio in ${HDF5_LIB}.

  # H5Pset_fapl_mpiposix and H5Pget_fapl_mpiposix have been removed since HDF5 1.8.12.
  # Use H5Pset_fapl_mpio and H5Pget_fapl_mpio, instead.
  # CHECK_LIBRARY_EXISTS(${HDF5_C_LIBRARY_hdf5} H5Pget_fapl_mpiposix "" HDF5_IS_PARALLEL_MPIPOSIX)

  CHECK_LIBRARY_EXISTS(${HDF5_C_LIBRARY_hdf5} H5Pget_fapl_mpio "" HDF5_IS_PARALLEL_MPIO)
  IF(HDF5_IS_PARALLEL_MPIO)
    SET(HDF5_PARALLEL ON)
  ELSE()
    SET(HDF5_PARALLEL OFF)
  ENDIF()

  #Check to see if HDF5 library has collective metadata APIs, (HDF5 >= 1.10.0)
  CHECK_LIBRARY_EXISTS(${HDF5_C_LIBRARY_hdf5} H5Pset_all_coll_metadata_ops "" HDF5_HAS_COLL_METADATA_OPS)
  CHECK_LIBRARY_EXISTS(${HDF5_C_LIBRARY_hdf5} H5free_memory "" HAVE_H5FREE_MEMORY)
  CHECK_LIBRARY_EXISTS(${HDF5_C_LIBRARY_hdf5} H5allocate_memory "" HAVE_H5ALLOCATE_MEMORY)
  CHECK_LIBRARY_EXISTS(${HDF5_C_LIBRARY_hdf5} H5resize_memory "" HAVE_H5RESIZE_MEMORY)

<<<<<<< HEAD
=======
  ##
  # Starting with libhdf5 1.12.0, we need to specify the option
  # `--with-default-api-version=v18` when configuring libhdf5. Otherwise,
  # the symbol H5Literate is not found.  Check for this and return an error if it's not found.
  #
  # We first check for the symbol in the library, for versions 1.8.x and 1.10.x.  If this fails,
  # we must then check for its usage as a macro (version 1.12.x).
  ##

  CHECK_LIBRARY_EXISTS(${HDF5_C_LIBRARY_hdf5} H5Literate "" HAVE_H5Literate)

  IF(NOT HAVE_H5Literate)
  set (CMAKE_REQUIRED_INCLUDES ${HDF5_INCLUDE_DIR})
  CHECK_C_SOURCE_COMPILES("#include <H5public.h>
   #if !defined H5Literate_vers
   #error
   #endif
   int main() {int x = 1;}" HAVE_H5Literate_Macro)
  ELSE()
   SET(HAVE_H5Literate_Macro 1)
  ENDIF(NOT HAVE_H5Literate)

  IF(NOT HAVE_H5Literate_Macro)
      MESSAGE(FATAL_ERROR "${HDF5_C_LIBRARY_hdf5} does not contain symbol '_H5Literate'.  Please recompile your libhdf5 install using '--with-default-api-version=v18'.")
  ENDIF(NOT HAVE_H5Literate_Macro)
>>>>>>> 28b5963e

  ##
  # End H5Literate checks
  ##

  IF(HDF5_PARALLEL)
	SET(HDF5_CC h5pcc)
  ELSE()
	SET(HDF5_CC h5cc)
  ENDIF()

  # Check to see if H5Dread_chunk is available
  CHECK_LIBRARY_EXISTS(${HDF5_C_LIBRARY_hdf5} H5Dread_chunk "" HAS_READCHUNKS)

  # Check to see if H5Pset_fapl_ros3 is available
  CHECK_LIBRARY_EXISTS(${HDF5_C_LIBRARY_hdf5} H5Pset_fapl_ros3 "" HAS_HDF5_ROS3)

  # Check to see if this is hdf5-1.10.3 or later.
  IF(HAS_READCHUNKS)
    SET(HDF5_SUPPORTS_PAR_FILTERS ON)
    SET(ENABLE_NCDUMPCHUNKS ON)
  ENDIF()

  # Record if ROS3 Driver is available
  IF(HAS_HDF5_ROS3)
    SET(ENABLE_HDF5_ROS3 ON)
  ENDIF()

  IF (HDF5_SUPPORTS_PAR_FILTERS)
    SET(HDF5_HAS_PAR_FILTERS TRUE CACHE BOOL "")
    SET(HAS_PAR_FILTERS yes CACHE STRING "")
  ELSE()
    SET(HDF5_HAS_PAR_FILTERS FALSE CACHE BOOL "")
    SET(HAS_PAR_FILTERS no CACHE STRING "")
  ENDIF()

  # Check to see if HDF5 library is 1.10.6 or greater.
  # Used to control path name conversion
  # Check HDF5 version
  SET(HDF5_UTF8_PATHS OFF)
  CHECK_C_SOURCE_COMPILES("
  #include <H5public.h>
  int main() {
#if (H5_VERS_MAJOR*10000 + H5_VERS_MINOR*100 + H5_VERS_RELEASE < 11006)
      choke me;
#endif
  }" HDF5_VERSION_1106)

  IF(HDF5_VERSION_1106)
   SET(HDF5_UTF8_PATHS ON)
  ENDIF(HDF5_VERSION_1106)

  MESSAGE("-- Checking for HDF5 version 1.10.6 or later: ${HDF5_UTF8_PATHS}")

  FIND_PATH(HAVE_HDF5_H hdf5.h PATHS ${HDF5_INCLUDE_DIR} NO_DEFAULT_PATH)
  FIND_PATH(HAVE_HDF5_H hdf5.h)
  IF(NOT HAVE_HDF5_H)
    MESSAGE(FATAL_ERROR "Compiling a test with hdf5 failed. Either hdf5.h cannot be found, or the log messages should be checked for another reason.")
  ELSE(NOT HAVE_HDF5_H)
    INCLUDE_DIRECTORIES(${HAVE_HDF5_H})
  ENDIF(NOT HAVE_HDF5_H)

  # Check to ensure that HDF5 was built with zlib.
  set (CMAKE_REQUIRED_INCLUDES ${HDF5_INCLUDE_DIR})


  CHECK_C_SOURCE_COMPILES("#include <H5public.h>
   #if !H5_HAVE_ZLIB_H
   #error
   #endif
   int main() {
   int x = 1;}" HAVE_HDF5_ZLIB)
  IF(NOT HAVE_HDF5_ZLIB)
    MESSAGE(FATAL_ERROR "HDF5 was built without zlib. Rebuild HDF5 with zlib.")
  ENDIF()

  #option to include HDF5 High Level header file (hdf5_hl.h) in case we are not doing a make install
  INCLUDE_DIRECTORIES(${HDF5_HL_INCLUDE_DIR})


ENDIF(USE_HDF5)

# See if we have libcurl
FIND_PACKAGE(CURL)
ADD_DEFINITIONS(-DCURL_STATICLIB=1)
INCLUDE_DIRECTORIES(${CURL_INCLUDE_DIRS})

# Define a test flag for have curl library
IF(CURL_LIBRARIES OR CURL_LIBRARY)
  SET(FOUND_CURL TRUE)
ELSE()
  SET(FOUND_CURL FALSE)
ENDIF()

# Check to see if CURLOPT_USERNAME is defined.
# It is present starting version 7.19.1.
CHECK_C_SOURCE_COMPILES("
#include <curl/curl.h>
int main() {int x = CURLOPT_USERNAME;}" HAVE_CURLOPT_USERNAME)

# Check to see if CURLOPT_PASSWORD is defined.
# It is present starting version 7.19.1.
CHECK_C_SOURCE_COMPILES("
#include <curl/curl.h>
int main() {int x = CURLOPT_PASSWORD;}" HAVE_CURLOPT_PASSWORD)

# Check to see if CURLOPT_KEYPASSWD is defined.
# It is present starting version 7.16.4.
CHECK_C_SOURCE_COMPILES("
#include <curl/curl.h>
int main() {int x = CURLOPT_KEYPASSWD;}" HAVE_CURLOPT_KEYPASSWD)

# Check to see if CURLINFO_RESPONSE_CODE is defined.
# It showed up in curl 7.10.7.
CHECK_C_SOURCE_COMPILES("
#include <curl/curl.h>
int main() {int x = CURLINFO_RESPONSE_CODE;}" HAVE_CURLINFO_RESPONSE_CODE)

# Check to see if CURLINFO_HTTP_CONNECTCODE is defined.
# It showed up in curl 7.10.7.
CHECK_C_SOURCE_COMPILES("
#include <curl/curl.h>
int main() {int x = CURLINFO_HTTP_CONNECTCODE;}" HAVE_CURLINFO_HTTP_CONNECTCODE)

# Check to see if CURLOPT_BUFFERSIZE is defined.
# It is present starting version 7.59
CHECK_C_SOURCE_COMPILES("
#include <curl/curl.h>
int main() {int x = CURLOPT_BUFFERSIZE;}" HAVE_CURLOPT_BUFFERSIZE)

# Check to see if CURLOPT_TCP_KEEPALIVE is defined.
# It is present starting version 7.25
CHECK_C_SOURCE_COMPILES("
#include <curl/curl.h>
int main() {int x = CURLOPT_TCP_KEEPALIVE;}" HAVE_CURLOPT_KEEPALIVE)

# Check to see if we have libcurl 7.66 or later
CHECK_C_SOURCE_COMPILES("
#include <curl/curl.h>
int main() {
#if (LIBCURL_VERSION_MAJOR*1000 + LIBCURL_VERSION_MINOR < 7066)
      choke me;
#endif
}" HAVE_LIBCURL_766)

IF(ENABLE_DAP)
  SET(USE_DAP ON CACHE BOOL "")
  SET(ENABLE_DAP2 ON CACHE BOOL "")

  IF(ENABLE_HDF5)
    SET(ENABLE_DAP4 ON CACHE BOOL "")
  ENDIF(ENABLE_HDF5)

ELSE()
  SET(ENABLE_DAP2 OFF)
  SET(ENABLE_DAP4 OFF)
ENDIF()

# Option to support byte-range reading of remote datasets
OPTION(ENABLE_BYTERANGE "Enable byte-range access to remote datasets.." OFF)

# Check for the math library so it can be explicitly linked.
IF(NOT WIN32)
  FIND_LIBRARY(HAVE_LIBM NAMES math m libm)
  MESSAGE(STATUS "Found Math library: ${HAVE_LIBM}")
  IF(NOT HAVE_LIBM)
    MESSAGE(FATAL_ERROR "Unable to find the math library.")
  ENDIF()
ENDIF()

# Option to Enable DAP long tests, remote tests.
OPTION(ENABLE_DAP_LONG_TESTS "Enable DAP long tests." OFF)
OPTION(ENABLE_DAP_REMOTE_TESTS "Enable DAP remote tests." ON)
SET(REMOTETESTSERVERS "remotetest.unidata.ucar.edu" CACHE STRING "test servers to use for remote test")

# See if we have libzip
FIND_PACKAGE(Zip)

# Define a test flag for have curl library
IF(Zip_FOUND)
  INCLUDE_DIRECTORIES(${Zip_INCLUDE_DIRS})
  SET(ENABLE_NCZARR_ZIP TRUE)
ELSE()
  SET(ENABLE_NCZARR_ZIP FALSE)
ENDIF()

# Enable some developer-only tests
OPTION(ENABLE_EXTRA_TESTS "Enable Extra tests. Some may not work because of known issues. Developers only." OFF)
IF(ENABLE_EXTRA_TESTS)
  SET(EXTRA_TESTS ON)
ENDIF()

# Option to use bundled XGetopt in place of getopt(). This is mostly useful
# for MSVC builds. If not building utilities or some tests,
# getopt() isn't required at all.
IF(MSVC)
  OPTION(ENABLE_XGETOPT "Enable bundled XGetOpt instead of external getopt()." ON)
  IF(ENABLE_XGETOPT)
    SET(USE_X_GETOPT ON CACHE BOOL "")
    # Copy XGetopt.c to everywhere it is needed. Avoids
    # inconsistent code
    FILE(COPY ${netCDF_SOURCE_DIR}/libsrc/XGetopt.c
         DESTINATION ${netCDF_BINARY_DIR}/ncgen3/)
    FILE(COPY ${netCDF_SOURCE_DIR}/libsrc/XGetopt.c
         DESTINATION ${netCDF_BINARY_DIR}/ncgen/)
    FILE(COPY ${netCDF_SOURCE_DIR}/libsrc/XGetopt.c
         DESTINATION ${netCDF_BINARY_DIR}/ncdump/)
    FILE(COPY ${netCDF_SOURCE_DIR}/libsrc/XGetopt.c
         DESTINATION ${netCDF_BINARY_DIR}/nczarr_test/)
  ENDIF()
ENDIF()

SET(MATH "")
IF(NOT WIN32)

  # STDIO instead of posixio.
  OPTION(ENABLE_STDIO "If true, use stdio instead of posixio (ex. on the Cray)" OFF)
  IF(ENABLE_STDIO)
    SET(USE_STDIO ON CACHE BOOL "")
  ENDIF()

  # FFIO insteaad of PosixIO
  OPTION(ENABLE_FFIO "If true, use ffio instead of posixio" OFF)
  IF(ENABLE_FFIO)
    SET(USE_FFIO ON CACHE BOOL "")
  ENDIF()
ENDIF()

# Options to Extend NCZarr support
OPTION(ENABLE_NCZARR_S3 "Enable NCZarr S3 support." OFF)
OPTION(ENABLE_NCZARR_S3_TESTS "Enable NCZarr S3 tests." OFF)

IF(ENABLE_NCZARR_S3_TESTS AND NOT ENABLE_NCZARR_S3)
  message(FATAL_ERROR "NCZarr S3 support is disabled; please specify option -DENABLE_NCZARR_S3_TESTS=no")
  SET(ENABLE_NCZARR_S3_TESTS OFF CACHE BOOL "NCARR S3 TESTS" FORCE)
ENDIF()

# See if aws-s3-sdk is available
# But only if enabled
IF(ENABLE_NCZARR_S3)
find_package(AWSSDK REQUIRED)
set(SERVICE s3)
AWSSDK_DETERMINE_LIBS_TO_LINK(SERVICE AWSSDK_LINK_LIBRARIES)
IF(AWSSDK_FOUND)
  SET(ENABLE_S3_SDK ON CACHE BOOL "S3 SDK" FORCE)
ELSE()
  SET(ENABLE_S3_SDK OFF CACHE BOOL "S3 SDK" FORCE)
ENDIF()
ELSE(ENABLE_NCZARR_S3)
# Unconditionally disable
SET(ENABLE_S3_SDK OFF CACHE BOOL "S3 SDK" FORCE)
ENDIF(ENABLE_NCZARR_S3)

IF(NOT ENABLE_S3_SDK)
  IF(ENABLE_NCZARR_S3 OR ENABLE_NCZARR_S3_TESTS)
    message(FATAL_ERROR "AWS S3 libraries not found; please specify option DENABLE_NCZARR_S3=NO")
    SET(ENABLE_NCZARR_S3 OFF CACHE BOOL "NCZARR S3 support" FORCE)
    SET(ENABLE_NCZARR_S3_TESTS OFF CACHE BOOL "S3 tests" FORCE)
  ENDIF()
ENDIF()

IF(ENABLE_NCZARR_S3_TESTS)
  message(WARNING "**** DO NOT ENABLE_NCZARR_S3_TESTS UNLESS YOU HAVE ACCESS TO THE UNIDATA S3 BUCKET! ***")
ENDIF()

# Start disabling if curl not found
IF(NOT FOUND_CURL)
  IF(ENABLE_BYTERANGE)
    MESSAGE(FATAL_ERROR "Byte-range support specified, CURL libraries are not found.")
  ENDIF()

  IF(ENABLE_DAP2 OR ENABLE_DAP4)
    MESSAGE(WARNING "CURL libraries are not found; DAP support disabled")
    SET(ENABLE_DAP2 OFF CACHE BOOL "Use DAP2" FORCE)
    SET(ENABLE_DAP4 OFF CACHE BOOL "Use DAP4" FORCE)
  ENDIF()

  IF(ENABLE_HDF5_ROS3)
    MESSAGE(WARNING "CURL libraries are not found; ROS3 support disabled.")
    SET(ENABLE_HDF5_ROS3 OFF CACHE BOOL "Use ROS3" FORCE)
  ENDIF()

  IF(ENABLE_NCZARR_S3)
    MESSAGE(FATAL_ERROR "NCZarr S3 support specified, CURL libraries are not found.")
  ENDIF()
ENDIF(NOT FOUND_CURL)

IF(NOT ENABLE_BYTERANGE AND ENABLE_HDF5_ROS3)
    MESSAGE(WARNING "ROS3 support requires ENABLE_BYTERANGE=TRUE; disabling ROS3 support")
    SET(ENABLE_HDF5_ROS3 OFF CACHE BOOL "ROS3 support" FORCE)
ENDIF()

##
# Enable Tests
##
OPTION(ENABLE_TESTS "Enable basic tests, run with 'make test'." ON)
IF(ENABLE_TESTS)
  SET(BUILD_TESTSETS ON CACHE BOOL "")
  # Options for CTest-based tests, dashboards.
  SET(NC_CTEST_PROJECT_NAME "netcdf-c" CACHE STRING "Project Name for CTest-based testing purposes.")
  SET(NC_CTEST_DROP_SITE "cdash.unidata.ucar.edu:443" CACHE STRING "Dashboard location for CTest-based testing purposes.")
  SET(NC_CTEST_DROP_LOC_PREFIX "" CACHE STRING "Prefix for Dashboard location on remote server when using CTest-based testing.")
  SET(SUBMIT_URL "https://cdash.unidata.ucar.edu:443")
  FIND_PROGRAM(HOSTNAME_CMD NAMES hostname)
  IF(NOT MSVC)
    SET(HOSTNAME_ARG "-s")
  ENDIF()
  IF(HOSTNAME_CMD)
    EXEC_PROGRAM(${HOSTNAME_CMD} ARGS "${HOSTNAME_ARG}" OUTPUT_VARIABLE HOSTNAME)
    SET(NC_CTEST_SITE "${HOSTNAME}" CACHE STRING "Hostname of test machine.")
  ENDIF()

  IF(NC_CTEST_SITE)
    SET(SITE "${NC_CTEST_SITE}" CACHE STRING "")
  ENDIF()

  ###
  # This option dictates whether or not to turn on
  # tests which are known to fail.  This is not the
  # same thing as an 'expected failure'. Rather, these
  # are tests that will need to be fixed eventually.
  #
  # By placing them here, we can occasionally turn this
  # flag on and see if any known failures have been
  # fixed in the course of code improvement/other bug
  # fixes.
  #
  # To use this, simply add as a fencepost around tests
  # which are known to fail.
  ###

  OPTION(ENABLE_FAILING_TESTS "Run tests which are known to fail, check to see if any have been fixed." OFF)

  # There is a special class of tests that currently fail because of memory leaks.
  # As with failing tests, they can be enabled to work on them
  OPTION(ENABLE_UNFIXED_MEMORY_LEAKS "Run tests with unfixed memory leaks" OFF)

  ###
  # Option to turn on unit testing. See
  # https://github.com/Unidata/netcdf-c/pull/1472 for more information.
  ###
  OPTION(ENABLE_UNIT_TESTS "Run Unit Tests." OFF)

  ###
  # End known-failures.
  ###
  MARK_AS_ADVANCED(ENABLE_FAILING_TESTS)
ENDIF()

###
# Option to enable extreme numbers during testing.
###
OPTION(ENABLE_EXTREME_NUMBERS "Enable extreme numbers during testing, such as MAX_INT-1" ON)
IF(ENABLE_EXTREME_NUMBERS)
  SET(USE_EXTREME_NUMBERS ON)
ENDIF()

# Enable Large file tests
IF(ENABLE_LARGE_FILE_TESTS)
  SET(LARGE_FILE_TESTS ON)
ENDIF()

OPTION(ENABLE_METADATA_PERF_TESTS "Enable test of metadata performance." OFF)
IF(ENABLE_METADATA_PERF_TESTS)
  SET(ENABLE_METADATA_PERF ON)
ENDIF()

# Location for large file tests.
SET(TEMP_LARGE "." CACHE STRING "Location to store large file tests.")

OPTION(ENABLE_FSYNC "Enable experimental fsync code." OFF)
IF(ENABLE_FSYNC)
  SET(USE_FSYNC ON)
ENDIF()

# Temporary
OPTION (ENABLE_JNA "Enable jna bug fix code." OFF)
IF(ENABLE_JNA)
  SET(JNA ON)
ENDIF()

# Linux specific large file support flags.
# Modelled after check in CMakeLists.txt for hdf5.
OPTION(ENABLE_LARGE_FILE_SUPPORT "Enable large file support." ON)
IF(ENABLE_LARGE_FILE_SUPPORT)
  IF(MSVC)
    SET(CMAKE_EXE_LINKER_FLAGS "${CMAKE_EXE_LINKER_FLAGS} /LARGEADDRESSAWARE")
    SET(CMAKE_SHARED_LINKER_FLAGS "${CMAKE_SHARED_LINKER_FLAGS} /LARGEADDRESSAWARE")
    SET(CMAKE_MODULE_LINKER_FLAGS "${CMAKE_MODULE_LINKER_FLAGS} /LARGEADDRESSAWARE")
  ELSE()
    SET(CMAKE_C_FLAGS "${CMAKE_C_FLAGS} -D_LARGEFILE64_SOURCE -D_FILE_OFFSET_BITS=64")
  ENDIF()
ENDIF()

OPTION(ENABLE_EXAMPLE_TESTS "Run extra example tests.  Requires GNU Sed. Ignored if HDF5 is not Enabled" OFF)
IF(NOT ENABLE_HDF5 AND ENABLE_EXAMPLE_TESTS)
  SET(ENABLE_EXAMPLE_TESTS OFF)
ENDIF()

# Enable Parallel IO with netCDF-4/HDF5 files using HDF5 parallel I/O.
SET(STATUS_PARALLEL "OFF")
OPTION(ENABLE_PARALLEL4 "Build netCDF-4 with parallel IO" "${HDF5_PARALLEL}")
IF(ENABLE_PARALLEL4 AND ENABLE_HDF5)
  IF(NOT HDF5_PARALLEL)
    SET(USE_PARALLEL OFF CACHE BOOL "")
    MESSAGE(STATUS "Cannot find HDF5 library built with parallel support. Disabling parallel build.")
  ELSE()
    FIND_PACKAGE(MPI REQUIRED)
    SET(HDF5_PARALLEL ON CACHE BOOL "")
    SET(USE_PARALLEL ON CACHE BOOL "")
    SET(USE_PARALLEL4 ON CACHE BOOL "")
    SET(STATUS_PARALLEL "ON")
    configure_file("${netCDF_SOURCE_DIR}/nc_test4/run_par_test.sh.in"
      "${netCDF_BINARY_DIR}/tmp/run_par_test.sh" @ONLY NEWLINE_STYLE LF)
    FILE(COPY "${netCDF_BINARY_DIR}/tmp/run_par_test.sh"
      DESTINATION ${netCDF_BINARY_DIR}/nc_test4
      FILE_PERMISSIONS OWNER_READ OWNER_WRITE OWNER_EXECUTE GROUP_READ GROUP_EXECUTE WORLD_READ WORLD_EXECUTE)
    configure_file("${netCDF_SOURCE_DIR}/h5_test/run_par_tests.sh.in"
      "${netCDF_BINARY_DIR}/tmp/run_par_tests.sh" @ONLY NEWLINE_STYLE LF)
    FILE(COPY "${netCDF_BINARY_DIR}/tmp/run_par_tests.sh"
      DESTINATION ${netCDF_BINARY_DIR}/h5_test
      FILE_PERMISSIONS OWNER_READ OWNER_WRITE OWNER_EXECUTE GROUP_READ GROUP_EXECUTE WORLD_READ WORLD_EXECUTE)
  ENDIF()
ENDIF()

# Options to enable parallel IO for classic formats with PnetCDF library.
SET(STATUS_PNETCDF "OFF")
IF(ENABLE_PNETCDF)
  # Check for ncmpi_create in libpnetcdf, define USE_PNETCDF
  # Does the user want to turn on PnetCDF read ability?
  SET(USE_PNETCDF ON CACHE BOOL "")
  FIND_LIBRARY(PNETCDF NAMES pnetcdf)
  FIND_PATH(PNETCDF_INCLUDE_DIR pnetcdf.h)
  IF(NOT PNETCDF)
    MESSAGE(STATUS "Cannot find PnetCDF library. Disabling PnetCDF support.")
    SET(USE_PNETCDF OFF CACHE BOOL "")
  ELSE(NOT PNETCDF)
    SET(USE_PARALLEL ON CACHE BOOL "")

    # Check PnetCDF version. Must be >= 1.6.0
    set(pnetcdf_h "${PNETCDF_INCLUDE_DIR}/pnetcdf.h" )
    message(STATUS "PnetCDF include file ${pnetcdf_h} will be searched for version")
    file(STRINGS "${pnetcdf_h}" pnetcdf_major_string REGEX "^#define PNETCDF_VERSION_MAJOR")
    string(REGEX REPLACE "[^0-9]" "" pnetcdf_major "${pnetcdf_major_string}")
    file(STRINGS "${pnetcdf_h}" pnetcdf_minor_string REGEX "^#define PNETCDF_VERSION_MINOR")
    string(REGEX REPLACE "[^0-9]" "" pnetcdf_minor "${pnetcdf_minor_string}")
    file(STRINGS "${pnetcdf_h}" pnetcdf_sub_string REGEX "^#define PNETCDF_VERSION_SUB")
    string(REGEX REPLACE "[^0-9]" "" pnetcdf_sub "${pnetcdf_sub_string}")
    set(pnetcdf_version "${pnetcdf_major}.${pnetcdf_minor}.${pnetcdf_sub}")
    message(STATUS "Found PnetCDF version ${pnetcdf_version}")

    if(${pnetcdf_version} VERSION_GREATER "1.6.0")
      SET(STATUS_PNETCDF "ON")
      INCLUDE_DIRECTORIES(${PNETCDF_INCLUDE_DIR})
      SET(HAVE_LIBPNETCDF ON)
      # PnetCDF => parallel
      SET(STATUS_PARALLEL ON)
      SET(USE_PARALLEL ON)
      MESSAGE(STATUS "Using PnetCDF Library: ${PNETCDF}")
    ELSE()
      MESSAGE(WARNING "ENABLE_PNETCDF requires version 1.6.1 or later; found version ${pnetcdf_version}. PnetCDF is disabled")
    ENDIF()
  ENDIF(NOT PNETCDF)
ENDIF()

# Options to enable use of fill values for elements causing NC_ERANGE
SET(ENABLE_ERANGE_FILL AUTO CACHE STRING "AUTO")
OPTION(ENABLE_ERANGE_FILL "Enable use of fill value when out-of-range type conversion causes NC_ERANGE error." OFF)
IF(ENABLE_ERANGE_FILL) # enable or auto
   STRING(TOUPPER ${ENABLE_ERANGE_FILL} ENABLE_ERANGE_FILL)
   IF(ENABLE_ERANGE_FILL AND NOT ENABLE_ERANGE_FILL STREQUAL "AUTO")
      # explicitly enabled
      SET(ENABLE_ERANGE_FILL ON)
   ELSE()
      IF(NOT ENABLE_ERANGE_FILL STREQUAL "AUTO")
         SET(ENABLE_ERANGE_FILL OFF)
      ENDIF()
   ENDIF()
ENDIF(ENABLE_ERANGE_FILL)
# Now ENABLE_ERANGE_FILL is either AUTO, ON, or OFF

# More relaxed coordinate check is now mandatory for all builds.
SET(ENABLE_ZERO_LENGTH_COORD_BOUND ON)

# check and conform with PnetCDF settings on ERANGE_FILL and RELAX_COORD_BOUND
IF(STATUS_PNETCDF)
  file(STRINGS "${pnetcdf_h}" enable_erange_fill_pnetcdf REGEX "^#define PNETCDF_ERANGE_FILL")
  string(REGEX REPLACE "[^0-9]" "" erange_fill_pnetcdf "${enable_erange_fill_pnetcdf}")
  IF("x${erange_fill_pnetcdf}" STREQUAL "x1")
     SET(erange_fill_pnetcdf "ON")
  ELSE()
     SET(erange_fill_pnetcdf "OFF")
  ENDIF()
  IF(ENABLE_ERANGE_FILL STREQUAL "AUTO") # not set on command line
     SET(ENABLE_ERANGE_FILL "${erange_fill_pnetcdf}")
  ELSE()
     # user explicitly set this option on command line
     IF(NOT ENABLE_ERANGE_FILL STREQUAL "${erange_fill_pnetcdf}")
        IF(ENABLE_ERANGE_FILL)
           MESSAGE(FATAL_ERROR "Enabling erange-fill conflicts with PnetCDF setting")
        ELSE()
           MESSAGE(FATAL_ERROR "Disabling erange-fill conflicts with PnetCDF setting")
        ENDIF()
     ENDIF()
  ENDIF()

  file(STRINGS "${pnetcdf_h}" relax_coord_bound_pnetcdf REGEX "^#define PNETCDF_RELAX_COORD_BOUND")
  string(REGEX REPLACE "[^0-9]" "" relax_coord_bound "${relax_coord_bound_pnetcdf}")
  IF("x${relax_coord_bound}" STREQUAL "x1")
     SET(relax_coord_bound_pnetcdf "ON")
  ELSE()
     SET(relax_coord_bound_pnetcdf "OFF")
  ENDIF()
  # pnetcdf must have relaxed coord bounds to build with netCDF-4
  IF(NOT ENABLE_ZERO_LENGTH_COORD_BOUND STREQUAL "${relax_coord_bound_pnetcdf}")
     MESSAGE(FATAL_ERROR "Pnetcdf must be built with relax-coord-bound enabled")
  ENDIF()
ENDIF()

IF(ENABLE_ERANGE_FILL)
  MESSAGE(STATUS "Enabling use of fill value when NC_ERANGE")
  SET(M4FLAGS "-DERANGE_FILL" CACHE STRING "")
ENDIF()

IF(ENABLE_ZERO_LENGTH_COORD_BOUND)
  MESSAGE(STATUS "Enabling a more relaxed check for NC_EINVALCOORDS")
  ADD_DEFINITIONS(-DRELAX_COORD_BOUND)
ENDIF()

# Enable Parallel Tests.
OPTION(ENABLE_PARALLEL_TESTS "Enable Parallel IO Tests. Requires HDF5/NetCDF4 with parallel I/O Support." "${HDF5_PARALLEL}")
IF(ENABLE_PARALLEL_TESTS AND USE_PARALLEL)
  SET(TEST_PARALLEL ON CACHE BOOL "")
  IF(USE_NETCDF4)
    SET(TEST_PARALLEL4 ON CACHE BOOL "")
  ENDIF()
ENDIF()

IF (ENABLE_PARALLEL_TESTS AND NOT USE_PARALLEL)
  MESSAGE(FATAL_ERROR "Parallel tests requested, but no parallel HDF5 installation detected.")
ENDIF()

# Enable special filter test; experimental when using cmake.
OPTION(ENABLE_FILTER_TESTING "Enable filter testing. Ignored if shared libraries or netCDF4 are not enabled" ${ENABLE_HDF5})
IF(ENABLE_FILTER_TESTING AND NOT ENABLE_HDF5)
  MESSAGE(WARNING "ENABLE_FILTER_TESTING requires HDF5. Disabling.")
  SET(ENABLE_FILTER_TESTING OFF)
ENDIF()
IF(NOT BUILD_SHARED_LIBS)
  MESSAGE(WARNING "ENABLE_FILTER_TESTING requires shared libraries. Disabling.")
  SET(ENABLE_FILTER_TESTING OFF)
ENDIF()
OPTION(ENABLE_CLIENTSIDE_FILTERS "Enable client-side filter registration." OFF)
IF(NOT ENABLE_FILTER_TESTING)
SET(ENABLE_CLIENTSIDE_FILTERS OFF)
ENDIF()


# Determine whether or not to generate documentation.
OPTION(ENABLE_DOXYGEN "Enable generation of doxygen-based documentation." OFF)
IF(ENABLE_DOXYGEN)
  FIND_PACKAGE(Doxygen REQUIRED)
  # Offer the option to build internal documentation.
  OPTION(ENABLE_INTERNAL_DOCS "Build internal documentation. This is of interest to developers only." OFF)
  IF(ENABLE_INTERNAL_DOCS)
    SET(BUILD_INTERNAL_DOCS YES CACHE STRING "")
  ELSE()
    SET(BUILD_INTERNAL_DOCS NO CACHE STRING "")
  ENDIF()

  ###
  #
  # If we are building release documentation, we need to set some
  # variables that will be used in the Doxygen.in template.
  ###
  OPTION(ENABLE_DOXYGEN_BUILD_RELEASE_DOCS "Build release documentation.  This is of interest only to the netCDF developers." OFF)
  IF(ENABLE_DOXYGEN_BUILD_RELEASE_DOCS)
    SET(DOXYGEN_CSS_FILE "${CMAKE_SOURCE_DIR}/docs/release.css" CACHE STRING "")
    SET(DOXYGEN_HEADER_FILE "${CMAKE_SOURCE_DIR}/docs/release_header.html" CACHE STRING "")
    SET(DOXYGEN_SEARCHENGINE "NO" CACHE STRING "")
    SET(ENABLE_DOXYGEN_SERVER_BASED_SEARCH NO CACHE STRING "")
  ELSE()
    SET(DOXYGEN_CSS_FILE "" CACHE STRING "")
    SET(DOXYGEN_HEADER_FILE "" CACHE STRING "")
    SET(DOXYGEN_SEARCHENGINE "YES" CACHE STRING "")

    # If not using release document configuration,
    # provide an option for server-based search.
    OPTION(ENABLE_DOXYGEN_SERVER_SIDE_SEARCH "Configure Doxygen with server-based search." OFF)
    IF(ENABLE_DOXYGEN_SERVER_SIDE_SEARCH)
      SET(DOXYGEN_SERVER_BASED_SEARCH "YES" CACHE STRING "")
    ELSE()
      SET(DOXYGEN_SERVER_BASED_SEARCH "NO" CACHE STRING "")
    ENDIF(ENABLE_DOXYGEN_SERVER_SIDE_SEARCH)


  ENDIF(ENABLE_DOXYGEN_BUILD_RELEASE_DOCS)
  # Option to turn on the TODO list in the doxygen-generated documentation.
  OPTION(DOXYGEN_ENABLE_TASKS "Turn on test, todo, bug lists in documentation. This is of interest to developers only." OFF)
  IF(DOXYGEN_ENABLE_TASKS)
    SET(SHOW_DOXYGEN_TAG_LIST YES CACHE STRING "")
  ELSE(DOXYGEN_ENABLE_TASKS)
    SET(SHOW_DOXYGEN_TODO_LIST NO CACHE STRING "")
  ENDIF(DOXYGEN_ENABLE_TASKS)

  OPTION(ENABLE_DOXYGEN_PDF_OUTPUT "[EXPERIMENTAL] Turn on PDF output for Doxygen-generated documentation." OFF)

  IF(ENABLE_DOXYGEN_PDF_OUTPUT)
    SET(NC_ENABLE_DOXYGEN_PDF_OUTPUT "YES" CACHE STRING "")
  ELSE()
    SET(NC_ENABLE_DOXYGEN_PDF_OUTPUT "NO" CACHE STRING "")
  ENDIF()

  FIND_PROGRAM(NC_DOT NAMES dot)
  # Specify whether or not 'dot' was found on the system path.
  IF(NC_DOT)
    SET(HAVE_DOT YES CACHE STRING "")
  ELSE(NC_DOT)
    SET(HAVE_DOT NO CACHE STRING "")
  ENDIF(NC_DOT)
ENDIF()

# Always enable DISKLESS
OPTION(ENABLE_DISKLESS "Enable in-memory files" ON)

# By default, MSVC has a stack size of 1000000.
# Allow a user to override this.
IF(MSVC)
  SET(NC_MSVC_STACK_SIZE 40000000 CACHE STRING "Default stack size for MSVC-based projects.")
  # By default, CMake sets the stack to 1000000.
  # Remove this limitation.
  # See here for more details:
  # http://www.cmake.org/pipermail/cmake/2009-April/028710.html
  SET(CMAKE_EXE_LINKER_FLAGS "${CMAKE_EXE_LINKER_FLAGS} /STACK:${NC_MSVC_STACK_SIZE}")
  SET(CMAKE_SHARED_LINKER_FLAGS "${CMAKE_SHARED_LINKER_FLAGS} /STACK:${NC_MSVC_STACK_SIZE}")
  SET(CMAKE_MODULE_LINKER_FLAGS "${CMAKE_MODULE_LINKER_FLAGS} /STACK:${NC_MSVC_STACK_SIZE}")
ENDIF()

# Set some of the options as advanced.
MARK_AS_ADVANCED(ENABLE_INTERNAL_DOCS VALGRIND_TESTS ENABLE_COVERAGE_TESTS )
MARK_AS_ADVANCED(ENABLE_DAP_REMOTE_TESTS ENABLE_DAP_LONG_TESTS USE_REMOTE_CDASH)
MARK_AS_ADVANCED(ENABLE_DOXYGEN_BUILD_RELEASE_DOCS DOXYGEN_ENABLE_TASKS ENABLE_DOXYGEN_SERVER_SIDE_SEARCH)
MARK_AS_ADVANCED(ENABLE_SHARED_LIBRARY_VERSION)

################################
# Option checks
################################

# Library include checks
CHECK_INCLUDE_FILE("math.h"      HAVE_MATH_H)
CHECK_INCLUDE_FILE("unistd.h"  HAVE_UNISTD_H)
# Solve a compatibility issue in ncgen/, which checks
# for NO_UNISTD_H
IF(NOT HAVE_UNISTD_H)
  SET(YY_NO_UNISTD_H TRUE)
ENDIF()

CHECK_INCLUDE_FILE("alloca.h"  HAVE_ALLOCA_H)
CHECK_INCLUDE_FILE("malloc.h"    HAVE_MALLOC_H)
CHECK_INCLUDE_FILE("fcntl.h"   HAVE_FCNTL_H)
CHECK_INCLUDE_FILE("getopt.h"  HAVE_GETOPT_H)
CHECK_INCLUDE_FILE("locale.h"  HAVE_LOCALE_H)
CHECK_INCLUDE_FILE("stdint.h"  HAVE_STDINT_H)
CHECK_INCLUDE_FILE("stdio.h"   HAVE_STDIO_H)
IF(MSVC)
CHECK_INCLUDE_FILE("io.h"      HAVE_IO_H)
ENDIF(MSVC)
CHECK_INCLUDE_FILE("stdlib.h"  HAVE_STDLIB_H)
CHECK_INCLUDE_FILE("stdarg.h"    HAVE_STDARG_H)
CHECK_INCLUDE_FILE("strings.h"   HAVE_STRINGS_H)
CHECK_INCLUDE_FILE("signal.h"    HAVE_SIGNAL_H)
CHECK_INCLUDE_FILE("sys/param.h" HAVE_SYS_PARAM_H)
CHECK_INCLUDE_FILE("sys/stat.h"  HAVE_SYS_STAT_H)
CHECK_INCLUDE_FILE("sys/time.h"  HAVE_SYS_TIME_H)
CHECK_INCLUDE_FILE("sys/types.h" HAVE_SYS_TYPES_H)
CHECK_INCLUDE_FILE("sys/mman.h"  HAVE_SYS_MMAN_H)
CHECK_INCLUDE_FILE("sys/resource.h" HAVE_SYS_RESOURCE_H)
CHECK_INCLUDE_FILE("fcntl.h"  HAVE_FCNTL_H)
CHECK_INCLUDE_FILE("inttypes.h"  HAVE_INTTYPES_H)
CHECK_INCLUDE_FILE("pstdint.h"  HAVE_PSTDINT_H)
CHECK_INCLUDE_FILE("endian.h" HAVE_ENDIAN_H)
CHECK_INCLUDE_FILE("BaseTsd.h"  HAVE_BASETSD_H)
CHECK_INCLUDE_FILE("stddef.h"   HAVE_STDDEF_H)
CHECK_INCLUDE_FILE("string.h"  HAVE_STRING_H)
CHECK_INCLUDE_FILE("winsock2.h" HAVE_WINSOCK2_H)
CHECK_INCLUDE_FILE("ftw.h"  HAVE_FTW_H)
CHECK_INCLUDE_FILE("libgen.h" HAVE_LIBGEN_H)
CHECK_INCLUDE_FILE("execinfo.h" HAVE_EXECINFO_H)
CHECK_INCLUDE_FILE("dirent.h" HAVE_DIRENT_H)
CHECK_INCLUDE_FILE("time.h" HAVE_TIME_H)

# Symbol Exists
CHECK_SYMBOL_EXISTS(isfinite "math.h" HAVE_DECL_ISFINITE)
CHECK_SYMBOL_EXISTS(isnan "math.h" HAVE_DECL_ISNAN)
CHECK_SYMBOL_EXISTS(isinf "math.h" HAVE_DECL_ISINF)
CHECK_SYMBOL_EXISTS(st_blksize "sys/stat.h" HAVE_STRUCT_STAT_ST_BLKSIZE)
CHECK_SYMBOL_EXISTS(alloca "alloca.h" HAVE_ALLOCA)
CHECK_SYMBOL_EXISTS(snprintf "stdio.h" HAVE_SNPRINTF)

# Type checks
# Aliases for automake consistency
SET(SIZEOF_VOIDSTAR ${CMAKE_SIZEOF_VOID_P})
SET(SIZEOF_VOIDP ${SIZEOF_VOIDSTAR})
CHECK_TYPE_SIZE("char"      SIZEOF_CHAR)
CHECK_TYPE_SIZE("double"    SIZEOF_DOUBLE)
CHECK_TYPE_SIZE("float"     SIZEOF_FLOAT)
CHECK_TYPE_SIZE("int"       SIZEOF_INT)
CHECK_TYPE_SIZE("uint"      SIZEOF_UINT)
IF(SIZEOF_UINT)
  SET(HAVE_UINT TRUE)
ENDIF(SIZEOF_UINT)

CHECK_TYPE_SIZE("schar"      SIZEOF_SCHAR)
IF(SIZEOF_SCHAR)
  SET(HAVE_SCHAR TRUE)
ENDIF(SIZEOF_SCHAR)

CHECK_TYPE_SIZE("long"      SIZEOF_LONG)
CHECK_TYPE_SIZE("long long" SIZEOF_LONG_LONG)
IF(SIZEOF_LONG_LONG)
  SET(HAVE_LONG_LONG_INT TRUE)
ENDIF(SIZEOF_LONG_LONG)

CHECK_TYPE_SIZE("unsigned long long" SIZEOF_UNSIGNED_LONG_LONG)

CHECK_TYPE_SIZE("off_t"     SIZEOF_OFF_T)
CHECK_TYPE_SIZE("off64_t"   SIZEOF_OFF64_T)
CHECK_TYPE_SIZE("short"     SIZEOF_SHORT)
CHECK_TYPE_SIZE("ushort"    SIZEOF_USHORT)
IF(SIZEOF_USHORT)
  SET(HAVE_USHORT TRUE)
ENDIF(SIZEOF_USHORT)

CHECK_TYPE_SIZE("_Bool"     SIZEOF__BOOL)

CHECK_TYPE_SIZE("size_t"    SIZEOF_SIZE_T)

# Check whether to turn on or off CDF5 support.
IF(SIZEOF_SIZE_T EQUAL 4)
   IF(ENABLE_CDF5) # enable or auto
      STRING(TOUPPER ${ENABLE_CDF5} ENABLE_CDF5)
      IF(ENABLE_CDF5 AND NOT ENABLE_CDF5 STREQUAL "AUTO") # explicitly enabled
         MESSAGE(FATAL_ERROR "Unable to support CDF5 feature because size_t is less than 8 bytes")
      ENDIF(ENABLE_CDF5 AND NOT ENABLE_CDF5 STREQUAL "AUTO")
      SET(ENABLE_CDF5 OFF) # cannot support CDF5
      SET(USE_CDF5 OFF CACHE BOOL "") # cannot support CDF5
   ENDIF(ENABLE_CDF5)
ELSE(SIZEOF_SIZE_T EQUAL 4)
   IF(ENABLE_CDF5) # explicitly set by user or not set
      SET(USE_CDF5 ON CACHE BOOL "")
   ELSE(ENABLE_CDF5) # explicitly disabled by user
      SET(USE_CDF5 OFF CACHE BOOL "")
   ENDIF(ENABLE_CDF5)
ENDIF(SIZEOF_SIZE_T EQUAL 4)

CHECK_TYPE_SIZE("ssize_t"   SIZEOF_SSIZE_T)
IF(SIZEOF_SSIZE_T)
  SET(HAVE_SSIZE_T TRUE)
ENDIF(SIZEOF_SSIZE_T)
CHECK_TYPE_SIZE("ptrdiff_t" SIZEOF_PTRDIFF_T)
IF(SIZEOF_PTRDIFF_T)
  SET(HAVE_PTRDIFF_T TRUE)
ENDIF(SIZEOF_PTRDIFF_T)
CHECK_TYPE_SIZE("uintptr_t" SIZEOF_UINTPTR_T)
IF(SIZEOF_UINTPTR_T)
  SET(HAVE_UINTPTR_T TRUE)
ENDIF(SIZEOF_UINTPTR_T)

# __int64 is used on Windows for large file support.
CHECK_TYPE_SIZE("__int64"   SIZEOF___INT_64)
CHECK_TYPE_SIZE("int64_t"   SIZEOF_INT64_T)
CHECK_TYPE_SIZE("uint64"  SIZEOF_UINT64)
CHECK_TYPE_SIZE("unsigned char"      SIZEOF_UCHAR)
CHECK_TYPE_SIZE("unsigned short int" SIZEOF_UNSIGNED_SHORT_INT)
CHECK_TYPE_SIZE("unsigned int"       SIZEOF_UNSIGNED_INT)
CHECK_TYPE_SIZE("long long"          SIZEOF_LONGLONG)
CHECK_TYPE_SIZE("unsigned long long" SIZEOF_ULONGLONG)

CHECK_TYPE_SIZE("uint64_t"  SIZEOF_UINT64_T)
IF(SIZEOF_UINT64_T)
  SET(HAVE_UINT64_T TRUE)
ENDIF(SIZEOF_UINT64_T)

# On windows systems, we redefine off_t as __int64
# to enable LFS. This is true on 32 and 64 bit system.s
# We must redefine SIZEOF_OFF_T to match.
IF(MSVC AND SIZEOF___INT_64)
  SET(SIZEOF_OFF_T  ${SIZEOF___INT_64})
ENDIF()

# Check for various functions.
CHECK_FUNCTION_EXISTS(fsync HAVE_FSYNC)
CHECK_FUNCTION_EXISTS(strlcat   HAVE_STRLCAT)
CHECK_FUNCTION_EXISTS(strdup  HAVE_STRDUP)
CHECK_FUNCTION_EXISTS(strndup HAVE_STRNDUP)
CHECK_FUNCTION_EXISTS(strtoll HAVE_STRTOLL)
CHECK_FUNCTION_EXISTS(strtoull  HAVE_STRTOULL)
CHECK_FUNCTION_EXISTS(mkstemp HAVE_MKSTEMP)
CHECK_FUNCTION_EXISTS(mktemp HAVE_MKTEMP)
CHECK_FUNCTION_EXISTS(random HAVE_RANDOM)
CHECK_FUNCTION_EXISTS(gettimeofday  HAVE_GETTIMEOFDAY)
CHECK_FUNCTION_EXISTS(MPI_Comm_f2c  HAVE_MPI_COMM_F2C)
CHECK_FUNCTION_EXISTS(MPI_Info_f2c  HAVE_MPI_INFO_F2C)
CHECK_FUNCTION_EXISTS(memmove HAVE_MEMMOVE)
CHECK_FUNCTION_EXISTS(getpagesize HAVE_GETPAGESIZE)
CHECK_FUNCTION_EXISTS(sysconf HAVE_SYSCONF)
CHECK_FUNCTION_EXISTS(getrlimit HAVE_GETRLIMIT)
CHECK_FUNCTION_EXISTS(_filelengthi64 HAVE_FILE_LENGTH_I64)
CHECK_FUNCTION_EXISTS(mmap HAVE_MMAP)
CHECK_FUNCTION_EXISTS(mremap HAVE_MREMAP)
CHECK_FUNCTION_EXISTS(fileno HAVE_FILENO)

CHECK_FUNCTION_EXISTS(clock_gettime  HAVE_CLOCK_GETTIME)
CHECK_SYMBOL_EXISTS("struct timespec" "time.h" HAVE_STRUCT_TIMESPEC)

# Check to see if MAP_ANONYMOUS is defined.
IF(MSVC)
MESSAGE(WARNING "mmap not supported under visual studio: disabling MMAP support.")
SET(ENABLE_MMAP OFF)
ELSE()
CHECK_C_SOURCE_COMPILES("
#include <sys/mman.h>
int main() {int x = MAP_ANONYMOUS;}" HAVE_MAPANON)
IF(NOT HAVE_MMAP OR NOT HAVE_MAPANON)
  MESSAGE(WARNING "mmap or MAP_ANONYMOUS not found: disabling MMAP support.")
  SET(ENABLE_MMAP OFF)
ENDIF()
ENDIF()

IF(ENABLE_MMAP)
  # Aliases
  SET(BUILD_MMAP ON)
  SET(USE_MMAP ON)
ENDIF(ENABLE_MMAP)

#CHECK_FUNCTION_EXISTS(alloca HAVE_ALLOCA)
#####
# End system inspection checks.
#####

################################
# Define Utility Macros
################################

# Macro to append files to the EXTRA_DIST files.
# Note: can only be used in subdirectories because of the use of PARENT_SCOPE
SET(EXTRA_DIST "")
MACRO(ADD_EXTRA_DIST files)
  FOREACH(F ${files})
    SET(EXTRA_DIST ${EXTRA_DIST} ${CMAKE_CURRENT_SOURCE_DIR}/${F})
    SET(EXTRA_DIST ${EXTRA_DIST} PARENT_SCOPE)
  ENDFOREACH()
ENDMACRO()

# A basic script used to convert m4 files
FIND_PROGRAM(NC_M4 NAMES m4 m4.exe)
IF(NC_M4)
  MESSAGE(STATUS "Found m4: ${NC_M4}")
  SET(HAVE_M4 TRUE)
ELSE()
  MESSAGE(STATUS "m4 not found.")
  SET(HAVE_M4 FALSE)
ENDIF()

MACRO(GEN_m4 filename)

set(dest "${CMAKE_CURRENT_SOURCE_DIR}/${filename}.c")

  # If m4 isn't present, and the generated file doesn't exist,
  # it cannot be generated and an error should be thrown.
  IF(NOT HAVE_M4)
    IF(NOT EXISTS ${dest})
      MESSAGE(FATAL_ERROR "m4 is required to generate ${dest}. Please install m4 so that it is on the PATH and try again.")
    ENDIF()
  ENDIF(NOT HAVE_M4)

  IF(HAVE_M4)
    # If m4 is available, remove generated file if it exists.
    IF(EXISTS ${CMAKE_CURRENT_SOURCE_DIR}/${filename}.c)
      FILE(REMOVE ${CMAKE_CURRENT_SOURCE_DIR}/${filename}.c)
    ENDIF()

    ADD_CUSTOM_COMMAND(
      OUTPUT ${dest}
      COMMAND ${NC_M4}
      ARGS ${M4FLAGS} ${CMAKE_CURRENT_SOURCE_DIR}/${filename}.m4 > ${dest}
      VERBATIM
      )

  ENDIF(HAVE_M4)
ENDMACRO(GEN_m4)

# Binary tests, but ones which depend on value of 'TEMP_LARGE' being defined.
MACRO(add_bin_env_temp_large_test prefix F)
  ADD_EXECUTABLE(${prefix}_${F} ${F}.c)
  TARGET_LINK_LIBRARIES(${prefix}_${F} netcdf)
  IF(MSVC)
    SET_TARGET_PROPERTIES(${prefix}_${F}
      PROPERTIES LINK_FLAGS_DEBUG " /NODEFAULTLIB:MSVCRT"
      )
  ENDIF()

  ADD_TEST(${prefix}_${F} bash "-c" "TEMP_LARGE=${CMAKE_SOURCE_DIR} ${CMAKE_CURRENT_BINARY_DIR}/${prefix}_${F}")
  IF(MSVC)
    SET_PROPERTY(TARGET ${prefix}_${F} PROPERTY FOLDER "tests")
    SET_TARGET_PROPERTIES(${prefix}_${F} PROPERTIES RUNTIME_OUTPUT_DIRECTORY
      ${CMAKE_CURRENT_BINARY_DIR})
    SET_TARGET_PROPERTIES(${prefix}_${F} PROPERTIES RUNTIME_OUTPUT_DIRECTORY_DEBUG
      ${CMAKE_CURRENT_BINARY_DIR})
    SET_TARGET_PROPERTIES(${prefix}_${F} PROPERTIES RUNTIME_OUTPUT_DIRECTORY_RELEASE
      ${CMAKE_CURRENT_BINARY_DIR})
   SET_TARGET_PROPERTIES(${prefix}_${F} PROPERTIES RUNTIME_OUTPUT_DIRECTORY_RELWITHDEBINFO
      ${CMAKE_CURRENT_BINARY_DIR})
  ENDIF()
ENDMACRO()


# Tests which are binary, but depend on a particular environmental variable.
MACRO(add_bin_env_test prefix F)
  ADD_EXECUTABLE(${prefix}_${F} ${F}.c)
  TARGET_LINK_LIBRARIES(${prefix}_${F} netcdf)
  IF(MSVC)
    SET_TARGET_PROPERTIES(${prefix}_${F}
      PROPERTIES LINK_FLAGS_DEBUG " /NODEFAULTLIB:MSVCRT"
      )
  ENDIF()

  ADD_TEST(${prefix}_${F} bash "-c" "TOPSRCDIR=${CMAKE_CURRENT_SOURCE_DIR} ${CMAKE_CURRENT_BINARY_DIR}/${prefix}_${F}")
  IF(MSVC)
    SET_PROPERTY(TARGET ${prefix}_${F} PROPERTY FOLDER "tests")
  ENDIF()
ENDMACRO()

# Build a binary used by a script, but don't make a test out of it.
MACRO(build_bin_test F)
  if(EXISTS "${CMAKE_CURRENT_SOURCE_DIR}/${F}.c")
    ADD_EXECUTABLE(${F} "${CMAKE_CURRENT_SOURCE_DIR}/${F}.c" ${ARGN})
  else()
    # File should have been copied to the binary directory
    ADD_EXECUTABLE(${F} "${CMAKE_CURRENT_BINARY_DIR}/${F}.c" ${ARGN})
  endif()
  TARGET_LINK_LIBRARIES(${F} netcdf ${ALL_TLL_LIBS})
  IF(MSVC)
    SET_TARGET_PROPERTIES(${F}
      PROPERTIES LINK_FLAGS_DEBUG " /NODEFAULTLIB:MSVCRT"
      )
    SET_TARGET_PROPERTIES(${F} PROPERTIES RUNTIME_OUTPUT_DIRECTORY
      ${CMAKE_CURRENT_BINARY_DIR})
    SET_TARGET_PROPERTIES(${F} PROPERTIES RUNTIME_OUTPUT_DIRECTORY_DEBUG
      ${CMAKE_CURRENT_BINARY_DIR})
    SET_TARGET_PROPERTIES(${F} PROPERTIES RUNTIME_OUTPUT_DIRECTORY_RELEASE
      ${CMAKE_CURRENT_BINARY_DIR})
  ENDIF()
ENDMACRO()

# Binary tests which are used by a script looking for a specific name.
MACRO(add_bin_test_no_prefix F)
  build_bin_test(${F} ${ARGN})
  ADD_TEST(${F} ${EXECUTABLE_OUTPUT_PATH}/${F})
  IF(MSVC)
    SET_PROPERTY(TEST ${F} PROPERTY FOLDER "tests/")
    SET_TARGET_PROPERTIES(${F} PROPERTIES RUNTIME_OUTPUT_DIRECTORY
      ${CMAKE_CURRENT_BINARY_DIR})
    SET_TARGET_PROPERTIES(${F} PROPERTIES RUNTIME_OUTPUT_DIRECTORY_DEBUG
      ${CMAKE_CURRENT_BINARY_DIR})
    SET_TARGET_PROPERTIES(${F} PROPERTIES RUNTIME_OUTPUT_DIRECTORY_RELEASE
      ${CMAKE_CURRENT_BINARY_DIR})
  ENDIF()
ENDMACRO()

# Binary tests which are used by a script looking for a specific name.
MACRO(build_bin_test_no_prefix F)
  build_bin_test(${F})
  IF(MSVC)
    #SET_PROPERTY(TEST ${F} PROPERTY FOLDER "tests/")
    SET_TARGET_PROPERTIES(${F} PROPERTIES RUNTIME_OUTPUT_DIRECTORY
      ${CMAKE_CURRENT_BINARY_DIR})
    SET_TARGET_PROPERTIES(${F} PROPERTIES RUNTIME_OUTPUT_DIRECTORY_DEBUG
      ${CMAKE_CURRENT_BINARY_DIR})
    SET_TARGET_PROPERTIES(${F} PROPERTIES RUNTIME_OUTPUT_DIRECTORY_RELEASE
      ${CMAKE_CURRENT_BINARY_DIR})
  ENDIF()
ENDMACRO()

MACRO(add_bin_test prefix F)
  ADD_EXECUTABLE(${prefix}_${F} ${F}.c ${ARGN})
  TARGET_LINK_LIBRARIES(${prefix}_${F}
    ${ALL_TLL_LIBS}
    netcdf
    )
  IF(MSVC)
    SET_TARGET_PROPERTIES(${prefix}_${F}
      PROPERTIES LINK_FLAGS_DEBUG " /NODEFAULTLIB:MSVCRT"
      )
  ENDIF()
  ADD_TEST(${prefix}_${F}
           ${EXECUTABLE_OUTPUT_PATH}/${prefix}_${F}
           )
  IF(MSVC)
    SET_PROPERTY(TEST ${prefix}_${F} PROPERTY FOLDER "tests/")
    SET_TARGET_PROPERTIES(${prefix}_${F} PROPERTIES RUNTIME_OUTPUT_DIRECTORY
      ${CMAKE_CURRENT_BINARY_DIR})
    SET_TARGET_PROPERTIES(${prefix}_${F} PROPERTIES RUNTIME_OUTPUT_DIRECTORY_DEBUG
      ${CMAKE_CURRENT_BINARY_DIR})
    SET_TARGET_PROPERTIES(${prefix}_${F} PROPERTIES RUNTIME_OUTPUT_DIRECTORY_RELEASE
      ${CMAKE_CURRENT_BINARY_DIR})
  ENDIF()
ENDMACRO()

# A cmake script to print out information at the end of the configuration step.
MACRO(print_conf_summary)
  MESSAGE("")
  MESSAGE("")
  MESSAGE("Configuration Summary:")
  MESSAGE("")
  MESSAGE(STATUS "Building Shared Libraries:     ${BUILD_SHARED_LIBS}")
  MESSAGE(STATUS "Building netCDF-4:             ${ENABLE_NETCDF_4}")
  MESSAGE(STATUS "Building DAP2 Support:         ${ENABLE_DAP2}")
  MESSAGE(STATUS "Building DAP4 Support:         ${ENABLE_DAP4}")
  MESSAGE(STATUS "Building Byte-range Support:   ${ENABLE_BYTERANGE}")
  MESSAGE(STATUS "Building Utilities:            ${BUILD_UTILITIES}")
  IF(CMAKE_PREFIX_PATH)
    MESSAGE(STATUS "CMake Prefix Path:             ${CMAKE_PREFIX_PATH}")
  ENDIF()
  MESSAGE("")

  IF(${STATUS_PNETCDF} OR ${STATUS_PARALLEL})
    MESSAGE("Building Parallel NetCDF")
    MESSAGE(STATUS "Using PnetCDF:       ${STATUS_PNETCDF}")
    MESSAGE(STATUS "Using Parallel IO:   ${STATUS_PARALLEL}")
    MESSAGE("")
  ENDIF()

  MESSAGE("Tests Enabled:              ${ENABLE_TESTS}")
  IF(ENABLE_TESTS)
    MESSAGE(STATUS "DAP Remote Tests:  ${ENABLE_DAP_REMOTE_TESTS}")
    MESSAGE(STATUS "Extra Tests:       ${ENABLE_EXTRA_TESTS}")
    MESSAGE(STATUS "Coverage Tests:    ${ENABLE_COVERAGE_TESTS}")
    MESSAGE(STATUS "Parallel Tests:    ${ENABLE_PARALLEL_TESTS}")
    MESSAGE(STATUS "Large File Tests:  ${ENABLE_LARGE_FILE_TESTS}")
    MESSAGE(STATUS "Extreme Numbers:   ${ENABLE_EXTREME_NUMBERS}")
    MESSAGE(STATUS "Unit Tests:        ${ENABLE_UNIT_TESTS}")
  ENDIF()

  MESSAGE("")
  MESSAGE("Compiler:")
  MESSAGE("")
  MESSAGE(STATUS "Build Type:           ${CMAKE_BUILD_TYPE}")
  MESSAGE(STATUS "CMAKE_C_COMPILER:     ${CMAKE_C_COMPILER}")
  MESSAGE(STATUS "CMAKE_C_FLAGS:        ${CMAKE_C_FLAGS}")
  IF("${CMAKE_BUILD_TYPE}" STREQUAL "DEBUG")
    MESSAGE(STATUS "CMAKE_C_FLAGS_DEBUG:  ${CMAKE_C_FLAGS_DEBUG}")
  ENDIF()
  IF("${CMAKE_BUILD_TYPE}" STREQUAL "RELEASE")
    MESSAGE(STATUS "CMAKE_C_FLAGS_RELEASE:   ${CMAKE_C_FLAGS_RELEASE}")
  ENDIF()

  MESSAGE(STATUS "Linking against:      ${ALL_TLL_LIBS}")

  MESSAGE("")
ENDMACRO()
##
# Shell script Macro
##
# Determine if 'bash' is on the system.
##

OPTION(ENABLE_BASH_SCRIPT_TESTING "Detection is typically automatic, but this option can be used to force enable/disable bash-script based tests." ON)

IF(ENABLE_BASH_SCRIPT_TESTING)
  FIND_PROGRAM(HAVE_BASH bash)
  IF(HAVE_BASH)
    STRING(COMPARE EQUAL "${HAVE_BASH}" "C:/Windows/System32/bash.exe" IS_BASH_EXE)
    IF(NOT IS_BASH_EXE)
      MESSAGE(STATUS "Found bash: ${HAVE_BASH}")
    ELSE()
      MESSAGE(STATUS "Ignoring ${HAVE_BASH}")
      SET(HAVE_BASH "")
    ENDIF()
  ELSE()
    MESSAGE(STATUS "Bash shell not found; disabling shell script tests.")
  ENDIF()
ELSE(ENABLE_BASH_SCRIPT_TESTING)
  SET(HAVE_BASH "")
ENDIF(ENABLE_BASH_SCRIPT_TESTING)

MACRO(add_sh_test prefix F)
  IF(HAVE_BASH)
    ADD_TEST(${prefix}_${F} bash "-c" "export srcdir=${CMAKE_CURRENT_SOURCE_DIR};export TOPSRCDIR=${CMAKE_SOURCE_DIR};${CMAKE_CURRENT_BINARY_DIR}/${F}.sh ${F}.sh ${ARGN}")
  ENDIF()
ENDMACRO()



# A function used to create autotools-style 'yes/no' definitions.
# If a variable is set, it 'yes' is returned. Otherwise, 'no' is
# returned.
#
# Also creates a version of the ret_val prepended with 'NC',
# when feature is true, which is used to generate netcdf_meta.h.
FUNCTION(is_enabled feature ret_val)
  IF(${feature})
    SET(${ret_val} "yes" PARENT_SCOPE)
    SET("NC_${ret_val}" 1 PARENT_SCOPE)
  ELSE()
    SET(${ret_val} "no" PARENT_SCOPE)
    SET("NC_${ret_val}" 0 PARENT_SCOPE)
  ENDIF(${feature})
ENDFUNCTION()

# A function used to create autotools-style 'yes/no' definitions.
# If a variable is set, it 'yes' is returned. Otherwise, 'no' is
# returned.
#
# Also creates a version of the ret_val prepended with 'NC',
# when feature is true, which is used to generate netcdf_meta.h.
FUNCTION(is_disabled feature ret_val)
  IF(${feature})
    SET(${ret_val} "no" PARENT_SCOPE)
  ELSE()
    SET(${ret_val} "yes" PARENT_SCOPE)
    SET("NC_${ret_val}" 1 PARENT_SCOPE)
  ENDIF(${feature})
ENDFUNCTION()

################################
# End Macro Definitions
################################

# Create config.h file.
configure_file("${netCDF_SOURCE_DIR}/config.h.cmake.in"
  "${netCDF_BINARY_DIR}/config.h")
ADD_DEFINITIONS(-DHAVE_CONFIG_H)
INCLUDE_DIRECTORIES(${netCDF_BINARY_DIR})
# End autotools-style checs for config.h

#####
# Set core names of the libraries.
#####
SET(netCDF_LIB_CORENAME  "netcdf")

#####
# Set the true names of all the libraries, if customized by external project
#####
# Recurse into other subdirectories.
add_subdirectory("include")
add_subdirectory(libdispatch)
add_subdirectory(libsrc)

IF(USE_PNETCDF)
  add_subdirectory(libsrcp)
ENDIF(USE_PNETCDF)

IF(USE_NETCDF4)
  add_subdirectory(libsrc4)
ENDIF()

IF(USE_HDF5)
  add_subdirectory(libhdf5)
ENDIF(USE_HDF5)

IF(USE_HDF4)
  add_subdirectory(libhdf4)
  add_subdirectory(hdf4_test)
ENDIF(USE_HDF4)

IF(ENABLE_DAP2)
  ADD_SUBDIRECTORY(oc2)
  ADD_SUBDIRECTORY(libdap2)
ENDIF()

IF(ENABLE_DAP4)
  ADD_SUBDIRECTORY(libdap4)
ENDIF()

IF(ENABLE_NCZARR)
  ADD_SUBDIRECTORY(libnczarr)
  FILE(COPY ${netCDF_SOURCE_DIR}/unit_test/timer_utils.h
       DESTINATION ${netCDF_BINARY_DIR}/nczarr_test/)
  FILE(COPY ${netCDF_SOURCE_DIR}/unit_test/timer_utils.c
       DESTINATION ${netCDF_BINARY_DIR}/nczarr_test/)
ENDIF()

add_subdirectory(liblib)

IF(ENABLE_FILTER_TESTING)
  add_subdirectory(plugins)
ENDIF()

# For tests and utilities, we are no longer
# exporting symbols but rather importing them.
IF(BUILD_DLL)
  REMOVE_DEFINITIONS(-DDLL_EXPORT)
ENDIF()

# Enable Utilities.
IF(BUILD_UTILITIES)
  INCLUDE_DIRECTORIES(ncdump)
  ADD_SUBDIRECTORY(ncgen)
  ADD_SUBDIRECTORY(ncgen3)
  ADD_SUBDIRECTORY(ncdump)
ENDIF()

# Enable tests
IF(ENABLE_TESTS)
  IF(ENABLE_V2_API)
    ADD_SUBDIRECTORY(nctest)
  ENDIF()
  ADD_SUBDIRECTORY(nc_test)
  IF(USE_HDF5)
    INCLUDE_DIRECTORIES(h5_test)
    ADD_SUBDIRECTORY(nc_test4)
    ADD_SUBDIRECTORY(h5_test)
  ENDIF()
  IF(ENABLE_DAP2)
    ADD_SUBDIRECTORY(ncdap_test)
  ENDIF()
  IF(ENABLE_DAP4)
    ADD_SUBDIRECTORY(dap4_test)
  ENDIF()
  IF(ENABLE_EXAMPLES)
    ADD_SUBDIRECTORY(examples)
  ENDIF()
  IF(ENABLE_UNIT_TESTS)
    ADD_SUBDIRECTORY(unit_test)
  ENDIF(ENABLE_UNIT_TESTS)
  IF(ENABLE_NCZARR)
    ADD_SUBDIRECTORY(nczarr_test)
  ENDIF()
ENDIF()

# Code to generate an export header
#GENERATE_EXPORT_HEADER(netcdf
# BASE_NAME netcdf
# EXPORT_MACRO_NAME netcdf_EXPORT
# EXPORT_FILE_NAME netcdf_Export.h
# STATIC_DEFINE netcdf_BUILT_AS_STATIC
#)

#####
# Build doxygen documentation, if need be.
#####
ADD_SUBDIRECTORY(docs)

##
# Brute force, grab all of the dlls from the dependency directory,
# install them in the binary dir. Grab all of the .libs, put them
# in the libdir.
##
IF(MSVC)
  FILE(GLOB COPY_FILES ${CMAKE_PREFIX_PATH}/lib/*.lib)
  INSTALL(FILES ${COPY_FILES}
  DESTINATION ${CMAKE_INSTALL_LIBDIR}
  COMPONENT dependencies)

  FILE(GLOB COPY_FILES ${CMAKE_PREFIX_PATH}/bin/*.dll)
  STRING(REGEX REPLACE "msv[.*].dll" "" COPY_FILES "${COPY_FILES}")
  INSTALL(FILES ${COPY_FILES}
  DESTINATION ${CMAKE_INSTALL_BINDIR}
  COMPONENT dependencies)

ENDIF()

# Subdirectory CMakeLists.txt files should specify their own
# 'install' files.
# Including 'CPack' kicks everything off.
INCLUDE(InstallRequiredSystemLibraries)
CONFIGURE_FILE(
  ${CMAKE_CURRENT_SOURCE_DIR}/FixBundle.cmake.in
  ${CMAKE_CURRENT_BINARY_DIR}/FixBundle.cmake
  @ONLY
  )

###
# Create pkgconfig files.
###

IF(NOT DEFINED CMAKE_INSTALL_LIBDIR)
  SET(CMAKE_INSTALL_LIBDIR lib)
ENDIF(NOT DEFINED CMAKE_INSTALL_LIBDIR)

# Set
SET(prefix ${CMAKE_INSTALL_PREFIX})
SET(exec_prefix ${CMAKE_INSTALL_PREFIX})
SET(libdir ${CMAKE_INSTALL_PREFIX}/${CMAKE_INSTALL_LIBDIR})
SET(includedir ${CMAKE_INSTALL_PREFIX}/${CMAKE_INSTALL_INCLUDEDIR})
SET(CC ${CMAKE_C_COMPILER})

# Process all dependency libraries and create a string
# used when parsing netcdf.pc.in

SET(NC_LIBS "")

FOREACH(_LIB ${ALL_TLL_LIBS})
  GET_FILENAME_COMPONENT(_LIB_NAME ${_LIB} NAME_WE)
  STRING(REGEX REPLACE "^lib" "" _NAME ${_LIB_NAME})
  LIST(APPEND NC_LIBS "-l${_NAME}")
  GET_FILENAME_COMPONENT(_LIB_DIR ${_LIB} PATH)
  LIST(APPEND LINKFLAGS "-L${_LIB_DIR}")
ENDFOREACH()

#SET(NC_LIBS "-lnetcdf ${NC_LIBS}")
IF(NC_LIBS)
  STRING(REPLACE ";" " " NC_LIBS "${NC_LIBS}")
  STRING(REPLACE "-lhdf5::hdf5-shared" "-lhdf5" NC_LIBS ${NC_LIBS})
  STRING(REPLACE "-lhdf5::hdf5_hl-shared" "-lhdf5_hl" NC_LIBS ${NC_LIBS})
  STRING(REPLACE "-lhdf5::hdf5-static" "-lhdf5" NC_LIBS ${NC_LIBS})
  STRING(REPLACE "-lhdf5::hdf5_hl-static" "-lhdf5_hl" NC_LIBS ${NC_LIBS})
ENDIF()

STRING(REPLACE ";" " " LINKFLAGS "${LINKFLAGS}")

LIST(REMOVE_DUPLICATES NC_LIBS)
LIST(REMOVE_DUPLICATES LINKFLAGS)

SET(LIBS ${NC_LIBS})
SET(NC_LIBS "-lnetcdf")

configure_file(
  ${netCDF_SOURCE_DIR}/netcdf.pc.in
  ${netCDF_BINARY_DIR}/netcdf.pc @ONLY)


IF(NOT IS_DIRECTORY ${netCDF_BINARY_DIR}/tmp)
  FILE(MAKE_DIRECTORY ${netCDF_BINARY_DIR}/tmp)
ENDIF()

configure_file("${netCDF_SOURCE_DIR}/nc-config.cmake.in"
  "${netCDF_BINARY_DIR}/tmp/nc-config" @ONLY
  NEWLINE_STYLE LF)
FILE(COPY "${netCDF_BINARY_DIR}/tmp/nc-config"
  DESTINATION ${netCDF_BINARY_DIR}/
  FILE_PERMISSIONS OWNER_READ OWNER_WRITE OWNER_EXECUTE GROUP_READ GROUP_EXECUTE WORLD_READ WORLD_EXECUTE)

INSTALL(FILES ${netCDF_BINARY_DIR}/netcdf.pc
  DESTINATION ${CMAKE_INSTALL_LIBDIR}/pkgconfig
  COMPONENT utilities)

INSTALL(PROGRAMS ${netCDF_BINARY_DIR}/nc-config
  DESTINATION ${CMAKE_INSTALL_BINDIR}
  COMPONENT utilities)

###
# End pkgconfig, nc-config file creation.
###

##
# Print the configuration summary
##
print_conf_summary()

# Enable Makedist files.
ADD_MAKEDIST()
ENABLE_MAKEDIST(README.md COPYRIGHT RELEASE_NOTES.md INSTALL INSTALL.cmake test_prog.c lib_flags.am cmake CMakeLists.txt COMPILE.cmake.txt config.h.cmake.in cmake_uninstall.cmake.in netcdf-config-version.cmake.in netcdf-config.cmake.in FixBundle.cmake.in nc-config.cmake.in configure configure.ac install-sh config.h.in config.sub CTestConfig.cmake.in)

#####
# Configure and print the libnetcdf.settings file.
#####

# Set variables to mirror those used by autoconf.
# This way we don't need to maintain two separate template
# files.
SET(host_cpu "${cpu}")
SET(host_vendor "${osname}")
SET(host_os "${osrel}")
SET(abs_top_builddir "${CMAKE_CURRENT_BINARY_DIR}")
SET(abs_top_srcdir "${CMAKE_CURRENT_SOURCE_DIR}")

SET(CC_VERSION "${CMAKE_C_COMPILER}")

# Build *FLAGS for libnetcdf.settings.
SET(CFLAGS "${CMAKE_C_FLAGS} ${CMAKE_C_FLAGS_${CMAKE_BUILD_TYPE}}")
SET(CPPFLAGS "${CMAKE_CPP_FLAGS} ${CMAKE_CPP_FLAGS_${CMAKE_BUILD_TYPE}}")
SET(LDFLAGS "${CMAKE_SHARED_LINKER_FLAGS} ${CMAKE_SHARED_LINKER_FLAGS_${CMAKE_BUILD_TYPE}}")

is_disabled(BUILD_SHARED_LIBS enable_static)
is_enabled(BUILD_SHARED_LIBS enable_shared)

is_enabled(ENABLE_V2_API HAS_NC2)
is_enabled(ENABLE_NETCDF_4 HAS_NC4)
is_enabled(ENABLE_HDF4 HAS_HDF4)
is_enabled(USE_HDF5 HAS_HDF5)
is_enabled(USE_SZIP HAS_SZIP)
is_enabled(USE_SZIP HAS_SZIP_WRITE)
is_enabled(USE_SZIP HAS_SZLIB_WRITE)
is_enabled(STATUS_PNETCDF HAS_PNETCDF)
is_enabled(STATUS_PARALLEL HAS_PARALLEL)
is_enabled(ENABLE_PARALLEL4 HAS_PARALLEL4)
is_enabled(ENABLE_DAP HAS_DAP)
is_enabled(ENABLE_DAP2 HAS_DAP2)
is_enabled(ENABLE_DAP4 HAS_DAP4)
is_enabled(ENABLE_BYTERANGE HAS_BYTERANGE)
is_enabled(ENABLE_DISKLESS HAS_DISKLESS)
is_enabled(USE_MMAP HAS_MMAP)
is_enabled(JNA HAS_JNA)
is_enabled(ENABLE_ZERO_LENGTH_COORD_BOUND RELAX_COORD_BOUND)
is_enabled(USE_CDF5 HAS_CDF5)
is_enabled(ENABLE_ERANGE_FILL HAS_ERANGE_FILL)
is_enabled(HAVE_H5Z_SZIP HAS_SZLIB)
is_enabled(HDF5_HAS_PAR_FILTERS HAS_PAR_FILTERS)
is_enabled(ENABLE_NCZARR HAS_NCZARR)
is_enabled(ENABLE_NCZARR_S3_TESTS DO_NCZARR_S3_TESTS)
is_enabled(ENABLE_MULTIFILTERS HAS_MULTIFILTERS)
is_enabled(ENABLE_NCZARR_ZIP DO_NCZARR_ZIP_TESTS)

# Generate file from template.
CONFIGURE_FILE("${CMAKE_CURRENT_SOURCE_DIR}/libnetcdf.settings.in"
  "${CMAKE_CURRENT_BINARY_DIR}/libnetcdf.settings"
  @ONLY)

# Read in settings file, print out.
# Avoid using system-specific calls so that this
# might also work on Windows.
FILE(READ "${CMAKE_CURRENT_BINARY_DIR}/libnetcdf.settings"
  LIBNETCDF_SETTINGS)
MESSAGE(STATUS ${LIBNETCDF_SETTINGS})

# Install libnetcdf.settings file into same location
# as the libraries.
INSTALL(FILES "${netCDF_BINARY_DIR}/libnetcdf.settings"
  DESTINATION "${CMAKE_INSTALL_LIBDIR}"
  COMPONENT libraries)

#####
# End libnetcdf.settings section.
#####

#####
# Create 'netcdf_meta.h' include file.
#####
configure_file(
  ${netCDF_SOURCE_DIR}/include/netcdf_meta.h.in
  ${netCDF_BINARY_DIR}/include/netcdf_meta.h @ONLY)

#####
# Create 'netcdf_dispatch.h' include file.
#####
configure_file(
  ${netCDF_SOURCE_DIR}/include/netcdf_dispatch.h.in
  ${netCDF_BINARY_DIR}/include/netcdf_dispatch.h @ONLY NEWLINE_STYLE LF)

# Used in the `configure_file` calls below
SET(ISCMAKE "1")
IF(MSVC)
SET(ISMSVC "1")
ENDIF()

####
# Build test_common.sh
#####
SET(EXTRA_DIST ${EXTRA_DIST} ${CMAKE_CURRENT_SOURCE_DIR}/test_common.in)
SET(TOPSRCDIR "${CMAKE_CURRENT_SOURCE_DIR}")
SET(TOPBUILDDIR "${CMAKE_CURRENT_BINARY_DIR}")
SET(ISMSVC "${MSVC}")
configure_file(${CMAKE_CURRENT_SOURCE_DIR}/test_common.in ${CMAKE_CURRENT_BINARY_DIR}/test_common.sh @ONLY NEWLINE_STYLE LF)

#####
# Build nc_test4/findplugin.sh
#####
configure_file(${CMAKE_CURRENT_SOURCE_DIR}/nc_test4/findplugin.in ${CMAKE_CURRENT_BINARY_DIR}/nc_test4/findplugin.sh @ONLY NEWLINE_STYLE LF)

IF(ENABLE_EXAMPLES)
configure_file(${CMAKE_CURRENT_SOURCE_DIR}/nc_test4/findplugin.in ${CMAKE_CURRENT_BINARY_DIR}/examples/C/findplugin.sh @ONLY NEWLINE_STYLE LF)
ENDIF()

IF(ENABLE_TESTS)
    #####
    # Build ncdap_test|dap4_test/findtestserver[4].c
    #####
    configure_file(${CMAKE_CURRENT_SOURCE_DIR}/ncdap_test/findtestserver.c.in ${CMAKE_CURRENT_BINARY_DIR}/ncdap_test/findtestserver.c @ONLY NEWLINE_STYLE LF)
    configure_file(${CMAKE_CURRENT_SOURCE_DIR}/ncdap_test/findtestserver.c.in ${CMAKE_CURRENT_BINARY_DIR}/dap4_test/findtestserver4.c @ONLY NEWLINE_STYLE LF)

    #####
    # Build dap4_test/pingurl4.c
    #####
    configure_file(${CMAKE_CURRENT_SOURCE_DIR}/ncdap_test/pingurl.c ${CMAKE_CURRENT_BINARY_DIR}/dap4_test/pingurl4.c @ONLY NEWLINE_STYLE LF)
ENDIF()

####
# Export files
####

# Create CMake package configuration files. With these, other packages using
# cmake should be able to find netcdf using find_package and find_library.
# The EXPORT call is paired with one in liblib.
set(ConfigPackageLocation ${CMAKE_INSTALL_LIBDIR}/cmake/netCDF)

install(EXPORT netCDFTargets
  DESTINATION ${ConfigPackageLocation}
  COMPONENT headers
  NAMESPACE netCDF::
  )

include(CMakePackageConfigHelpers)
CONFIGURE_PACKAGE_CONFIG_FILE(
  "${CMAKE_CURRENT_SOURCE_DIR}/netCDFConfig.cmake.in"
  "${CMAKE_CURRENT_BINARY_DIR}/netCDFConfig.cmake"
  INSTALL_DESTINATION "${ConfigPackageLocation}"
  NO_CHECK_REQUIRED_COMPONENTS_MACRO
  PATH_VARS
  CMAKE_INSTALL_PREFIX
  CMAKE_INSTALL_INCLUDEDIR
  CMAKE_INSTALL_LIBDIR
  )

INSTALL(
  FILES "${CMAKE_CURRENT_BINARY_DIR}/netCDFConfig.cmake"
  DESTINATION "${ConfigPackageLocation}"
  COMPONENT headers
  )

add_library(netCDF::netcdf ALIAS netcdf)
target_include_directories(netcdf
    PUBLIC
        $<BUILD_INTERFACE:${CMAKE_CURRENT_SOURCE_DIR}/include>
        $<INSTALL_INTERFACE:${CMAKE_INSTALL_INCLUDEDIR}>
)

# Create export configuration
write_basic_package_version_file(
  "${CMAKE_CURRENT_BINARY_DIR}/netCDF/netCDFConfigVersion.cmake"
  VERSION ${netCDF_VERSION}
  COMPATIBILITY SameMajorVersion
  )

install(
  FILES
  "${CMAKE_CURRENT_BINARY_DIR}/netCDF/netCDFConfigVersion.cmake"
  DESTINATION ${ConfigPackageLocation}
  COMPONENT headers
  )

####
# End export files
####

# CPack inclusion must come last.
# INCLUDE(CPack)
INCLUDE(CMakeInstallation.cmake)<|MERGE_RESOLUTION|>--- conflicted
+++ resolved
@@ -769,39 +769,6 @@
   CHECK_LIBRARY_EXISTS(${HDF5_C_LIBRARY_hdf5} H5allocate_memory "" HAVE_H5ALLOCATE_MEMORY)
   CHECK_LIBRARY_EXISTS(${HDF5_C_LIBRARY_hdf5} H5resize_memory "" HAVE_H5RESIZE_MEMORY)
 
-<<<<<<< HEAD
-=======
-  ##
-  # Starting with libhdf5 1.12.0, we need to specify the option
-  # `--with-default-api-version=v18` when configuring libhdf5. Otherwise,
-  # the symbol H5Literate is not found.  Check for this and return an error if it's not found.
-  #
-  # We first check for the symbol in the library, for versions 1.8.x and 1.10.x.  If this fails,
-  # we must then check for its usage as a macro (version 1.12.x).
-  ##
-
-  CHECK_LIBRARY_EXISTS(${HDF5_C_LIBRARY_hdf5} H5Literate "" HAVE_H5Literate)
-
-  IF(NOT HAVE_H5Literate)
-  set (CMAKE_REQUIRED_INCLUDES ${HDF5_INCLUDE_DIR})
-  CHECK_C_SOURCE_COMPILES("#include <H5public.h>
-   #if !defined H5Literate_vers
-   #error
-   #endif
-   int main() {int x = 1;}" HAVE_H5Literate_Macro)
-  ELSE()
-   SET(HAVE_H5Literate_Macro 1)
-  ENDIF(NOT HAVE_H5Literate)
-
-  IF(NOT HAVE_H5Literate_Macro)
-      MESSAGE(FATAL_ERROR "${HDF5_C_LIBRARY_hdf5} does not contain symbol '_H5Literate'.  Please recompile your libhdf5 install using '--with-default-api-version=v18'.")
-  ENDIF(NOT HAVE_H5Literate_Macro)
->>>>>>> 28b5963e
-
-  ##
-  # End H5Literate checks
-  ##
-
   IF(HDF5_PARALLEL)
 	SET(HDF5_CC h5pcc)
   ELSE()
