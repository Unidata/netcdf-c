--- conflicted
+++ resolved
@@ -694,9 +694,7 @@
     # HDF5 variables we need to munge.
     ##
 
-<<<<<<< HEAD
     # Some versions of HDF5 set HDF5_VERSION_STRING instead of HDF5_VERSION
-=======
     ##
     # Assert HDF5 version meets minimum required version.
     ##
@@ -706,7 +704,6 @@
         MESSAGE(STATUS "HDF5 SWMR is enabled. This implies that HDF5 version at least ${HDF5_VERSION_REQUIRED} is required.")
     ENDIF()
 
->>>>>>> 9a4e0b5b
     IF(HDF5_VERSION_STRING AND NOT HDF5_VERSION)
       SET(HDF5_VERSION ${HDF5_VERSION_STRING})
     ENDIF()
