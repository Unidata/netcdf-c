--- conflicted
+++ resolved
@@ -152,14 +152,11 @@
 ncgenc0="${top_srcdir}/ncgen/c0.cdl"
 ncgenc04="${top_srcdir}/ncgen/c0_4.cdl"
 
-<<<<<<< HEAD
 # Test for filter availability
 avail() {
 if test yes = `${execdir}/../ncdump/ncfilteravail $1` ; then return 0 ; else echo "filter $1 not available" ; return 1; fi
 }
-=======
 if test "x$FP_ISMSVC" = xyes || test "x$FP_ISCYGWIN" = xyes; then export LC_ALL="en_US.utf8"; fi
->>>>>>> e753dbdc
 
 # Make sure we are in builddir (not execdir)
 cd $builddir