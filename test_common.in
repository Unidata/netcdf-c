--- conflicted
+++ resolved
@@ -248,10 +248,6 @@
       if test "x$NOISOPATH" = x ; then ISOTESTSET="${ISOTESTSET}${TESTUID}"; fi    
       ISODIR="$1"
       ISOPATH="${ISOTESTSET}/$ISODIR"
-<<<<<<< HEAD
-if      rm -fr $ISOPATH ; then echo "@@@ rm -fr $ISOPATH" ; else find $ISOPATH -type f; fi
-=======
->>>>>>> abfd7576
       mkdir -p $ISOPATH
   fi
 }
