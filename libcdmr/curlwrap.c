--- conflicted
+++ resolved
@@ -165,13 +165,8 @@
 	endex = crstrindex(buf->bytes,"</html>");	
 	if(endex >= 0) endex += 7; else endex = buf->nbytes-1;
         nclog(NCLOGWARN,"Probable Server error");
-<<<<<<< HEAD
-	nclogtext(NCLOGWARN,buf->bytes+first,endex-first);
-	nclogtext(NCLOGWARN,"\n",1);
-=======
 	nclogtextn(NCLOGWARN,buf->bytes+first,endex-first);
 	nclogtext(NCLOGWARN,"\n");
->>>>>>> c04d65e1
     }
     return stat;
 
