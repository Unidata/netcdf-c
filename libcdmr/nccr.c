/*********************************************************************
 *   Copyright 2010, UCAR/Unidata
 *   See netcdf/COPYRIGHT file for copying and redistribution conditions.
 *   $Id$
 *   $Header$
 *********************************************************************/

#include "config.h"

#ifdef HAVE_GETRLIMIT
#include <sys/time.h>
#include <sys/resource.h>
#endif
#ifdef HAVE_UNISTD_H
#include <unistd.h>
#endif

#include <curl/curl.h>
#include "curlwrap.h"

#include "ncbytes.h"
#include "nclog.h"

#include "netcdf.h"
#include "nc.h"
#include "ncdispatch.h"
#include "nc4internal.h"
#include "nc4dispatch.h"

#include "nccr.h"
#include "crdebug.h"
#include "nccrdispatch.h"
#include "ast.h"
#include "nccrnode.h"
#include "ncStreamx.h"
#include "nccrproto.h"

/* Mnemonic */
#define getncid(drno) (((NC*)drno)->ext_ncid)

extern NC_FILE_INFO_T* nc_file;

<<<<<<< HEAD
static NCerror skiptoheader(bytes_t* packet, size_t* offsetp);
=======
>>>>>>> c04d65e1
static void freeNCCDMR(NCCDMR* cdmr);
static int nccr_elide_vars(NCCDMR* cdmr);

/**************************************************/
int
NCCR_new_nc(NC** ncpp)
{
    NCCR* ncp;
    /* Allocate memory for this info. */
    if (!(ncp = calloc(1, sizeof(struct NCCR)))) 
       return NC_ENOMEM;
    if(ncpp) *ncpp = (NC*)ncp;
    return NC_NOERR;
}

/**************************************************/
/* See ncd4dispatch.c for other version */
int
NCCR_open(const char * path, int mode,
               int basepe, size_t *chunksizehintp,
 	       int useparallel, void* mpidata,
               NC_Dispatch* dispatch, NC** ncpp)
{
    NCerror ncstat = NC_NOERR;
    NC_URL* tmpurl;
    NCCR* nccr = NULL; /* reuse the ncdap3 structure*/
    NCCDMR* cdmr = NULL;
    NC_HDF5_FILE_INFO_T* h5 = NULL;
    NC_GRP_INFO_T *grp = NULL;
    int ncid = -1;
    int fd;
    char* tmpname = NULL;
    NClist* shows;
    bytes_t buf;
    long filetime;
    ast_runtime* rt = NULL;
    ast_err aststat = AST_NOERR;
    Header* hdr = NULL;

    LOG((1, "nc_open_file: path %s mode %d", path, mode));

    if(nc_urlparse(path,&tmpurl) != NC_NOERR) PANIC("libcdmr: non-url path");
    nc_urlfree(tmpurl); /* no longer needed */

    /* Check for legal mode flags */
    if((mode & NC_WRITE) != 0) ncstat = NC_EINVAL;
    else if(mode & (NC_WRITE|NC_CLOBBER)) ncstat = NC_EPERM;
    if(ncstat != NC_NOERR) {THROWCHK(ncstat); goto done;}

    mode = (mode & ~(NC_MPIIO | NC_MPIPOSIX));
    /* Despite the above check, we want the file to be initially writable */
    mode |= (NC_WRITE|NC_CLOBBER);

    /* Use NCCR code to establish a pseudo file */
    tmpname = nulldup(PSEUDOFILE);
    fd = mkstemp(tmpname);
    if(fd < 0) {THROWCHK(errno); goto done;}
    /* Now, use the file to create the hdf5 file */
    ncstat = NC4_create(tmpname,NC_NETCDF4|NC_CLOBBER,
			0,0,NULL,0,NULL,dispatch,(NC**)&nccr);
    ncid = nccr->info.ext_ncid;
    /* unlink the temp file so it will automatically be reclaimed */
    unlink(tmpname);
    free(tmpname);
    /* Avoid fill */
    dispatch->set_fill(ncid,NC_NOFILL,NULL);
    if(ncstat)
	{THROWCHK(ncstat); goto done;}
    /* Find our metadata for this file. */
    ncstat = nc4_find_nc_grp_h5(ncid, (NC_FILE_INFO_T**)&nccr, &grp, &h5);
    if(ncstat)
	{THROWCHK(ncstat); goto done;}

    /* Setup tentative NCCR state*/
    nccr->info.dispatch = dispatch;
    cdmr = (NCCDMR*)calloc(1,sizeof(NCCDMR));
    if(cdmr == NULL) {ncstat = NC_ENOMEM; goto done;}
    nccr->cdmr = cdmr;
    nccr->cdmr->controller = (NC*)nccr;
    nccr->cdmr->urltext = nulldup(path);
    nc_urlparse(nccr->cdmr->urltext,&nccr->cdmr->url);

    /* Create the curl connection (does not make the server connection)*/
    ncstat = nccr_curlopen(&nccr->cdmr->curl.curl);
    if(ncstat != NC_NOERR) {THROWCHK(ncstat); goto done;}

    shows = nc_urllookup(nccr->cdmr->url,"show");
    if(nc_urllookupvalue(shows,"fetch"))
	nccr->cdmr->controls |= SHOWFETCH;

    /* Parse the projection */
    


    /* fetch meta data */
    buf = bytes_t_null;
    NCbytes* completeurl = ncbytesnew();
    ncbytescat(completeurl,nccr->cdmr->url->url);
    ncbytescat(completeurl,"?req=header");
    ncstat = nccr_fetchurl(nccr->cdmr->curl.curl,ncbytescontents(completeurl),
			   &buf,&filetime);
    if(ncstat != NC_NOERR) {THROWCHK(ncstat); goto done;}

    /* Parse the meta data */
    ncstat = nccr_decodeheader(&buf,&hdr);
    if(ncstat != NC_NOERR) {THROWCHK(ncstat); goto done;}

    if(buf.bytes != NULL) free(buf.bytes);

    /* Compute various things about the Header tree */

    /* Collect all nodes and fill in the CRnode part*/
    cdmr->nodeset = nclistnew();
    ncstat = nccr_walk_Header(hdr,cdmr->nodeset);
    if(ncstat != NC_NOERR) {THROWCHK(ncstat); goto done;}

    /* Compute the pathnames */
    ncstat = nccr_compute_pathnames(cdmr->nodeset);
    if(ncstat != NC_NOERR) {THROWCHK(ncstat); goto done;}

    /* Map dimension references to matching declaration */
    ncstat = nccr_map_dimensions(cdmr->nodeset);
    if(ncstat != NC_NOERR) {THROWCHK(ncstat); goto done;}

    /* Replace dimension references with matching declaration */
    nccr_deref_dimensions(cdmr->nodeset);

    /* Elide any variables not in the url projection */
    ncstat = nccr_elide_vars(cdmr);
    if(ncstat != NC_NOERR) {THROWCHK(ncstat); goto done;}

    /* build the meta data */
    ncstat = nccr_buildnc(nccr,hdr);
    if(ncstat != NC_NOERR) {THROWCHK(ncstat); goto done;}

    /* Mark as no longer indef and no longer writable*/
    h5->flags &= ~(NC_INDEF);
    h5->no_write = 1;

done:
    if(aststat != AST_NOERR) {ncstat = nccr_cvtasterr(aststat);}
    if(ncstat) {
        if(nccr != NULL) {
	    int ncid = nccr->info.ext_ncid;
            NCCR_abort(ncid);
        }
    } else {
        if(ncpp) *ncpp = (NC*)nccr;
    }
    return THROW(ncstat);
}

int
NCCR_close(int ncid)
{
    NC_GRP_INFO_T *grp;
    NC_HDF5_FILE_INFO_T *h5;
    NCCR* nccr = NULL;
    int ncstat = NC_NOERR;
    NC* nc;

    LOG((1, "nc_close: ncid 0x%x", ncid));

    /* Avoid repeated close  */
    ncstat = NC_check_id(ncid, (NC**)&nccr); 
    if(ncstat != NC_NOERR) return THROW(ncstat);

    /* Find our metadata for this file. */
    ncstat = nc4_find_nc_grp_h5(ncid, (NC_FILE_INFO_T**)&nccr, &grp, &h5);
    if(ncstat != NC_NOERR) return THROW(ncstat);

    /* This must be the root group. */
    if (grp->parent) ncstat = NC_EBADGRPID;

    freeNCCDMR(nccr->cdmr);

    /* Destroy/close the NC_FILE_INFO_T state */
    NC4_abort(ncid);

    return THROW(ncstat);
}

/**************************************************/
/* Auxilliary routines                            */
/**************************************************/

<<<<<<< HEAD
static NCerror
skiptoheader(bytes_t* packet, size_t* offsetp)
{
    NCerror status = NC_NOERR;
    unsigned long long vlen;
    size_t size,offset;

    /* Check the structure of the resulting data */
    if(packet->nbytes < (strlen(MAGIC_HEADER) + strlen(MAGIC_HEADER))) {
	nclog(NCLOGERR,"Curl data too short: %d\n",packet->nbytes);
	status = NC_ECURL;
	goto done;
    }
    if(memcmp(packet->bytes,MAGIC_HEADER,strlen(MAGIC_HEADER)) != 0) {
	nclog(NCLOGERR,"MAGIC_HEADER missing\n");
	status = NC_ECURL;
	goto done;
    }
    offset = strlen(MAGIC_HEADER);
    /* Extract the proposed count as a varint */
    vlen = varint_decode(10,packet->bytes+offset,&size);
    offset += size;
    if(vlen != (packet->nbytes-offset)) {
	nclog(NCLOGERR,"Curl data size mismatch\n");
	status = NC_ECURL;
	goto done;
    }
    if(offsetp) *offsetp = offset;

done:
    return status;    
=======
static int
nccr_elide_vars(NCCDMR* cdmr)
{
    int ncstat = NC_NOERR;
    return ncstat;
>>>>>>> c04d65e1
}

static void
freeNCCDMR(NCCDMR* cdmr)
{
    if(cdmr == NULL) return;
    if(cdmr->urltext) free(cdmr->urltext);
    nc_urlfree(cdmr->url);
    if(cdmr->curl.curl) nccr_curlclose(cdmr->curl.curl);
    if(cdmr->curl.host) free(cdmr->curl.host);
    if(cdmr->curl.useragent) free(cdmr->curl.useragent);
    if(cdmr->curl.cookiefile) free(cdmr->curl.cookiefile);
    if(cdmr->curl.certificate) free(cdmr->curl.certificate);
    if(cdmr->curl.key) free(cdmr->curl.key);
    if(cdmr->curl.keypasswd) free(cdmr->curl.keypasswd);
    if(cdmr->curl.cainfo) free(cdmr->curl.cainfo);
    if(cdmr->curl.capath) free(cdmr->curl.capath);
    if(cdmr->curl.username) free(cdmr->curl.username);
    if(cdmr->curl.password) free(cdmr->curl.password);
    free(cdmr);
}


/* Collect a pre-order non-duplicate list of all nodes in the ncStream tree */
static NCerror
collectnodes(NCCDMR* cdmr, Header* hdr)
{
    

}<|MERGE_RESOLUTION|>--- conflicted
+++ resolved
@@ -40,10 +40,6 @@
 
 extern NC_FILE_INFO_T* nc_file;
 
-<<<<<<< HEAD
-static NCerror skiptoheader(bytes_t* packet, size_t* offsetp);
-=======
->>>>>>> c04d65e1
 static void freeNCCDMR(NCCDMR* cdmr);
 static int nccr_elide_vars(NCCDMR* cdmr);
 
@@ -230,45 +226,11 @@
 /* Auxilliary routines                            */
 /**************************************************/
 
-<<<<<<< HEAD
-static NCerror
-skiptoheader(bytes_t* packet, size_t* offsetp)
-{
-    NCerror status = NC_NOERR;
-    unsigned long long vlen;
-    size_t size,offset;
-
-    /* Check the structure of the resulting data */
-    if(packet->nbytes < (strlen(MAGIC_HEADER) + strlen(MAGIC_HEADER))) {
-	nclog(NCLOGERR,"Curl data too short: %d\n",packet->nbytes);
-	status = NC_ECURL;
-	goto done;
-    }
-    if(memcmp(packet->bytes,MAGIC_HEADER,strlen(MAGIC_HEADER)) != 0) {
-	nclog(NCLOGERR,"MAGIC_HEADER missing\n");
-	status = NC_ECURL;
-	goto done;
-    }
-    offset = strlen(MAGIC_HEADER);
-    /* Extract the proposed count as a varint */
-    vlen = varint_decode(10,packet->bytes+offset,&size);
-    offset += size;
-    if(vlen != (packet->nbytes-offset)) {
-	nclog(NCLOGERR,"Curl data size mismatch\n");
-	status = NC_ECURL;
-	goto done;
-    }
-    if(offsetp) *offsetp = offset;
-
-done:
-    return status;    
-=======
 static int
 nccr_elide_vars(NCCDMR* cdmr)
 {
     int ncstat = NC_NOERR;
     return ncstat;
->>>>>>> c04d65e1
 }
 
 static void
