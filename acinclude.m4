--- conflicted
+++ resolved
@@ -1,14 +1,5 @@
 dnl UD macros for netcdf configure
 
-<<<<<<< HEAD
-=======
-
-dnl Convert a string to all uppercase.
-dnl
-define([uppercase],
-[translit($1, abcdefghijklmnopqrstuvwxyz, ABCDEFGHIJKLMNOPQRSTUVWXYZ)])
-
->>>>>>> 72bf2173
 dnl 
 dnl UD_CHECK_IEEE
 dnl If the 'double' is not an IEEE double
@@ -54,10 +45,6 @@
 fi
 ])
 
-<<<<<<< HEAD
-
-=======
->>>>>>> 72bf2173
 dnl
 dnl Print which compilers are going to be used, the flags, and their
 dnl locations. This is all to assist in debugging, and help with
