--- conflicted
+++ resolved
@@ -23,9 +23,5 @@
 
 testcase file
 if test "x$FEATURE_NCZARR_ZIP" = xyes ; then testcase zip; fi
-<<<<<<< HEAD
-# There is a so-far unfixable error in the s3 quantize
-=======
 # There is a (currently) untraceable bug when using S3
->>>>>>> 4fdfb6c9
 #if test "x$FEATURE_S3TESTS" = xyes ; then testcase s3; fi