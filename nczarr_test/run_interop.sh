--- conflicted
+++ resolved
@@ -69,7 +69,6 @@
 	testcasezip ref_quotes zarr metaonly
 	;;
     s3)
-<<<<<<< HEAD
 	# Read a test case created by netcdf-java zarr.
 	# Move into position
         rm -f ${execdir}/ref_zarr_test_data.cdl
@@ -77,16 +76,6 @@
         if gunzip ${srcdir}/ref_zarr_test_data.cdl.gz ; then ignore=1; fi
 	if test -f ${srcdir}/ref_zarr_test_data.cdl ; then
             testcases3 zarr_test_data.zarr ref_zarr_test_data xarray
-=======
-	# Test file does not exist on stratus
-	if test "x$NCZARR_S3_TEST_HOST" = "xs3.us-east-1.amazonaws.com" ; then
-  	    # Read a test case created by netcdf-java zarr.
-	    # Move into position
-            rm -f ${execdir}/ref_zarr_test_data.cdl
-            if gunzip -c < ${srcdir}/ref_zarr_test_data.cdl.gz > ${execdir}/ref_zarr_test_data.cdl ; then
-                testcases3 zarr_test_data.zarr ref_zarr_test_data xarray
-            fi
->>>>>>> 58199ee4
         fi
 	;;
     *) echo "unimplemented kind: $1" ; exit 1;;
