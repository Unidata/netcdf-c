--- conflicted
+++ resolved
@@ -93,18 +93,4 @@
 
 testallcases file
 if test "x$FEATURE_NCZARR_ZIP" = xyes ; then testallcases zip; fi
-<<<<<<< HEAD
-if test "x$FEATURE_S3TESTS" = xyes ; then testallcases s3; fi
-=======
-#if test "x$FEATURE_S3TESTS" = xyes ; then testallcases s3; fi
-
-#if test "x$FEATURE_S3TESTS" = xyes ; then s3sdkdelete "/${S3ISOPATH}" ; fi # Cleanup
-if test "x$FEATURE_S3TESTS" = xyes ; then
-  echo ""
-  echo -e "\to Running S3 Testcase:"
-  echo "!!!!!!! S3TESTS Disabled until they can be fixed. 2023-08-30."
-  echo "!!!!!!! See https://github.com/Unidata/netcdf-c/pull/2741 for info"
-  echo ""
-  echo ""
-fi
->>>>>>> 48af71e8
+if test "x$FEATURE_S3TESTS" = xyes ; then testallcases s3; fi