--- conflicted
+++ resolved
@@ -79,13 +79,11 @@
     add_sh_test(nczarr_test run_fillonlyz)
     ENDIF()
     add_sh_test(nczarr_test run_ncgen4)
-<<<<<<< HEAD
+
     IF(FALSE) # Suppress for now
       add_sh_test(nczarr_test run_chunkcases)
     ENDIF()
-=======
-    add_sh_test(nczarr_test run_chunkcases)
->>>>>>> f9da2e8a
+
   ENDIF(BUILD_UTILITIES)
 
 ENDIF(ENABLE_TESTS)
