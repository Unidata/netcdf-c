--- conflicted
+++ resolved
@@ -253,10 +253,7 @@
     NCURI* uri = NULL;
     const char* mode = NULL;
     NClist* segments = nclistnew();
-<<<<<<< HEAD
-=======
-    size_t i;
->>>>>>> 5b79304c
+
     NCZM_IMPL impl = NCZM_UNDEF;
 
     ncuriparse(path,&uri);
@@ -325,10 +322,7 @@
     NClist* stack = nclistnew();
     char* obj = NULL;
     char* content = NULL;
-<<<<<<< HEAD
-=======
-    size_t depth;
->>>>>>> 5b79304c
+
 
     if((stat=nczmap_open(dumpoptions.impl, dumpoptions.infile, NC_NOCLOBBER, 0, NULL, &map)))
         goto done;
@@ -337,14 +331,10 @@
     if((stat = breadthfirst(map,"/",stack))) goto done;
 
     if(dumpoptions.debug) {
-<<<<<<< HEAD
+
         fprintf(stderr,"stack:\n");
         for(size_t i=0;i<nclistlength(stack);i++)
-=======
-	size_t i;
-        fprintf(stderr,"stack:\n");
-        for(i=0;i<nclistlength(stack);i++)
->>>>>>> 5b79304c
+
             fprintf(stderr,"[%zu] %s\n",i,(char*)nclistget(stack,i));
     }    
     for(size_t depth=0;depth < nclistlength(stack);depth++) {
