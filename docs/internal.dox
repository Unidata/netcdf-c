--- conflicted
+++ resolved
@@ -26,11 +26,7 @@
 - DAP2 to netcdf-3
 - DAP4 to netcdf-4
 - pnetcdf (parallel cdf5)
-<<<<<<< HEAD
-- HDF4
-=======
 - HDF4 SD files
->>>>>>> 7f7d6d22
 
 Internal Dispatch Tables
 - \subpage adding_dispatch
