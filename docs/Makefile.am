--- conflicted
+++ resolved
@@ -13,12 +13,8 @@
 notes.md install-fortran.md credits.md auth.md filters.md		\
 obsolete/fan_utils.html indexing.dox inmemory.md FAQ.md			\
 known_problems.md COPYRIGHT.md inmeminternal.dox testserver.dox		\
-<<<<<<< HEAD
-byterange.dox nczarr.md quantize.md all-error-codes.md threadsafe.md
-=======
 byterange.md nczarr.md quantize.md all-error-codes.md                   \
-quickstart_paths.md cloud.md
->>>>>>> bfb8a31a
+quickstart_paths.md cloud.md threadsafe.md
 
 # Turn off parallel builds in this directory.
 .NOTPARALLEL:
