--- conflicted
+++ resolved
@@ -4,19 +4,12 @@
 
 
 # These files will be included with the dist.
-EXTRA_DIST = netcdf.m4 DoxygenLayout.xml Doxyfile.in footer.html \
-    mainpage.dox tutorial.dox \
-    guide.dox types.dox cdl.dox \
-    architecture.dox internal.dox windows-binaries.md \
-    building-with-cmake.md CMakeLists.txt \
-    groups.dox install.md notes.md install-fortran.md \
-<<<<<<< HEAD
-    all-error-codes.md cmake_faq.md credits.md \
-    auth.md obsolete/fan_utils.html bestpractices.md filters.md
-=======
-    all-error-codes.md credits.md \
-    auth.md obsolete/fan_utils.html bestpractices.md
->>>>>>> e8ad412d
+EXTRA_DIST = netcdf.m4 DoxygenLayout.xml Doxyfile.in footer.html	\
+mainpage.dox tutorial.dox guide.dox types.dox cdl.dox			\
+architecture.dox internal.dox windows-binaries.md			\
+building-with-cmake.md CMakeLists.txt groups.dox install.md notes.md	\
+install-fortran.md all-error-codes.md credits.md auth.md		\
+obsolete/fan_utils.html bestpractices.md filters.md
 
 # Turn off parallel builds in this directory.
 .NOTPARALLEL:
