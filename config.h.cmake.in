/*! \file

Copyright 1993, 1994, 1995, 1996, 1997, 1998, 1999, 2000, 2001, 2002,
2003, 2004, 2005, 2006, 2007, 2008, 2009, 2010, 2011, 2012, 2013, 2014,
2015, 2016, 2017, 2018
University Corporation for Atmospheric Research/Unidata.

See \ref copyright file for more info.

*/
#ifndef CONFIG_H
#define CONFIG_H

#ifdef _MSC_VER

/* Prevent an issue where there is a circular inclusion
   of winsock.h/windows.h.  This weird state occurs with
   libdap4 and hdf4 support. The solution comes from the
   following URL, found after a bit of research.

   Added in support of the 4.5.0-rc1.  Hello, future generations.

   * https://stackoverflow.com/questions/1372480/c-redefinition-header-files-winsock2-h

   */

/* #cmakedefine HAVE_WINSOCK2_H

#ifdef HAVE_WINSOCK2_H
   #define _WINSOCKAPI_
#endif
*/
   #if _MSC_VER>=1900
     #define STDC99
   #endif
/* Define O_BINARY so that the appropriate flags
are set when opening a binary file on Windows. */

/* Disable a few warnings under Visual Studio, for the
   time being. */
   #include <io.h>
   #pragma warning( disable: 4018 4996 4244 4305 )
   #define unlink _unlink
   #define open _open
   #define close _close
   #define read _read
   #define lseek _lseeki64

   #ifndef __clang__
   #define fstat _fstat64
   #endif

   #define off_t __int64
   #define _off_t __int64

   #ifndef _OFF_T_DEFINED
   #define _OFF_T_DEFINED
   #endif

   #define strdup _strdup
   #define fdopen _fdopen
   #define write _write
   #define strtoll _strtoi64
#endif /*_MSC_VER */

#cmakedefine const

#ifndef _FILE_OFFSET_BITS
#cmakedefine _FILE_OFFSET_BITS ${_FILE_OFFSET_BITS}
#cmakedefine _LARGEFILE64_SOURCE
#cmakedefine _LARGEFILE_SOURCE
#endif

/* Define if building universal (internal helper macro) */
#cmakedefine AC_APPLE_UNIVERSAL_BUILD 1

/* If true, will attempt to download and build netcdf-fortran. */
#cmakedefine BUILD_FORTRAN 1

/* default file chunk cache nelems. */
#cmakedefine CHUNK_CACHE_NELEMS ${CHUNK_CACHE_NELEMS}

/* default file chunk cache preemption policy. */
#cmakedefine CHUNK_CACHE_PREEMPTION ${CHUNK_CACHE_PREEMPTION}

/* default file chunk cache size in bytes. */
#cmakedefine CHUNK_CACHE_SIZE ${CHUNK_CACHE_SIZE}

/* default nczarr chunk cache size in bytes. */
#cmakedefine CHUNK_CACHE_SIZE_NCZARR ${CHUNK_CACHE_SIZE_NCZARR}

/* Define to one of `_getb67', `GETB67', `getb67' for Cray-2 and Cray-YMP
   systems. This function is required for `alloca.c' support on those systems.
   */
#cmakedefine CRAY_STACKSEG_END

/* Define to 1 if using `alloca.c'. */
#cmakedefine C_ALLOCA 1

/* num chunks in default per-var chunk cache. */
#cmakedefine DEFAULT_CHUNKS_IN_CACHE ${DEFAULT_CHUNKS_IN_CACHE}

/* default chunk size in bytes */
#cmakedefine DEFAULT_CHUNK_SIZE ${DEFAULT_CHUNK_SIZE}

/* set this only when building a DLL under MinGW */
#cmakedefine DLL_EXPORT 1

/* set this only when building a DLL under MinGW */
#cmakedefine DLL_NETCDF 1

/* if true, use atexist */
#cmakedefine ENABLE_ATEXIT_FINALIZE 1

/* if true, build byte-range Client */
#cmakedefine ENABLE_BYTERANGE 1

/* if true, use hdf5 S3 virtual file reader */
#cmakedefine ENABLE_HDF5_ROS3 1

/* if true, enable CDF5 Support */
#cmakedefine ENABLE_CDF5 1

/* if true, enable client side filters */
#cmakedefine ENABLE_CLIENT_FILTERS 1

/* if true, enable strict null byte header padding. */
#cmakedefine USE_STRICT_NULL_BYTE_HEADER_PADDING 1

/* if true, build DAP2 and DAP4 Client */
#cmakedefine ENABLE_DAP 1

/* if true, build DAP4 Client */
#cmakedefine ENABLE_DAP4 1

/* if true, do remote tests */
#cmakedefine ENABLE_DAP_REMOTE_TESTS 1

/* if true, enable NCZARR */
#cmakedefine ENABLE_NCZARR 1

/* if true, enable nczarr filter support */
#cmakedefine ENABLE_NCZARR_FILTERS 1

/* if true, enable nczarr zip support */
#cmakedefine ENABLE_NCZARR_ZIP 1

/* if true, Allow dynamically loaded plugins */
#cmakedefine ENABLE_PLUGINS 1

<<<<<<< HEAD
/* if true, Support serialized thread safe operation */
#cmakedefine ENABLE_THREADSAFE 1
=======
/* if true, enable S3 support */
#cmakedefine ENABLE_S3 1

/* if true, AWS S3 SDK is available */
#cmakedefine ENABLE_S3_AWS 1

/* if true, Force use of S3 internal library */
#cmakedefine ENABLE_S3_INTERNAL 1

/* if true, enable S3 testing*/
#cmakedefine WITH_S3_TESTING "PUBLIC"
>>>>>>> bfb8a31a

/* if true, run extra tests which may not work yet */
#cmakedefine EXTRA_TESTS 1

/* use HDF5 1.6 API */
#cmakedefine H5_USE_16_API 1

/* Define to 1 if you have `alloca', as a function or macro. */
#cmakedefine HAVE_ALLOCA 1

/* Define to 1 if you have <alloca.h> and it should be used (not on Ultrix). */
#cmakedefine HAVE_ALLOCA_H 1

/* Define to 1 if you have the `atexit function. */
#cmakedefine HAVE_ATEXIT 1

/* Define to 1 if bzip2 library available. */
#cmakedefine HAVE_BZ2 1

/* Define to 1 if zstd library available. */
#cmakedefine HAVE_ZSTD 1

/* Define to 1 if blosc library available. */
#cmakedefine HAVE_BLOSC 1

/* Define to 1 if you have hdf5_coll_metadata_ops */
#cmakedefine HDF5_HAS_COLL_METADATA_OPS 1

/* Is CURLINFO_RESPONSE_CODE defined */
#cmakedefine HAVE_CURLINFO_RESPONSE_CODE 1

/* Is CURLINFO_HTTP_CODE defined */
#cmakedefine HAVE_CURLINFO_HTTP_CONNECTCODE 1

/* Is CURLOPT_BUFFERSIZE defined */
#cmakedefine HAVE_CURLOPT_BUFFERSIZE 1

/* Is CURLOPT_TCP_KEEPALIVE defined */
#cmakedefine HAVE_CURLOPT_KEEPALIVE 1

/* Is CURLOPT_KEYPASSWD defined */
#cmakedefine HAVE_CURLOPT_KEYPASSWD 1

/* Is CURLOPT_PASSWORD defined */
#cmakedefine HAVE_CURLOPT_PASSWORD 1

/* Is CURLOPT_USERNAME defined */
#cmakedefine HAVE_CURLOPT_USERNAME 1

/* Is LIBCURL version >= 7.66 */
#cmakedefine HAVE_LIBCURL_766 1

/* Define to 1 if you have the declaration of `isfinite', and to 0 if you
   don't. */
#cmakedefine HAVE_DECL_ISFINITE 1

/* Define to 1 if you have the declaration of `isinf', and to 0 if you don't.
   */
#cmakedefine HAVE_DECL_ISINF 1

/* Define to 1 if you have the declaration of `isnan', and to 0 if you don't.
   */
#cmakedefine HAVE_DECL_ISNAN 1

/* Define to 1 if you have the <dirent.h> header file. */
#cmakedefine HAVE_DIRENT_H 1

/* Define to 1 if you have the <dlfcn.h> header file. */
#cmakedefine HAVE_DLFCN_H 1

/* Define to 1 if you have the <fcntl.h> header file. */
#cmakedefine HAVE_FCNTL_H 1

/* Define to 1 if you have the BaseTsd.h header file. */
#cmakedefine HAVE_BASETSD_H @HAVE_BASETSD_H@

/* Define if we have filelengthi64. */
#cmakedefine HAVE_FILE_LENGTH_I64 @HAVE_FILE_LENGTH_I64@

/* Define to 1 if you have the `fileno' function. */
#cmakedefine HAVE_FILENO 1

/* Define to 1 if you have the `fsync' function. */
#cmakedefine HAVE_FSYNC 1

/* Define to 1 if you have the <getopt.h> header file. */
#cmakedefine HAVE_GETOPT_H 1

/* Define to 1 if you have the `getpagesize' function. */
#cmakedefine HAVE_GETPAGESIZE 1

/* Define to 1 if you have the `getrlimit' function. */
#cmakedefine HAVE_GETRLIMIT 1

/* Define to 1 if you have the `gettimeofday' function. */
#cmakedefine HAVE_GETTIMEOFDAY 1

/* Define to 1 if you have the `clock_gettime' function. */
#cmakedefine HAVE_CLOCK_GETTIME 1

/* Define to 1 if you have the `gettimeofday' function. */
#cmakedefine HAVE_STRUCT_TIMESPEC 1

/* Define to 1 if you have the `H5Z_SZIP' function. */
#cmakedefine HAVE_H5Z_SZIP 1

/* Define to 1 if you have libsz */
#cmakedefine HAVE_SZ 1

/* Define to 1 if you have the <hdf5.h> header file. */
#cmakedefine HAVE_HDF5_H 1

/* Define to 1 if you have the <hdf5.h> header file. */
#cmakedefine HAVE_HDF5_HL_H 1

/* Define to 1 if the system has the type `int64'. */
#cmakedefine HAVE_INT64 1

/* Define to 1 if you have the <inttypes.h> header file. */
#cmakedefine HAVE_INTTYPES_H 1

/* Define to 1 if you have the `dl' library (-ldl). */
#cmakedefine HAVE_LIBDL 1

/* Define to 1 if you have the `jpeg' library (-ljpeg). */
#cmakedefine HAVE_LIBJPEG 1

/* Define to 1 if you have the `m' library (-lm). */
#cmakedefine HAVE_LIBM 1

/* Define to 1 if you have the `mfhdf' library (-lmfhdf). */
#cmakedefine HAVE_LIBMFHDF 1

/* Define to 1 if you have the `pnetcdf' library (-lpnetcdf). */
#cmakedefine HAVE_LIBPNETCDF 1

/* Define to 1 if you have the libxml2 library. */
#cmakedefine ENABLE_LIBXML2 1

/* Define to 1 if you have the <locale.h> header file. */
#cmakedefine HAVE_LOCALE_H 1

/* Define to 1 if the system has the type `longlong'. */
#cmakedefine HAVE_LONGLONG 1

/* Define to 1 if the system has the type 'long long int'. */
#cmakedefine HAVE_LONG_LONG_INT 1

/* Define to 1 if you have the <malloc.h> header file. */
#cmakedefine HAVE_MALLOC_H 1

/* Define to 1 if you have the `memmove' function. */
#cmakedefine HAVE_MEMMOVE 1

/* Define to 1 if you have the `mkstemp' function. */
#cmakedefine HAVE_MKSTEMP 1

/* Define to 1 if you have the `mktemp' function. */
#cmakedefine HAVE_MKTEMP 1

/* Define to 1 if you have the `MPI_Comm_f2c' function. */
#cmakedefine HAVE_MPI_COMM_F2C 1

/* Define to 1 if you have the `MPI_Info_f2c' function. */
#cmakedefine HAVE_MPI_INFO_F2C 1

/* Define to 1 if you have the `mremap' function. */
#cmakedefine HAVE_MREMAP 1

/* Define to 1 if you have the `random' function. */
#cmakedefine HAVE_RANDOM 1

/* Define to 1 if you have the pthreads library */
#cmakedefine HAVE_PTHREADS 1

/* Define to 1 if you have the `snprintf' function. */
#cmakedefine HAVE_SNPRINTF 1

/* Define to 1 if the system has the type `ssize_t'. */
#cmakedefine HAVE_SSIZE_T 1

/* Define to 1 if the system has the type `ptrdiff_t'. */
#cmakedefine HAVE_PTRDIFF_T 1

/* Define to 1 if the system has the type `uintptr_t'. */
#cmakedefine HAVE_UINTPTR_T 1

/* Define to 1 if you have the <stdarg.h> header file. */
#cmakedefine HAVE_STDARG_H 1

/* Define to 1 if you have the <stdint.h> header file. */
#cmakedefine HAVE_STDINT_H 1

/* Define to 1 if you have the <stdio.h> header file. */
#cmakedefine HAVE_STDIO_H 1

/* Define to 1 if you have the <stdlib.h> header file. */
#cmakedefine HAVE_STDLIB_H 1

/* Define to 1 if you have the <strings.h> header file. */
#cmakedefine HAVE_STRINGS_H 1

/* Define to 1 if you have the <signal.h> header file. */
#cmakedefine HAVE_SIGNAL_H 1

/* Define to 1 if you have the <string.h> header file. */
#cmakedefine HAVE_STRING_H 1

/* Define to 1 if you have the <ftw.h> header file. */
#cmakedefine HAVE_FTW_H 1

/* Define to 1 if you have the <libgen.h> header file. */
#cmakedefine HAVE_LIBGEN_H 1

/* Define to 1 if you have the `strdup' function. */
#cmakedefine HAVE_STRDUP 1

/* Define to 1 if you have the `strndup` function. */
#cmakedefine HAVE_STRNDUP

/* Define to 1 if you have the `strcasecmp` function. */
#cmakedefine HAVE_STRCASECMP

/* Define to 1 if you have the `strlcat' function. */
#cmakedefine HAVE_STRLCAT 1

/* Define to 1 if you have the `strlcpy' function. */
#cmakedefine HAVE_STRLCPY 1

/* Define to 1 if you have the `strtoll' function. */
#cmakedefine HAVE_STRTOLL 1

/* Define to 1 if you have the `strtoull' function. */
#cmakedefine HAVE_STRTOULL 1

/* Define to 1 if you have the `stroull' function. */
#cmakedefine HAVE_STROULL 1

/* Define to 1 if `st_blksize' is a member of `struct stat'. */
#cmakedefine HAVE_STRUCT_STAT_ST_BLKSIZE 1

/* Define to 1 if you have the `sysconf' function. */
#cmakedefine HAVE_SYSCONF 1

/* Define to 1 if you have the <sys/param.h> header file. */
#cmakedefine HAVE_SYS_PARAM_H 1

/* Define to 1 if you have the <sys/resource.h> header file. */
#cmakedefine HAVE_SYS_RESOURCE_H 1

/* Define to 1 if you have the <sys/stat.h> header file. */
#cmakedefine HAVE_SYS_STAT_H 1

/* Define to 1 if you have the <sys/time.h> header file. */
#cmakedefine HAVE_SYS_TIME_H 1

/* Define to 1 if you have the <sys/types.h> header file. */
#cmakedefine HAVE_SYS_TYPES_H 1

/* Define to 1 if you have the <time.h> header file. */
#cmakedefine HAVE_TIME_H 1

/* Define to 1 if the system has the type `uchar'. */
#cmakedefine HAVE_UCHAR 1

/* Define to 1 if the system has the type `uint'. */
#cmakedefine HAVE_UINT 1

/* Define to 1 if the system has the type `uint64'. */
#cmakedefine HAVE_UINT64 1

/* Define to 1 if the system has the type `uint64_t'. */
#cmakedefine HAVE_UINT64_T 1

/* Define to 1 if you have the <unistd.h> header file. */
#cmakedefine HAVE_UNISTD_H 1
#cmakedefine YY_NO_UNISTD_H 1

/* Define to 1 if the system has the type `ushort'. */
#cmakedefine HAVE_USHORT 1

/* if true, hdf5 has parallelism enabled */
#cmakedefine HDF5_PARALLEL 1

/* if true, HDF5 is at least version 1.10. 3 and allows parallel I/O
with zip */
#cmakedefine HDF5_SUPPORTS_PAR_FILTERS 1

/* if true, HDF5 is at least version 1.10.5 and supports UTF8 paths */
#cmakedefine HDF5_UTF8_PATHS 1

/* if true, backtrace support will be used. */
#cmakedefine HAVE_EXECINFO_H 1

/* if true, include JNA bug fix */
#cmakedefine JNA 1

/* do large file tests */
#cmakedefine LARGE_FILE_TESTS 1

/* If true, turn on logging. */
#cmakedefine LOGGING 1

/* If true, define nc_set_log_level. */
#cmakedefine ENABLE_SET_LOG_LEVEL 1

/* max size of the default per-var chunk cache. */
#cmakedefine MAX_DEFAULT_CACHE_SIZE ${MAX_DEFAULT_CACHE_SIZE}

/* min blocksize for posixio. */
#cmakedefine NCIO_MINBLOCKSIZE ${NCIO_MINBLOCKSIZE}

/* Add extra properties to _NCProperties attribute */
#cmakedefine NCPROPERTIES_EXTRA ${NCPROPERTIES_EXTRA}

/* Idspatch table version */
#cmakedefine NC_DISPATCH_VERSION ${NC_DISPATCH_VERSION}

/* no IEEE float on this platform */
#cmakedefine NO_IEEE_FLOAT 1

#cmakedefine BUILD_V2 1
#cmakedefine ENABLE_DOXYGEN 1
#cmakedefine ENABLE_INTERNAL_DOCS 1
#cmakedefine VALGRIND_TESTS 1
#cmakedefine ENABLE_CDMREMOTE 1
#cmakedefine USE_HDF5 1
#cmakedefine ENABLE_FILEINFO 1
#cmakedefine TEST_PARALLEL ${TEST_PARALLEL}
#cmakedefine BUILD_RPC 1
#cmakedefine USE_X_GETOPT 1
#cmakedefine ENABLE_EXTREME_NUMBERS 1

/* do not build the netCDF version 2 API */
#cmakedefine NO_NETCDF_2 1

/* Name of package */
#define PACKAGE "netcdf"

/* Define to the address where bug reports for this package should be sent. */
#define PACKAGE_BUGREPORT "support-netcdf@unidata.ucar.edu"

/* Define to the full name of this package. */
#define PACKAGE_NAME "netCDF"

/* Define to the full name and version of this package. */
#define PACKAGE_STRING "netCDF ${netCDF_VERSION}"

/* Define to the one symbol short name of this package. */
#define PACKAGE_TARNAME "netcdf"

/* Define to the home page for this package. */
#define PACKAGE_URL ""

/* Define to the version of this package. */
#cmakedefine PACKAGE_VERSION "${netCDF_VERSION}"

/* Do we have access to the Windows Registry */
#cmakedefine REGEDIT 1

/* define the possible sources for remote test servers */
#cmakedefine REMOTETESTSERVERS	"${REMOTETESTSERVERS}"

/* The size of `ulonglong` as computed by sizeof. */
#cmakedefine SIZEOF_ULONGLONG @SIZEOF_ULONGLONG@

/* The size of `longlong` as computed by sizeof. */
#cmakedefine SIZEOF_LONGLONG @SIZEOF_LONGLONG@

/* The size of `char` as computed by sizeof. */
#cmakedefine SIZEOF_CHAR @SIZEOF_CHAR@

/* The size of `uchar` as computed by sizeof. */
#cmakedefine SIZEOF_UCHAR @SIZEOF_UCHAR@

/* The size of `__int64` found on Windows systems. */
#cmakedefine SIZEOF___INT64 ${SIZEOF___INT64}

/* The size of `void*` as computed by sizeof. */
#cmakedefine SIZEOF_VOIDSTAR ${SIZEOF_VOIDSTAR}

/* The size of `short` as computed by sizeof. */
#cmakedefine SIZEOF_OFF64_T ${SIZEOF_OFF64_T}

/* The size of `double', as computed by sizeof. */
#cmakedefine SIZEOF_DOUBLE ${SIZEOF_DOUBLE}

/* The size of `float', as computed by sizeof. */
#cmakedefine SIZEOF_FLOAT ${SIZEOF_FLOAT}

/* The size of `int', as computed by sizeof. */
#cmakedefine SIZEOF_INT ${SIZEOF_INT}

/* The size of `long', as computed by sizeof. */
#cmakedefine SIZEOF_LONG ${SIZEOF_LONG}

/* The size of `long long', as computed by sizeof. */
#cmakedefine SIZEOF_LONG_LONG ${SIZEOF_LONG_LONG}

/* The size of `off_t', as computed by sizeof. */
#cmakedefine SIZEOF_OFF_T ${SIZEOF_OFF_T}

/* The size of `short', as computed by sizeof. */
#cmakedefine SIZEOF_SHORT ${SIZEOF_SHORT}

/* The size of `size_t', as computed by sizeof. */
#cmakedefine SIZEOF_SIZE_T ${SIZEOF_SIZE_T}

/* The size of `uint', as computed by sizeof. */
#cmakedefine SIZEOF_UINT ${SIZEOF_UINT}

/* The size of `unsigned int', as computed by sizeof. */
#cmakedefine SIZEOF_UNSIGNED_INT ${SIZEOF_UNSIGNED_INT}

/* The size of `unsigned long long', as computed by sizeof. */
#cmakedefine SIZEOF_UNSIGNED_LONG_LONG ${SIZEOF_UNSIGNED_LONG_LONG}

/* The size of `unsigned short int', as computed by sizeof. */
#cmakedefine SIZEOF_UNSIGNED_SHORT_INT ${SIZEOF_UNSIGNED_SHORT_INT}

/* The size of `ushort', as computed by sizeof. */
#cmakedefine SIZEOF_USHORT ${SIZEOF_USHORT}

/* The size of `void*', as computed by sizeof. */
#cmakedefine SIZEOF_VOIDP ${SIZEOF_VOIDP}

/* Place to put very large netCDF test files. */
#cmakedefine TEMP_LARGE "${TEMP_LARGE}"

/* if true, build DAP Client */
#cmakedefine USE_DAP 1

/* if true, include NC_DISKLESS code */
#cmakedefine USE_DISKLESS 1

/* set this to use extreme numbers in tests */
#cmakedefine USE_EXTREME_NUMBERS 1

/* if true, use ffio instead of posixio */
#cmakedefine USE_FFIO 1

/* if true, include experimental fsync code */
#cmakedefine USE_FSYNC 1

/* if true, use HDF4 too */
#cmakedefine USE_HDF4 1

/* If true, use use wget to fetch some sample HDF4 data, and then test against
   it. */
//#cmakedefine USE_HDF4_FILE_TESTS 1

/* if true, use mmap for in-memory files */
#cmakedefine USE_MMAP 1

/* if true, build netCDF-4 */
#cmakedefine USE_NETCDF4 1

/* build the netCDF version 2 API */
#cmakedefine USE_NETCDF_2 1

/* if true, pnetcdf or parallel netcdf-4 is in use */
#cmakedefine USE_PARALLEL 1

/* if true, parallel netcdf-4 is in use */
#cmakedefine USE_PARALLEL4 1

/* if true, parallel netCDF is used */
#cmakedefine USE_PNETCDF 1

/* if true, use stdio instead of posixio */
#cmakedefine USE_STDIO 1

/* if true, multi-filters enabled*/
#cmakedefine ENABLE_MULTIFILTERS 1

/* if true, enable nczarr blosc support */
#cmakedefine ENABLE_BLOSC 1

/* Version number of package */
#cmakedefine VERSION "${netCDF_VERSION}"

/* Capture  Windows version and build */
#cmakedefine WINVERMAJOR ${WINVERMAJOR}
#cmakedefine WINVERBUILD ${WINVERBUILD}

/* Define WORDS_BIGENDIAN to 1 if your processor stores words with the most
   significant byte first (like Motorola and SPARC, unlike Intel). */
#if defined AC_APPLE_UNIVERSAL_BUILD
# if defined __BIG_ENDIAN__
#  define WORDS_BIGENDIAN 1
# endif
#else
# ifndef WORDS_BIGENDIAN
#cmakedefine WORDS_BIGENDIAN
# endif
#endif

/* Enable large inode numbers on Mac OS X 10.5.  */
#ifndef _DARWIN_USE_64_BIT_INODE
# define _DARWIN_USE_64_BIT_INODE 1
#endif

/* Define for large files, on AIX-style hosts. */
#cmakedefine _LARGE_FILES ${_LARGE_FILES}

/* Define to `long int' if <sys/types.h> does not define. */
#cmakedefine off_t long int

/* Define to `unsigned int' if <sys/types.h> does not define. */
#cmakedefine size_t unsigned int

/* Define to `int' if <sys/types.h> does not define. */
#cmakedefine ssize_t int

/* Define to `signed long if <sys/types.h> does not define. */
#cmakedefine ptrdiff_t signed long

/* Define to `unsigned long if <sys/types.h> does not define. */
#cmakedefine uintptr_t unsigned long

#cmakedefine WORDS_BIGENDIAN

#include "ncconfigure.h"

#endif<|MERGE_RESOLUTION|>--- conflicted
+++ resolved
@@ -148,22 +148,20 @@
 /* if true, Allow dynamically loaded plugins */
 #cmakedefine ENABLE_PLUGINS 1
 
-<<<<<<< HEAD
+/* if true, enable S3 support */
+#cmakedefine ENABLE_S3 1
+
+/* if true, AWS S3 SDK is available */
+#cmakedefine ENABLE_S3_AWS 1
+
+/* if true, Force use of S3 internal library */
+#cmakedefine ENABLE_S3_INTERNAL 1
+
 /* if true, Support serialized thread safe operation */
 #cmakedefine ENABLE_THREADSAFE 1
-=======
-/* if true, enable S3 support */
-#cmakedefine ENABLE_S3 1
-
-/* if true, AWS S3 SDK is available */
-#cmakedefine ENABLE_S3_AWS 1
-
-/* if true, Force use of S3 internal library */
-#cmakedefine ENABLE_S3_INTERNAL 1
 
 /* if true, enable S3 testing*/
 #cmakedefine WITH_S3_TESTING "PUBLIC"
->>>>>>> bfb8a31a
 
 /* if true, run extra tests which may not work yet */
 #cmakedefine EXTRA_TESTS 1
