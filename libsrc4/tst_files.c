--- conflicted
+++ resolved
@@ -456,14 +456,6 @@
 	    ERR;
 	}
    }
-<<<<<<< HEAD
-#ifdef IGNORE
-   if ((format != NC_FORMAT_NETCDF4 && ret != NC_ENOTINDEFINE) ||
-       (format == NC_FORMAT_NETCDF4 && ret != NC_EPERM)) ERR;
-#endif
-
-=======
->>>>>>> 45a6f02d
    /* This will fail. */
    if (!nc_put_att_uchar(ncid, NC_GLOBAL, REDEF_ATT3_NAME, NC_CHAR, 1, &uchar_out)) ERR;
    if (nc_close(ncid)) ERR;      
