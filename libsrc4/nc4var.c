--- conflicted
+++ resolved
@@ -544,67 +544,4 @@
       var->parallel_access = NC_INDEPENDENT;
    return NC_NOERR;
 #endif /* USE_PARALLEL4 */
-}
-<<<<<<< HEAD
-=======
-
-/**
- * @internal Write an array of data to a variable. This is called by
- * nc_put_vara() and other nc_put_vara_* functions, for netCDF-4
- * files.
- * 
- * @param ncid File ID.
- * @param varid Variable ID.
- * @param startp Array of start indices.
- * @param countp Array of counts.
- * @param op pointer that gets the data.
- * @param memtype The type of these data in memory.
- *
- * @returns ::NC_NOERR for success
- * @author Ed Hartnett, Dennis Heimbigner
- */
-int
-NC4_put_vara(int ncid, int varid, const size_t *startp,
-             const size_t *countp, const void *op, int memtype)
-{
-   NC *nc;
-
-   if (!(nc = nc4_find_nc_file(ncid, NULL)))
-      return NC_EBADID;
-
-   return nc4_put_vara(nc, ncid, varid, startp, countp, memtype, 0, (void *)op);
-}
-
-/**
- * Read an array of values. This is called by nc_get_vara() for
- * netCDF-4 files, as well as all the other nc_get_vara_*
- * functions.
- *
- * @param ncid File ID.
- * @param varid Variable ID.
- * @param startp Array of start indices.
- * @param countp Array of counts.
- * @param ip pointer that gets the data.
- * @param memtype The type of these data after it is read into memory.
-
- * @returns ::NC_NOERR for success
- * @author Ed Hartnett, Dennis Heimbigner
- */
-int
-NC4_get_vara(int ncid, int varid, const size_t *startp,
-             const size_t *countp, void *ip, int memtype)
-{
-   NC *nc;
-   NC_HDF5_FILE_INFO_T* h5;
-
-   LOG((2, "%s: ncid 0x%x varid %d memtype %d", __func__, ncid, varid,
-        memtype));
-
-   if (!(nc = nc4_find_nc_file(ncid, &h5)))
-      return NC_EBADID;
-
-   /* Get the data. */
-   return nc4_get_vara(nc, ncid, varid, startp, countp, memtype,
-                       0, (void *)ip);
-}
->>>>>>> e0400830
+}