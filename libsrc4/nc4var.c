--- conflicted
+++ resolved
@@ -357,15 +357,8 @@
       
       if (var->dim[d]->len > max_len)
       {
-<<<<<<< HEAD
-	 var->chunksizes[d] = (pow((double)DEFAULT_CHUNK_SIZE/(num_values * type_size), 
-				   1/(double)(var->ndims - num_unlim)) * var->dim[d]->len + .5);
- 	 if (var->chunksizes[d] > var->dim[d]->len)
-	    var->chunksizes[d] = var->dim[d]->len;
-=======
 	 max_len = var->dim[d]->len;
 	 max_dim = d;
->>>>>>> 7ee0eceb
       }
       LOG((4, "d = %d max_dim %d max_len %ld num_values %f", d, max_dim, max_len, 
 	   num_values));
