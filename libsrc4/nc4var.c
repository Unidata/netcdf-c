/**
 * @file
 * This file is part of netcdf-4, a netCDF-like interface for HDF5, or a
 * HDF5 backend for netCDF, depending on your point of view.

 * This file handles the NetCDF-4 variable functions.

 * Copyright 2003-2006, University Corporation for Atmospheric
 * Research. See COPYRIGHT file for copying and redistribution
 * conditions.
 */

#include <nc4internal.h>
#include "nc4dispatch.h"
#include <math.h>

/* Szip options. */
#define NC_SZIP_EC_OPTION_MASK 4  /**< @internal SZIP EC option mask. */
#define NC_SZIP_NN_OPTION_MASK 32 /**< @internal SZIP NN option mask. */
#define NC_SZIP_MAX_PIXELS_PER_BLOCK 32 /**< @internal SZIP max pixels per block. */

/** @internal Default size for unlimited dim chunksize */
#define DEFAULT_1D_UNLIM_SIZE (4096)

#define NC_ARRAY_GROWBY 4 /**< @internal Amount to grow array. */

extern int nc4_get_default_fill_value(const NC_TYPE_INFO_T *type_info,
                                      void *fill_value);

/**
 * @internal If the HDF5 dataset for this variable is open, then close
 * it and reopen it, with the perhaps new settings for chunk caching.
 *
 * @param grp Pointer to the group info.
 * @param var Pointer to the var info.
 *
 * @returns ::NC_NOERR No error.
 * @returns ::NC_EHDFERR HDF5 error.
 * @author Ed Hartnett
 */
int
nc4_reopen_dataset(NC_GRP_INFO_T *grp, NC_VAR_INFO_T *var)
{
   hid_t access_pid;

   if (var->hdf_datasetid)
   {
      if ((access_pid = H5Pcreate(H5P_DATASET_ACCESS)) < 0)
         return NC_EHDFERR;
      if (H5Pset_chunk_cache(access_pid, var->chunk_cache_nelems,
                             var->chunk_cache_size,
                             var->chunk_cache_preemption) < 0)
         return NC_EHDFERR;
      if (H5Dclose(var->hdf_datasetid) < 0)
         return NC_EHDFERR;
      if ((var->hdf_datasetid = H5Dopen2(grp->hdf_grpid, var->name,
                                         access_pid)) < 0)
         return NC_EHDFERR;
      if (H5Pclose(access_pid) < 0)
         return NC_EHDFERR;
   }

   return NC_NOERR;
}

/**
 * @internal Set chunk cache size for a variable. This is the internal
 * function called by nc_set_var_chunk_cache().
 *
 * @param ncid File ID.
 * @param varid Variable ID.
 * @param size Size in bytes to set cache.
 * @param nelems Number of elements in cache.
 * @param preemption Controls cache swapping.
 *
 * @returns ::NC_NOERR No error.
 * @returns ::NC_EBADID Bad ncid.
 * @returns ::NC_ENOTVAR Invalid variable ID.
 * @returns ::NC_ESTRICTNC3 Attempting netcdf-4 operation on strict nc3 netcdf-4 file.
 * @returns ::NC_EINVAL Invalid input.
 * @returns ::NC_EHDFERR HDF5 error.
 * @author Ed Hartnett
 */
int
NC4_set_var_chunk_cache(int ncid, int varid, size_t size, size_t nelems,
                        float preemption)
{
   NC *nc;
   NC_GRP_INFO_T *grp;
   NC_HDF5_FILE_INFO_T *h5;
   NC_VAR_INFO_T *var;
   int retval;

   /* Check input for validity. */
   if (preemption < 0 || preemption > 1)
      return NC_EINVAL;

   /* Find info for this file and group, and set pointer to each. */
   if ((retval = nc4_find_nc_grp_h5(ncid, &nc, &grp, &h5)))
      return retval;
   assert(nc && grp && h5);

   /* Find the var. */
   if (varid < 0 || varid >= grp->vars.nelems)
      return NC_ENOTVAR;
   var = grp->vars.value[varid];
   assert(var && var->varid == varid);

   /* Set the values. */
   var->chunk_cache_size = size;
   var->chunk_cache_nelems = nelems;
   var->chunk_cache_preemption = preemption;

   if ((retval = nc4_reopen_dataset(grp, var)))
      return retval;

   return NC_NOERR;
}

/**
 * @internal A wrapper for NC4_set_var_chunk_cache(), we need this
 * version for fortran. Negative values leave settings as they are.
 *
 * @param ncid File ID.
 * @param varid Variable ID.
 * @param size Size in bytes to set cache.
 * @param nelems Number of elements in cache.
 * @param preemption Controls cache swapping.
 *
 * @returns ::NC_NOERR for success
 * @author Ed Hartnett
 */
int
nc_set_var_chunk_cache_ints(int ncid, int varid, int size, int nelems,
                            int preemption)
{
   size_t real_size = H5D_CHUNK_CACHE_NBYTES_DEFAULT;
   size_t real_nelems = H5D_CHUNK_CACHE_NSLOTS_DEFAULT;
   float real_preemption = CHUNK_CACHE_PREEMPTION;

   if (size >= 0)
      real_size = ((size_t) size) * MEGABYTE;

   if (nelems >= 0)
      real_nelems = nelems;

   if (preemption >= 0)
      real_preemption = preemption / 100.;

   return NC4_set_var_chunk_cache(ncid, varid, real_size, real_nelems,
                                  real_preemption);
}

/**
 * @internal This is called by nc_get_var_chunk_cache(). Get chunk
 * cache size for a variable.
 *
 * @param ncid File ID.
 * @param varid Variable ID.
 * @param sizep Gets size in bytes of cache.
 * @param nelemsp Gets number of element slots in cache.
 * @param preemptionp Gets cache swapping setting.
 *
 * @returns ::NC_NOERR No error.
 * @returns ::NC_EBADID Bad ncid.
 * @returns ::NC_ENOTVAR Invalid variable ID.
 * @returns ::NC_ENOTNC4 Not a netCDF-4 file.
 * @author Ed Hartnett
 */
int
NC4_get_var_chunk_cache(int ncid, int varid, size_t *sizep,
                        size_t *nelemsp, float *preemptionp)
{
   NC *nc;
   NC_GRP_INFO_T *grp;
   NC_HDF5_FILE_INFO_T *h5;
   NC_VAR_INFO_T *var;
   int retval;

   /* Find info for this file and group, and set pointer to each. */
   if ((retval = nc4_find_nc_grp_h5(ncid, &nc, &grp, &h5)))
      return retval;
   assert(nc && grp && h5);

   /* Find the var. */
   if (varid < 0 || varid >= grp->vars.nelems)
      return NC_ENOTVAR;
   var = grp->vars.value[varid];
   assert(var && var->varid == varid);

   /* Give the user what they want. */
   if (sizep)
      *sizep = var->chunk_cache_size;
   if (nelemsp)
      *nelemsp = var->chunk_cache_nelems;
   if (preemptionp)
      *preemptionp = var->chunk_cache_preemption;

   return NC_NOERR;
}

/**
 * @internal A wrapper for NC4_get_var_chunk_cache(), we need this
 * version for fortran.
 *
 * @param ncid File ID.
 * @param varid Variable ID.
 * @param sizep Gets size in bytes of cache.
 * @param nelemsp Gets number of element slots in cache.
 * @param preemptionp Gets cache swapping setting.
 *
 * @returns ::NC_NOERR No error.
 * @returns ::NC_EBADID Bad ncid.
 * @returns ::NC_ENOTVAR Invalid variable ID.
 * @returns ::NC_ENOTNC4 Not a netCDF-4 file.
 * @author Ed Hartnett
 */
int
nc_get_var_chunk_cache_ints(int ncid, int varid, int *sizep,
                            int *nelemsp, int *preemptionp)
{
   size_t real_size, real_nelems;
   float real_preemption;
   int ret;

   if ((ret = NC4_get_var_chunk_cache(ncid, varid, &real_size,
                                      &real_nelems, &real_preemption)))
      return ret;

   if (sizep)
      *sizep = real_size / MEGABYTE;
   if (nelemsp)
      *nelemsp = (int)real_nelems;
   if(preemptionp)
      *preemptionp = (int)(real_preemption * 100);

   return NC_NOERR;
}

/**
 * @internal Check a set of chunksizes to see if they specify a chunk
 * that is too big.
 *
 * @param grp Pointer to the group info.
 * @param var Pointer to the var info.
 * @param chunksizes Array of chunksizes to check.
 *
 * @returns ::NC_NOERR No error.
 * @returns ::NC_EBADID Bad ncid.
 * @returns ::NC_ENOTVAR Invalid variable ID.
 * @returns ::NC_EBADCHUNK Bad chunksize.
 */
static int
check_chunksizes(NC_GRP_INFO_T *grp, NC_VAR_INFO_T *var, const size_t *chunksizes)
{
   double dprod;
   size_t type_len;
   int d;
   int retval;

   if ((retval = nc4_get_typelen_mem(grp->nc4_info, var->type_info->nc_typeid, 0, &type_len)))
      return retval;
   if (var->type_info->nc_type_class == NC_VLEN)
      dprod = (double)sizeof(hvl_t);
   else
      dprod = (double)type_len;
   for (d = 0; d < var->ndims; d++)
      dprod *= (double)chunksizes[d];

   if (dprod > (double) NC_MAX_UINT)
      return NC_EBADCHUNK;

   return NC_NOERR;
}

/**
 * @internal Determine some default chunksizes for a variable.
 *
 * @param grp Pointer to the group info.
 * @param var Pointer to the var info.
 *
 * @returns ::NC_NOERR for success
 * @returns ::NC_EBADID Bad ncid.
 * @returns ::NC_ENOTVAR Invalid variable ID.
 * @author Ed Hartnett
 */
static int
nc4_find_default_chunksizes2(NC_GRP_INFO_T *grp, NC_VAR_INFO_T *var)
{
   int d;
   size_t type_size;
   float num_values = 1, num_unlim = 0;
   int retval;
   size_t suggested_size;
#ifdef LOGGING
   double total_chunk_size;
#endif

   if (var->type_info->nc_type_class == NC_STRING)
      type_size = sizeof(char *);
   else
      type_size = var->type_info->size;

#ifdef LOGGING
   /* Later this will become the total number of bytes in the default
    * chunk. */
   total_chunk_size = (double) type_size;
#endif

   /* How many values in the variable (or one record, if there are
    * unlimited dimensions). */
   for (d = 0; d < var->ndims; d++)
   {
      assert(var->dim[d]);
      if (! var->dim[d]->unlimited)
         num_values *= (float)var->dim[d]->len;
      else {
         num_unlim++;
         var->chunksizes[d] = 1; /* overwritten below, if all dims are unlimited */
      }
   }
   /* Special case to avoid 1D vars with unlim dim taking huge amount
      of space (DEFAULT_CHUNK_SIZE bytes). Instead we limit to about
      4KB */
   if (var->ndims == 1 && num_unlim == 1) {
      if (DEFAULT_CHUNK_SIZE / type_size <= 0)
         suggested_size = 1;
      else if (DEFAULT_CHUNK_SIZE / type_size > DEFAULT_1D_UNLIM_SIZE)
         suggested_size = DEFAULT_1D_UNLIM_SIZE;
      else
         suggested_size = DEFAULT_CHUNK_SIZE / type_size;
      var->chunksizes[0] = suggested_size / type_size;
      LOG((4, "%s: name %s dim %d DEFAULT_CHUNK_SIZE %d num_values %f type_size %d "
           "chunksize %ld", __func__, var->name, d, DEFAULT_CHUNK_SIZE, num_values, type_size, var->chunksizes[0]));
   }
   if (var->ndims > 1 && var->ndims == num_unlim) { /* all dims unlimited */
      suggested_size = pow((double)DEFAULT_CHUNK_SIZE/type_size, 1.0/(double)(var->ndims));
      for (d = 0; d < var->ndims; d++)
      {
         var->chunksizes[d] = suggested_size ? suggested_size : 1;
         LOG((4, "%s: name %s dim %d DEFAULT_CHUNK_SIZE %d num_values %f type_size %d "
              "chunksize %ld", __func__, var->name, d, DEFAULT_CHUNK_SIZE, num_values, type_size, var->chunksizes[d]));
      }
   }

   /* Pick a chunk length for each dimension, if one has not already
    * been picked above. */
   for (d = 0; d < var->ndims; d++)
      if (!var->chunksizes[d])
      {
         suggested_size = (pow((double)DEFAULT_CHUNK_SIZE/(num_values * type_size),
                               1.0/(double)(var->ndims - num_unlim)) * var->dim[d]->len - .5);
         if (suggested_size > var->dim[d]->len)
            suggested_size = var->dim[d]->len;
         var->chunksizes[d] = suggested_size ? suggested_size : 1;
         LOG((4, "%s: name %s dim %d DEFAULT_CHUNK_SIZE %d num_values %f type_size %d "
              "chunksize %ld", __func__, var->name, d, DEFAULT_CHUNK_SIZE, num_values, type_size, var->chunksizes[d]));
      }

#ifdef LOGGING
   /* Find total chunk size. */
   for (d = 0; d < var->ndims; d++)
      total_chunk_size *= (double) var->chunksizes[d];
   LOG((4, "total_chunk_size %f", total_chunk_size));
#endif

   /* But did this result in a chunk that is too big? */
   retval = check_chunksizes(grp, var, var->chunksizes);
   if (retval)
   {
      /* Other error? */
      if (retval != NC_EBADCHUNK)
         return retval;

      /* Chunk is too big! Reduce each dimension by half and try again. */
      for ( ; retval == NC_EBADCHUNK; retval = check_chunksizes(grp, var, var->chunksizes))
         for (d = 0; d < var->ndims; d++)
            var->chunksizes[d] = var->chunksizes[d]/2 ? var->chunksizes[d]/2 : 1;
   }

   /* Do we have any big data overhangs? They can be dangerous to
    * babies, the elderly, or confused campers who have had too much
    * beer. */
   for (d = 0; d < var->ndims; d++)
   {
      size_t num_chunks;
      size_t overhang;
      assert(var->chunksizes[d] > 0);
      num_chunks = (var->dim[d]->len + var->chunksizes[d] - 1) / var->chunksizes[d];
      if(num_chunks > 0) {
         overhang = (num_chunks * var->chunksizes[d]) - var->dim[d]->len;
         var->chunksizes[d] -= overhang / num_chunks;
      }
   }

   return NC_NOERR;
}

/**
 * @internal Grow the variable array.
 *
 * @param grp Pointer to the group info.
 * @param var Pointer to the var info.
 *
 * @returns ::NC_NOERR No error.
 * @returns ::NC_ENOMEM Out of memory.
 * @author Dennis Heimbigner
 */
int
nc4_vararray_add(NC_GRP_INFO_T *grp, NC_VAR_INFO_T *var)
{
   NC_VAR_INFO_T **vp = NULL;

   if (grp->vars.nalloc == 0) {
      assert(grp->vars.nelems == 0);
      vp = (NC_VAR_INFO_T **) malloc(NC_ARRAY_GROWBY * sizeof(NC_VAR_INFO_T *));
      if(vp == NULL)
         return NC_ENOMEM;
      grp->vars.value = vp;
      grp->vars.nalloc = NC_ARRAY_GROWBY;
   }
   else if(grp->vars.nelems +1 > grp->vars.nalloc) {
      vp = (NC_VAR_INFO_T **) realloc(grp->vars.value,
                                      (grp->vars.nalloc + NC_ARRAY_GROWBY) * sizeof(NC_VAR_INFO_T *));
      if(vp == NULL)
         return NC_ENOMEM;
      grp->vars.value = vp;
      grp->vars.nalloc += NC_ARRAY_GROWBY;
   }

   assert(var->varid == grp->vars.nelems);
   grp->vars.value[grp->vars.nelems] = var;
   grp->vars.nelems++;

   return NC_NOERR;
}

/**
 * @internal This is called when a new netCDF-4 variable is defined
 * with nc_def_var().
 *
 * @param ncid File ID.
 * @param name Name.
 * @param xtype Type.
 * @param ndims Number of dims.
 * @param dimidsp Array of dim IDs.
 * @param varidp Gets the var ID.
 *
 * @returns ::NC_NOERR No error.
 * @returns ::NC_EBADID Bad ncid.
 * @returns ::NC_ENOTVAR Invalid variable ID.
 * @returns ::NC_ENOTNC4 Attempting netcdf-4 operation on file that is
 * not netCDF-4/HDF5.
 * @returns ::NC_ESTRICTNC3 Attempting netcdf-4 operation on strict nc3
 * netcdf-4 file.
 * @returns ::NC_ELATEDEF Too late to change settings for this variable.
 * @returns ::NC_ENOTINDEFINE Not in define mode.
 * @returns ::NC_EPERM File is read only.
 * @returns ::NC_EMAXDIMS Classic model file exceeds ::NC_MAX_VAR_DIMS.
 * @returns ::NC_ESTRICTNC3 Attempting to create netCDF-4 type var in
 * classic model file
 * @returns ::NC_EBADNAME Bad name.
 * @returns ::NC_EBADTYPE Bad type.
 * @returns ::NC_ENOMEM Out of memory.
 * @returns ::NC_EHDFERR Error returned by HDF5 layer.
 * @returns ::NC_EINVAL Invalid input
 * @author Ed Hartnett, Dennis Heimbigner
 */
int
NC4_def_var(int ncid, const char *name, nc_type xtype,
            int ndims, const int *dimidsp, int *varidp)
{
   NC_GRP_INFO_T *grp;
   NC_VAR_INFO_T *var;
   NC_DIM_INFO_T *dim;
   NC_HDF5_FILE_INFO_T *h5;
   NC_TYPE_INFO_T *type_info = NULL;
   char norm_name[NC_MAX_NAME + 1];
   int d;
   int retval;

   /* Find info for this file and group, and set pointer to each. */
   if ((retval = nc4_find_grp_h5(ncid, &grp, &h5)))
      BAIL(retval);
   assert(grp && h5);

   /* If it's not in define mode, strict nc3 files error out,
    * otherwise switch to define mode. This will also check that the
    * file is writable. */
   if (!(h5->flags & NC_INDEF))
   {
      if (h5->cmode & NC_CLASSIC_MODEL)
         BAIL(NC_ENOTINDEFINE);
      if ((retval = NC4_redef(ncid)))
         BAIL(retval);
   }
   assert(!h5->no_write);

   /* Check and normalize the name. */
   if ((retval = nc4_check_name(name, norm_name)))
      BAIL(retval);

   /* Not a Type is, well, not a type.*/
   if (xtype == NC_NAT)
      BAIL(NC_EBADTYPE);

   /* For classic files, only classic types are allowed. */
   if (h5->cmode & NC_CLASSIC_MODEL && xtype > NC_DOUBLE)
      BAIL(NC_ESTRICTNC3);

   /* For classic files */
   if (h5->cmode & NC_CLASSIC_MODEL && ndims > NC_MAX_VAR_DIMS)
      BAIL(NC_EMAXDIMS);

   /* cast needed for braindead systems with signed size_t */
   if((unsigned long) ndims > X_INT_MAX) /* Backward compat */
      BAIL(NC_EINVAL);

   /* Check that this name is not in use as a var, grp, or type. */
   if ((retval = nc4_check_dup_name(grp, norm_name)))
      BAIL(retval);

   /* For non-scalar vars, dim IDs must be provided. */
   if (ndims && !dimidsp)
      BAIL(NC_EINVAL);      

   /* Check all the dimids to make sure they exist. */
   for (d = 0; d < ndims; d++)
      if ((retval = nc4_find_dim(grp, dimidsp[d], &dim, NULL)))
         BAIL(retval);

   /* These degrubbing messages sure are handy! */
   LOG((2, "%s: name %s type %d ndims %d", __func__, norm_name, xtype, ndims));
#ifdef LOGGING
   {
      int dd;
      for (dd = 0; dd < ndims; dd++)
         LOG((4, "dimid[%d] %d", dd, dimidsp[dd]));
   }
#endif

   /* If this is a user-defined type, there is a type_info struct with
    * all the type information. For atomic types, fake up a type_info
    * struct. */
   if (xtype <= NC_STRING)
   {
      if (!(type_info = calloc(1, sizeof(NC_TYPE_INFO_T))))
         BAIL(NC_ENOMEM);
      type_info->nc_typeid = xtype;
      type_info->endianness = NC_ENDIAN_NATIVE;
      if ((retval = nc4_get_hdf_typeid(h5, xtype, &type_info->hdf_typeid,
                                       type_info->endianness)))
         BAIL(retval);
      if ((type_info->native_hdf_typeid = H5Tget_native_type(type_info->hdf_typeid,
                                                             H5T_DIR_DEFAULT)) < 0)
         BAIL(NC_EHDFERR);
      if ((retval = nc4_get_typelen_mem(h5, type_info->nc_typeid, 0,
                                        &type_info->size)))
         BAIL(retval);

      /* Set the "class" of the type */
      if (xtype == NC_CHAR)
         type_info->nc_type_class = NC_CHAR;
      else
      {
         H5T_class_t class;

         if ((class = H5Tget_class(type_info->hdf_typeid)) < 0)
            BAIL(NC_EHDFERR);
         switch(class)
         {
         case H5T_STRING:
            type_info->nc_type_class = NC_STRING;
            break;

         case H5T_INTEGER:
            type_info->nc_type_class = NC_INT;
            break;

         case H5T_FLOAT:
            type_info->nc_type_class = NC_FLOAT;
            break;

         default:
            BAIL(NC_EBADTYPID);
         }
      }
   }
   /* If this is a user defined type, find it. */
   else
   {
      if (nc4_find_type(grp->nc4_info, xtype, &type_info))
         BAIL(NC_EBADTYPE);
   }

   /* Create a new var and fill in some HDF5 cache setting values. */
   if ((retval = nc4_var_add(&var)))
      BAIL(retval);

   /* Now fill in the values in the var info structure. */
   if (!(var->name = malloc((strlen(norm_name) + 1) * sizeof(char))))
      BAIL(NC_ENOMEM);
   strcpy(var->name, norm_name);
   var->hash = hash_fast(norm_name, strlen(norm_name));
   var->varid = grp->nvars++;
   var->ndims = ndims;
   var->is_new_var = NC_TRUE;

   /* Add a var to the variable array, growing it as needed. */
   if ((retval = nc4_vararray_add(grp, var)))
      BAIL(retval);

   /* Point to the type, and increment its ref. count */
   var->type_info = type_info;
   var->type_info->rc++;
   type_info = NULL;

   /* Allocate space for dimension information. */
   if (ndims)
   {
      if (!(var->dim = calloc(ndims, sizeof(NC_DIM_INFO_T *))))
         BAIL(NC_ENOMEM);
      if (!(var->dimids = calloc(ndims, sizeof(int))))
         BAIL(NC_ENOMEM);
   }

   /* Set variables no_fill to match the database default
    * unless the variable type is variable length (NC_STRING or NC_VLEN)
    * or is user-defined type.
    */
   if (var->type_info->nc_type_class < NC_STRING)
      var->no_fill = h5->fill_mode;

   /* Assign dimensions to the variable */
   /* At the same time, check to see if this is a coordinate
    * variable. If so, it will have the same name as one of its
    * dimensions. If it is a coordinate var, is it a coordinate var in
    * the same group as the dim? */
   /* Also, check whether we should use contiguous or chunked storage */
   var->contiguous = NC_TRUE;
   for (d = 0; d < ndims; d++)
   {
      NC_GRP_INFO_T *dim_grp;

      /* Look up each dimension */
      if ((retval = nc4_find_dim(grp, dimidsp[d], &dim, &dim_grp)))
         BAIL(retval);

      /* Check for dim index 0 having the same name, in the same group */
      if (d == 0 && dim_grp == grp && dim->hash == var->hash && strcmp(dim->name, norm_name) == 0)
      {
         var->dimscale = NC_TRUE;
         dim->coord_var = var;
         
         /* Use variable's dataset ID for the dimscale ID. So delete
          * the HDF5 DIM_WITHOUT_VARIABLE dataset that was created for
          * this dim. */
         if (dim->hdf_dimscaleid)
         {
            /* Detach dimscale from any variables using it */
            if ((retval = rec_detach_scales(grp, dimidsp[d], dim->hdf_dimscaleid)) < 0)
               BAIL(retval);
            
            /* Close the HDF5 DIM_WITHOUT_VARIABLE dataset. */
            if (H5Dclose(dim->hdf_dimscaleid) < 0)
               BAIL(NC_EHDFERR);
            dim->hdf_dimscaleid = 0;
            
            /* Now delete the DIM_WITHOUT_VARIABLE dataset (it will be
             * recreated later, if necessary). */
            if (H5Gunlink(grp->hdf_grpid, dim->name) < 0)
               BAIL(NC_EDIMMETA);
         }
      }

      /* Check for unlimited dimension and turn off contiguous storage. */
      if (dim->unlimited)
         var->contiguous = NC_FALSE;

      /* Track dimensions for variable */
      var->dimids[d] = dimidsp[d];
      var->dim[d] = dim;
   }

   /* Determine default chunksizes for this variable. (Even for
    * variables which may be contiguous.) */
   LOG((4, "allocating array of %d size_t to hold chunksizes for var %s",
        var->ndims, var->name));
   if (var->ndims)
      if (!(var->chunksizes = calloc(var->ndims, sizeof(size_t))))
         BAIL(NC_ENOMEM);

   if ((retval = nc4_find_default_chunksizes2(grp, var)))
      BAIL(retval);

   /* Is this a variable with a chunksize greater than the current
    * cache size? */
   if ((retval = nc4_adjust_var_cache(grp, var)))
      BAIL(retval);

   /* If the user names this variable the same as a dimension, but
    * doesn't use that dimension first in its list of dimension ids,
    * is not a coordinate variable. I need to change its HDF5 name,
    * because the dimension will cause a HDF5 dataset to be created,
    * and this var has the same name. */
   for (dim = grp->dim; dim; dim = dim->l.next)
      if (dim->hash == var->hash && !strcmp(dim->name, norm_name) &&
          (!var->ndims || dimidsp[0] != dim->dimid))
      {
         /* Set a different hdf5 name for this variable to avoid name
          * clash. */
         if (strlen(norm_name) + strlen(NON_COORD_PREPEND) > NC_MAX_NAME)
            BAIL(NC_EMAXNAME);
         if (!(var->hdf5_name = malloc((strlen(NON_COORD_PREPEND) +
                                        strlen(norm_name) + 1) * sizeof(char))))
            BAIL(NC_ENOMEM);

         sprintf(var->hdf5_name, "%s%s", NON_COORD_PREPEND, norm_name);
      }

   /* If this is a coordinate var, it is marked as a HDF5 dimension
    * scale. (We found dim above.) Otherwise, allocate space to
    * remember whether dimension scales have been attached to each
    * dimension. */
   if (!var->dimscale && ndims)
      if (!(var->dimscale_attached = calloc(ndims, sizeof(nc_bool_t))))
         BAIL(NC_ENOMEM);

   /* Return the varid. */
   if (varidp)
      *varidp = var->varid;
   LOG((4, "new varid %d", var->varid));

exit:
   if (type_info)
      if ((retval = nc4_type_free(type_info)))
         BAIL2(retval);

   return retval;
}

/**
 * @internal Get all the information about a variable. Pass NULL for
 * whatever you don't care about. This is the internal function called
 * by nc_inq_var(), nc_inq_var_deflate(), nc_inq_var_fletcher32(),
 * nc_inq_var_chunking(), nc_inq_var_chunking_ints(),
 * nc_inq_var_fill(), nc_inq_var_endian(), nc_inq_var_filter(), and
 * nc_inq_var_szip().
 *
 * @param ncid File ID.
 * @param varid Variable ID.
 * @param name Gets name.
 * @param xtypep Gets type.
 * @param ndimsp Gets number of dims.
 * @param dimidsp Gets array of dim IDs.
 * @param nattsp Gets number of attributes.
 * @param shufflep Gets shuffle setting.
 * @param deflatep Gets deflate setting.
 * @param deflate_levelp Gets deflate level.
 * @param fletcher32p Gets fletcher32 setting.
 * @param contiguousp Gets contiguous setting.
 * @param chunksizesp Gets chunksizes.
 * @param no_fill Gets fill mode.
 * @param fill_valuep Gets fill value.
 * @param endiannessp Gets one of ::NC_ENDIAN_BIG ::NC_ENDIAN_LITTLE
 * ::NC_ENDIAN_NATIVE
 * @param idp Pointer to memory to store filter id.
 * @param nparamsp Pointer to memory to store filter parameter count.
 * @param params Pointer to vector of unsigned integers into which
 * to store filter parameters.
 *
 * @returns ::NC_NOERR No error.
 * @returns ::NC_EBADID Bad ncid.
 * @returns ::NC_ENOTVAR Bad varid.
 * @returns ::NC_ENOMEM Out of memory.
 * @returns ::NC_EINVAL Invalid input.
 * @author Ed Hartnett, Dennis Heimbigner
 */
int
NC4_inq_var_all(int ncid, int varid, char *name, nc_type *xtypep,
                int *ndimsp, int *dimidsp, int *nattsp,
                int *shufflep, int *deflatep, int *deflate_levelp,
                int *fletcher32p, int *contiguousp, size_t *chunksizesp,
                int *no_fill, void *fill_valuep, int *endiannessp,
                unsigned int* idp, size_t* nparamsp, unsigned int* params
   )
{
   NC *nc;
   NC_GRP_INFO_T *grp;
   NC_HDF5_FILE_INFO_T *h5;
   NC_VAR_INFO_T *var;
   NC_ATT_INFO_T *att;
   int natts=0;
   int d;
   int retval;

   LOG((2, "%s: ncid 0x%x varid %d", __func__, ncid, varid));

   /* Find info for this file and group, and set pointer to each. */
   if ((retval = nc4_find_nc_grp_h5(ncid, &nc, &grp, &h5)))
      return retval;

   assert(nc);
   assert(grp && h5);

   /* Walk through the list of vars, and return the info about the one
      with a matching varid. If the varid is -1, find the global
      atts and call it a day. */
   if (varid == NC_GLOBAL)
   {
      if (nattsp)
      {
         for (att = grp->att; att; att = att->l.next)
            natts++;
         *nattsp = natts;
      }
      return NC_NOERR;
   }

   /* Find the var. */
   if (varid < 0 || varid >= grp->vars.nelems)
      return NC_ENOTVAR;
   var = grp->vars.value[varid];
   assert(var && var->varid == varid);

   /* Copy the data to the user's data buffers. */
   if (name)
      strcpy(name, var->name);
   if (xtypep)
      *xtypep = var->type_info->nc_typeid;
   if (ndimsp)
      *ndimsp = var->ndims;
   if (dimidsp)
      for (d = 0; d < var->ndims; d++)
         dimidsp[d] = var->dimids[d];
   if (nattsp)
   {
      for (att = var->att; att; att = att->l.next)
         natts++;
      *nattsp = natts;
   }

   /* Chunking stuff. */
   if (!var->contiguous && chunksizesp)
      for (d = 0; d < var->ndims; d++)
      {
         chunksizesp[d] = var->chunksizes[d];
         LOG((4, "chunksizesp[%d]=%d", d, chunksizesp[d]));
      }

   if (contiguousp)
      *contiguousp = var->contiguous ? NC_CONTIGUOUS : NC_CHUNKED;

   /* Filter stuff. */
   if (deflatep)
      *deflatep = (int)var->deflate;
   if (deflate_levelp)
      *deflate_levelp = var->deflate_level;
   if (shufflep)
      *shufflep = (int)var->shuffle;
   if (fletcher32p)
      *fletcher32p = (int)var->fletcher32;

   if (idp)
      *idp = var->filterid;
   if (nparamsp)
      *nparamsp = (var->params == NULL ? 0 : var->nparams);
   if (params && var->params != NULL)
      memcpy(params,var->params,var->nparams*sizeof(unsigned int));

   /* Fill value stuff. */
   if (no_fill)
      *no_fill = (int)var->no_fill;

   /* Don't do a thing with fill_valuep if no_fill mode is set for
    * this var, or if fill_valuep is NULL. */
   if (!var->no_fill && fill_valuep)
   {
      /* Do we have a fill value for this var? */
      if (var->fill_value)
      {
         if (var->type_info->nc_type_class == NC_STRING)
         {
            assert(*(char **)var->fill_value);
<<<<<<< HEAD
=======
            /* This will allocate memeory and copy the string. */
>>>>>>> fc6ab988
            if (!(*(char **)fill_valuep = strdup(*(char **)var->fill_value)))
            {
               free(*(char **)fill_valuep);
               return NC_ENOMEM;
            }
         }
         else
         {
            assert(var->type_info->size);
            memcpy(fill_valuep, var->fill_value, var->type_info->size);
         }
      }
      else
      {
         if (var->type_info->nc_type_class == NC_STRING)
         {
            if (!(*(char **)fill_valuep = calloc(1, sizeof(char *))))
               return NC_ENOMEM;

            if ((retval = nc4_get_default_fill_value(var->type_info, (char **)fill_valuep)))
            {
               free(*(char **)fill_valuep);
               return retval;
            }
         }
         else
         {
            if ((retval = nc4_get_default_fill_value(var->type_info, fill_valuep)))
               return retval;
         }
      }
   }

   /* Does the user want the endianness of this variable? */
   if (endiannessp)
      *endiannessp = var->type_info->endianness;

   return NC_NOERR;
}

/**
 * @internal This functions sets extra stuff about a netCDF-4 variable which
 * must be set before the enddef but after the def_var.
 *
 * @note All pointer parameters may be NULL, in which case they are ignored.
 * @param ncid File ID.
 * @param varid Variable ID.
 * @param shuffle Pointer to shuffle setting. 
 * @param deflate Pointer to deflate setting.
 * @param deflate_level Pointer to deflate level.
 * @param fletcher32 Pointer to fletcher32 setting.
 * @param contiguous Pointer to contiguous setting.
 * @param chunksizes Array of chunksizes.
 * @param no_fill Pointer to no_fill setting.
 * @param fill_value Pointer to fill value.
 * @param endianness Pointer to endianness setting.
 *
 * @returns ::NC_NOERR for success
 * @returns ::NC_EBADID Bad ncid.
 * @returns ::NC_ENOTVAR Invalid variable ID.
 * @returns ::NC_ENOTNC4 Attempting netcdf-4 operation on file that is
 * not netCDF-4/HDF5.
 * @returns ::NC_ESTRICTNC3 Attempting netcdf-4 operation on strict nc3
 * netcdf-4 file.
 * @returns ::NC_ELATEDEF Too late to change settings for this variable.
 * @returns ::NC_ENOTINDEFINE Not in define mode.
 * @returns ::NC_EPERM File is read only.
 * @returns ::NC_EINVAL Invalid input
 * @returns ::NC_EBADCHUNK Bad chunksize.
 * @author Ed Hartnett
 */
static int
nc_def_var_extra(int ncid, int varid, int *shuffle, int *deflate,
                 int *deflate_level, int *fletcher32, int *contiguous,
                 const size_t *chunksizes, int *no_fill,
                 const void *fill_value, int *endianness)
{
   NC *nc;
   NC_GRP_INFO_T *grp;
   NC_HDF5_FILE_INFO_T *h5;
   NC_VAR_INFO_T *var;
   int d;
   int retval;

   /* All or none of these will be provided. */
   assert((deflate && deflate_level && shuffle) ||
          (!deflate && !deflate_level && !shuffle));

   LOG((2, "%s: ncid 0x%x varid %d", __func__, ncid, varid));

   /* Find info for this file and group, and set pointer to each. */
   if ((retval = nc4_find_nc_grp_h5(ncid, &nc, &grp, &h5)))
      return retval;
   assert(nc && grp && h5);

   /* Trying to write to a read-only file? No way, Jose! */
   if (h5->no_write)
      return NC_EPERM;

   /* Find the var. */
   if (varid < 0 || varid >= grp->vars.nelems)
      return NC_ENOTVAR;
   var = grp->vars.value[varid];
   assert(var && var->varid == varid);

   /* Can't turn on parallel and deflate/fletcher32/szip/shuffle. */
   if (nc->mode & (NC_MPIIO | NC_MPIPOSIX)) {
      if (deflate || fletcher32 || shuffle)
         return NC_EINVAL;
   }

   /* If the HDF5 dataset has already been created, then it is too
    * late to set all the extra stuff. */
   if (var->created)
      return NC_ELATEDEF;

   /* Check compression options. */
   if (deflate && !deflate_level)
      return NC_EINVAL;

   /* Valid deflate level? */
   if (deflate)
   {
      if (*deflate)
         if (*deflate_level < NC_MIN_DEFLATE_LEVEL ||
             *deflate_level > NC_MAX_DEFLATE_LEVEL)
            return NC_EINVAL;

      /* For scalars, just ignore attempt to deflate. */
      if (!var->ndims)
         return NC_NOERR;

      /* Well, if we couldn't find any errors, I guess we have to take
       * the users settings. Darn! */
      var->contiguous = NC_FALSE;
      var->deflate = *deflate;
      if (*deflate)
         var->deflate_level = *deflate_level;
      LOG((3, "%s: *deflate_level %d", __func__, *deflate_level));
   }

   /* Shuffle filter? */
   if (shuffle)
   {
      var->shuffle = *shuffle;
      var->contiguous = NC_FALSE;
   }

   /* Fletcher32 checksum error protection? */
   if (fletcher32)
   {
      var->fletcher32 = *fletcher32;
      var->contiguous = NC_FALSE;
   }

   /* Does the user want a contiguous dataset? Not so fast! Make sure
    * that there are no unlimited dimensions, and no filters in use
    * for this data. */
   if (contiguous && *contiguous)
   {
      if (var->deflate || var->fletcher32 || var->shuffle)
         return NC_EINVAL;

      for (d = 0; d < var->ndims; d++)
         if (var->dim[d]->unlimited)
            return NC_EINVAL;
      var->contiguous = NC_TRUE;
   }

   /* Chunksizes anyone? */
   if (contiguous && *contiguous == NC_CHUNKED)
   {
      var->contiguous = NC_FALSE;

      /* If the user provided chunksizes, check that they are not too
       * big, and that their total size of chunk is less than 4 GB. */
      if (chunksizes)
      {

         if ((retval = check_chunksizes(grp, var, chunksizes)))
            return retval;

         /* Ensure chunksize is smaller than dimension size */
         for (d = 0; d < var->ndims; d++)
            if(!var->dim[d]->unlimited && var->dim[d]->len > 0 && chunksizes[d] > var->dim[d]->len)
               return NC_EBADCHUNK;

         /* Set the chunksizes for this variable. */
         for (d = 0; d < var->ndims; d++)
            var->chunksizes[d] = chunksizes[d];
      }
   }

   /* Is this a variable with a chunksize greater than the current
    * cache size? */
   if (!var->contiguous && (deflate || contiguous))
   {
      /* Determine default chunksizes for this variable (do nothing
       * for scalar vars). */
      if (var->chunksizes && !var->chunksizes[0])
         if ((retval = nc4_find_default_chunksizes2(grp, var)))
            return retval;

      /* Adjust the cache. */
      if ((retval = nc4_adjust_var_cache(grp, var)))
         return retval;
   }

   /* Are we setting a fill modes? */
   if (no_fill)
   {
      if (*no_fill)
      {
         /* NC_STRING types may not turn off fill mode. It's disallowed
          * by HDF5 and will cause a HDF5 error later. */
         if (*no_fill)
            if (var->type_info->nc_typeid == NC_STRING)
               return NC_EINVAL;

         /* Set the no-fill mode. */
         var->no_fill = NC_TRUE;
      }
      else
         var->no_fill = NC_FALSE;
   }

   /* Are we setting a fill value? */
   if (fill_value && !var->no_fill)
   {
      /* Copy the fill_value. */
      LOG((4, "Copying fill value into metadata for variable %s",
           var->name));

      /* If there's a _FillValue attribute, delete it. */
      retval = NC4_del_att(ncid, varid, _FillValue);
      if (retval && retval != NC_ENOTATT)
         return retval;

      /* Create a _FillValue attribute. */
      if ((retval = nc_put_att(ncid, varid, _FillValue, var->type_info->nc_typeid, 1, fill_value)))
         return retval;
   }

   /* Is the user setting the endianness? */
   if (endianness)
      var->type_info->endianness = *endianness;

   return NC_NOERR;
}

/**
 * @internal Set compression settings on a variable. This is called by
 * nc_def_var_deflate().
 *
 * @param ncid File ID.
 * @param varid Variable ID.
 * @param shuffle True to turn on the shuffle filter.
 * @param deflate True to turn on deflation.
 * @param deflate_level A number between 0 (no compression) and 9
 * (maximum compression).
 *
 * @returns ::NC_NOERR No error.
 * @returns ::NC_EBADID Bad ncid.
 * @returns ::NC_ENOTVAR Invalid variable ID.
 * @returns ::NC_ENOTNC4 Attempting netcdf-4 operation on file that is
 * not netCDF-4/HDF5.
 * @returns ::NC_ELATEDEF Too late to change settings for this variable.
 * @returns ::NC_ENOTINDEFINE Not in define mode.
 * @returns ::NC_EINVAL Invalid input
 * @author Ed Hartnett, Dennis Heimbigner
 */
int
NC4_def_var_deflate(int ncid, int varid, int shuffle, int deflate,
                    int deflate_level)
{
   return nc_def_var_extra(ncid, varid, &shuffle, &deflate,
                           &deflate_level, NULL, NULL, NULL, NULL, NULL, NULL);
}

/**
 * @internal Set checksum on a variable. This is called by
 * nc_def_var_fletcher32().
 *
 * @param ncid File ID.
 * @param varid Variable ID.
 * @param fletcher32 Pointer to fletcher32 setting.
 *
 * @returns ::NC_NOERR No error.
 * @returns ::NC_EBADID Bad ncid.
 * @returns ::NC_ENOTVAR Invalid variable ID.
 * @returns ::NC_ENOTNC4 Attempting netcdf-4 operation on file that is
 * not netCDF-4/HDF5.
 * @returns ::NC_ELATEDEF Too late to change settings for this variable.
 * @returns ::NC_ENOTINDEFINE Not in define mode.
 * @returns ::NC_EINVAL Invalid input
 * @author Ed Hartnett, Dennis Heimbigner
 */
int
NC4_def_var_fletcher32(int ncid, int varid, int fletcher32)
{
   return nc_def_var_extra(ncid, varid, NULL, NULL, NULL, &fletcher32,
                           NULL, NULL, NULL, NULL, NULL);
}

/**
 * @internal Define chunking stuff for a var. This is called by
 * nc_def_var_chunking(). Chunking is required in any dataset with one
 * or more unlimited dimensions in HDF5, or any dataset using a
 * filter.
 *
 * @param ncid File ID.
 * @param varid Variable ID.
 * @param contiguous Pointer to contiguous setting.
 * @param chunksizesp Array of chunksizes.
 *
 * @returns ::NC_NOERR No error.
 * @returns ::NC_EBADID Bad ncid.
 * @returns ::NC_ENOTVAR Invalid variable ID.
 * @returns ::NC_ENOTNC4 Attempting netcdf-4 operation on file that is
 * not netCDF-4/HDF5.
 * @returns ::NC_ELATEDEF Too late to change settings for this variable.
 * @returns ::NC_ENOTINDEFINE Not in define mode.
 * @returns ::NC_EINVAL Invalid input
 * @returns ::NC_EBADCHUNK Bad chunksize.
 * @author Ed Hartnett, Dennis Heimbigner
 */
int
NC4_def_var_chunking(int ncid, int varid, int contiguous, const size_t *chunksizesp)
{
   return nc_def_var_extra(ncid, varid, NULL, NULL, NULL, NULL,
                           &contiguous, chunksizesp, NULL, NULL, NULL);
}

/**
 * @internal Inquire about chunking settings for a var. This is used
 * by the fortran API.
 *
 * @param ncid File ID.
 * @param varid Variable ID.
 * @param contiguousp Gets contiguous setting.
 * @param chunksizesp Gets chunksizes.
 *
 * @returns ::NC_NOERR No error.
 * @returns ::NC_EBADID Bad ncid.
 * @returns ::NC_ENOTVAR Invalid variable ID.
 * @returns ::NC_EINVAL Invalid input
 * @returns ::NC_ENOMEM Out of memory.
 * @author Ed Hartnett
 */
int
nc_inq_var_chunking_ints(int ncid, int varid, int *contiguousp, int *chunksizesp)
{
   NC *nc;
   NC_GRP_INFO_T *grp;
   NC_VAR_INFO_T *var;
   NC_HDF5_FILE_INFO_T *h5;

   size_t *cs = NULL;
   int i, retval;

   /* Find this ncid's file info. */
   if ((retval = nc4_find_nc_grp_h5(ncid, &nc, &grp, &h5)))
      return retval;
   assert(nc);

   /* Find var cause I need the number of dims. */
   if ((retval = nc4_find_g_var_nc(nc, ncid, varid, &grp, &var)))
      return retval;

   /* Allocate space for the size_t copy of the chunksizes array. */
   if (var->ndims)
      if (!(cs = malloc(var->ndims * sizeof(size_t))))
         return NC_ENOMEM;

   retval = NC4_inq_var_all(ncid, varid, NULL, NULL, NULL, NULL, NULL,
                            NULL, NULL, NULL, NULL, contiguousp, cs, NULL,
                            NULL, NULL, NULL, NULL, NULL);

   /* Copy from size_t array. */
   if (chunksizesp && var->contiguous == NC_CHUNKED)
      for (i = 0; i < var->ndims; i++)
      {
         chunksizesp[i] = (int)cs[i];
         if (cs[i] > NC_MAX_INT)
            retval = NC_ERANGE;
      }

   if (var->ndims)
      free(cs);
   return retval;
}

/**
 * @internal Define chunking stuff for a var. This is called by
 * the fortran API.
 *
 * @param ncid File ID.
 * @param varid Variable ID.
 * @param contiguous Pointer to contiguous setting.
 * @param chunksizesp Array of chunksizes.
 *
 * @returns ::NC_NOERR No error.
 * @returns ::NC_EBADID Bad ncid.
 * @returns ::NC_ENOTVAR Invalid variable ID.
 * @returns ::NC_ENOTNC4 Attempting netcdf-4 operation on file that is
 * not netCDF-4/HDF5.
 * @returns ::NC_ELATEDEF Too late to change settings for this variable.
 * @returns ::NC_ENOTINDEFINE Not in define mode.
 * @returns ::NC_EINVAL Invalid input
 * @returns ::NC_EBADCHUNK Bad chunksize.
 * @author Ed Hartnett
 */
int
nc_def_var_chunking_ints(int ncid, int varid, int contiguous, int *chunksizesp)
{
   NC *nc;
   NC_GRP_INFO_T *grp;
   NC_VAR_INFO_T *var;
   NC_HDF5_FILE_INFO_T *h5;
   size_t *cs = NULL;
   int i, retval;

   /* Find this ncid's file info. */
   if ((retval = nc4_find_nc_grp_h5(ncid, &nc, &grp, &h5)))
      return retval;
   assert(nc);

   /* Find var cause I need the number of dims. */
   if ((retval = nc4_find_g_var_nc(nc, ncid, varid, &grp, &var)))
      return retval;

   /* Allocate space for the size_t copy of the chunksizes array. */
   if (var->ndims)
      if (!(cs = malloc(var->ndims * sizeof(size_t))))
         return NC_ENOMEM;

   /* Copy to size_t array. */
   for (i = 0; i < var->ndims; i++)
      cs[i] = chunksizesp[i];

   retval = nc_def_var_extra(ncid, varid, NULL, NULL, NULL, NULL,
                             &contiguous, cs, NULL, NULL, NULL);

   if (var->ndims)
      free(cs);
   return retval;
}

/**
 * @internal This functions sets fill value and no_fill mode for a
 * netCDF-4 variable. It is called by nc_def_var_fill().
 *
 * @note All pointer parameters may be NULL, in which case they are ignored.
 * @param ncid File ID.
 * @param varid Variable ID.
 * @param no_fill No_fill setting.
 * @param fill_value Pointer to fill value.
 *
 * @returns ::NC_NOERR for success
 * @returns ::NC_EBADID Bad ncid.
 * @returns ::NC_ENOTVAR Invalid variable ID.
 * @returns ::NC_ENOTNC4 Attempting netcdf-4 operation on file that is
 * not netCDF-4/HDF5.
 * @returns ::NC_ESTRICTNC3 Attempting netcdf-4 operation on strict nc3
 * netcdf-4 file.
 * @returns ::NC_ELATEDEF Too late to change settings for this variable.
 * @returns ::NC_ENOTINDEFINE Not in define mode.
 * @returns ::NC_EPERM File is read only.
 * @returns ::NC_EINVAL Invalid input
 * @author Ed Hartnett
 */
int
NC4_def_var_fill(int ncid, int varid, int no_fill, const void *fill_value)
{
   return nc_def_var_extra(ncid, varid, NULL, NULL, NULL, NULL, NULL,
                           NULL, &no_fill, fill_value, NULL);
}

/**
 * @internal This functions sets endianness for a netCDF-4
 * variable. Called by nc_def_var_endian().
 *
 * @note All pointer parameters may be NULL, in which case they are ignored.
 * @param ncid File ID.
 * @param varid Variable ID.
 * @param endianness Endianness setting.
 *
 * @returns ::NC_NOERR for success
 * @returns ::NC_EBADID Bad ncid.
 * @returns ::NC_ENOTVAR Invalid variable ID.
 * @returns ::NC_ENOTNC4 Attempting netcdf-4 operation on file that is
 * not netCDF-4/HDF5.
 * @returns ::NC_ESTRICTNC3 Attempting netcdf-4 operation on strict nc3
 * netcdf-4 file.
 * @returns ::NC_ELATEDEF Too late to change settings for this variable.
 * @returns ::NC_ENOTINDEFINE Not in define mode.
 * @returns ::NC_EPERM File is read only.
 * @returns ::NC_EINVAL Invalid input
 * @author Ed Hartnett
 */
int
NC4_def_var_endian(int ncid, int varid, int endianness)
{
   return nc_def_var_extra(ncid, varid, NULL, NULL, NULL, NULL, NULL,
                           NULL, NULL, NULL, &endianness);
}

/**
 * @internal Define filter settings. Called by nc_def_var_filter().
 *
 * @param ncid File ID.
 * @param varid Variable ID.
 * @param id Filter ID
 * @param nparams Number of parameters for filter.
 * @param parms Filter parameters.
 *
 * @returns ::NC_NOERR for success
 * @returns ::NC_EBADID Bad ncid.
 * @returns ::NC_ENOTVAR Invalid variable ID.
 * @returns ::NC_ENOTNC4 Attempting netcdf-4 operation on file that is
 * not netCDF-4/HDF5.
 * @returns ::NC_ELATEDEF Too late to change settings for this variable.
 * @returns ::NC_EFILTER Filter error.
 * @returns ::NC_EINVAL Invalid input
 * @author Dennis Heimbigner
 */
int
NC4_def_var_filter(int ncid, int varid, unsigned int id, size_t nparams,
                   const unsigned int* parms)
{
   int retval = NC_NOERR;
   NC *nc;
   NC_GRP_INFO_T *grp;
   NC_HDF5_FILE_INFO_T *h5;
   NC_VAR_INFO_T *var;

   LOG((2, "%s: ncid 0x%x varid %d", __func__, ncid, varid));

   /* Find info for this file and group, and set pointer to each. */
   if ((retval = nc4_find_nc_grp_h5(ncid, &nc, &grp, &h5)))
      return retval;

   assert(nc && grp && h5);

   /* Find the var. */
   if (varid < 0 || varid >= grp->vars.nelems)
      return NC_ENOTVAR;
   var = grp->vars.value[varid];
   if (!var) return NC_ENOTVAR;
   assert(var->varid == varid);

   /* Can't turn on parallel and filters */
   if (nc->mode & (NC_MPIIO | NC_MPIPOSIX)) {
      return NC_EINVAL;
   }

   /* If the HDF5 dataset has already been created, then it is too
    * late to set all the extra stuff. */
   if (var->created)
      return NC_ELATEDEF;

#ifdef HAVE_H5Z_SZIP
   if(id == H5Z_FILTER_SZIP) {
      if(nparams != 2)
         return NC_EFILTER; /* incorrect no. of parameters */
   }
#else /*!HAVE_H5Z_SZIP*/
   if(id == H5Z_FILTER_SZIP)
      return NC_EFILTER; /* Not allowed */
#endif

#if 0
   {
      unsigned int fcfg = 0;
      herr_t herr = H5Zget_filter_info(id,&fcfg);
      if(herr < 0)
         return NC_EFILTER;
      if((H5Z_FILTER_CONFIG_ENCODE_ENABLED & fcfg) == 0
         || (H5Z_FILTER_CONFIG_DECODE_ENABLED & fcfg) == 0)
         return NC_EFILTER;
   }
#endif /*0*/

   var->filterid = id;
   var->nparams = nparams;
   var->params = NULL;
   if(parms != NULL) {
      var->params = (unsigned int*)calloc(nparams,sizeof(unsigned int));
      if(var->params == NULL) return NC_ENOMEM;
      memcpy(var->params,parms,sizeof(unsigned int)*var->nparams);
   }
   return NC_NOERR;
}

/**
 * @internal Find the ID of a variable, from the name. This function
 * is called by nc_inq_varid().
 *
 * @param ncid File ID.
 * @param name Name of the variable.
 * @param varidp Gets variable ID.

 * @returns ::NC_NOERR No error.
 * @returns ::NC_EBADID Bad ncid.
 * @returns ::NC_ENOTVAR Bad variable ID.
 */
int
NC4_inq_varid(int ncid, const char *name, int *varidp)
{
   NC *nc;
   NC_GRP_INFO_T *grp;
   NC_VAR_INFO_T *var;
   char norm_name[NC_MAX_NAME + 1];
   int retval;
   uint32_t nn_hash;
   int i;

   if (!name)
      return NC_EINVAL;
   if (!varidp)
      return NC_NOERR;

   LOG((2, "%s: ncid 0x%x name %s", __func__, ncid, name));

   /* Find info for this file and group, and set pointer to each. */
   if ((retval = nc4_find_nc_grp_h5(ncid, &nc, &grp, NULL)))
      return retval;

   /* Normalize name. */
   if ((retval = nc4_normalize_name(name, norm_name)))
      return retval;

   nn_hash = hash_fast(norm_name, strlen(norm_name));

   /* Find var of this name. */
   for (i=0; i < grp->vars.nelems; i++)
   {
      var = grp->vars.value[i];
      if (!var) continue;
      if (nn_hash == var->hash && !(strcmp(var->name, norm_name)))
      {
         *varidp = var->varid;
         return NC_NOERR;
      }
   }
   return NC_ENOTVAR;
}

/**
 * @internal Rename a var to "bubba," for example. This is called by
 * nc_rename_var() for netCDF-4 files.
 *
 * @param ncid File ID.
 * @param varid Variable ID
 * @param name New name of the variable.
 *
 * @returns ::NC_NOERR No error.
 * @returns ::NC_EBADID Bad ncid.
 * @returns ::NC_ENOTVAR Invalid variable ID.
 * @returns ::NC_EBADNAME Bad name.
 * @returns ::NC_EMAXNAME Name is too long.
 * @returns ::NC_ENAMEINUSE Name in use.
 * @returns ::NC_ENOMEM Out of memory.
 * @author Ed Hartnett
*/
int
NC4_rename_var(int ncid, int varid, const char *name)
{
   NC *nc;
   NC_GRP_INFO_T *grp;
   NC_HDF5_FILE_INFO_T *h5;
   NC_VAR_INFO_T *var, *tmp_var;
   uint32_t nn_hash;
   int retval = NC_NOERR;
   int i;

   if (!name)
      return NC_EINVAL;

   LOG((2, "%s: ncid 0x%x varid %d name %s", __func__, ncid, varid,
        name));

   /* Find info for this file and group, and set pointer to each. */
   if ((retval = nc4_find_nc_grp_h5(ncid, &nc, &grp, &h5)))
      return retval;
   assert(h5 && grp && h5);

   /* Is the new name too long? */
   if (strlen(name) > NC_MAX_NAME)
      return NC_EMAXNAME;

   /* Trying to write to a read-only file? No way, Jose! */
   if (h5->no_write)
      return NC_EPERM;

   /* Check name validity, if strict nc3 rules are in effect for this
    * file. */
   if ((retval = NC_check_name(name)))
      return retval;

   /* Check if name is in use, and retain a pointer to the correct variable */
   nn_hash = hash_fast(name, strlen(name));
   tmp_var = NULL;
   for (i=0; i < grp->vars.nelems; i++)
   {
      var = grp->vars.value[i];
      if (!var) continue;
      if (nn_hash == var->hash && !strncmp(var->name, name, NC_MAX_NAME))
         return NC_ENAMEINUSE;
      if (var->varid == varid)
         tmp_var = var;
   }
   if (!tmp_var)
      return NC_ENOTVAR;
   var = tmp_var;

   /* If we're not in define mode, new name must be of equal or
      less size, if strict nc3 rules are in effect for this . */
   if (!(h5->flags & NC_INDEF) && strlen(name) > strlen(var->name) &&
       (h5->cmode & NC_CLASSIC_MODEL))
      return NC_ENOTINDEFINE;

   /* Change the HDF5 file, if this var has already been created
      there. Should we check here to ensure there is not already a
      dimscale dataset of name name??? */
   if (var->created)
   {
      /* Is there an existing dimscale-only dataset of this name? If
       * so, it must be deleted. */
      if (var->ndims && var->dim[0]->hdf_dimscaleid)
      {
         if ((retval = delete_existing_dimscale_dataset(grp, var->dim[0]->dimid, var->dim[0])))
            return retval;
      }
      
      LOG((3, "Moving dataset %s to %s", var->name, name));
      if (H5Gmove(grp->hdf_grpid, var->name, name) < 0)
         BAIL(NC_EHDFERR);
   }

   /* Now change the name in our metadata. */
   free(var->name);
   if (!(var->name = malloc((strlen(name) + 1) * sizeof(char))))
      return NC_ENOMEM;
   strcpy(var->name, name);
   var->hash = nn_hash;
   LOG((3, "var is now %s", var->name));

   /* Check if this was a coordinate variable previously, but names are different now */
   if (var->dimscale && strcmp(var->name, var->dim[0]->name))
   {
      /* Break up the coordinate variable */
      if ((retval = nc4_break_coord_var(grp, var, var->dim[0])))
         return retval;
   }

   /* Check if this should become a coordinate variable */
   if (!var->dimscale)
   {
      /* Only variables with >0 dimensions can become coordinate variables */
      if (var->ndims)
      {
         NC_GRP_INFO_T *dim_grp;
         NC_DIM_INFO_T *dim;

         /* Check to see if this is became a coordinate variable.  If so, it
          * will have the same name as dimension index 0. If it is a
          * coordinate var, is it a coordinate var in the same group as the dim?
          */
         if ((retval = nc4_find_dim(grp, var->dimids[0], &dim, &dim_grp)))
            return retval;
         if (!strcmp(dim->name, name) && dim_grp == grp)
         {
            /* Reform the coordinate variable */
            if ((retval = nc4_reform_coord_var(grp, var, dim)))
               return retval;
            var->became_coord_var = NC_TRUE;
         }
      }
   }

exit:
   return retval;
}

/**
 * @internal
 *
 * This function will change the parallel access of a variable from
 * independent to collective.
 *
 * @param ncid File ID.
 * @param varid Variable ID.
 * @param par_access NC_COLLECTIVE or NC_INDEPENDENT.
 *
 * @returns ::NC_NOERR No error.
 * @returns ::NC_EBADID Invalid ncid passed.
 * @returns ::NC_ENOTVAR Invalid varid passed.
 * @returns ::NC_ENOPAR LFile was not opened with nc_open_par/nc_create_var.
 * @returns ::NC_EINVAL Invalid par_access specified.
 * @returns ::NC_NOERR for success
 * @author Ed Hartnett, Dennis Heimbigner
 */
int
NC4_var_par_access(int ncid, int varid, int par_access)
{
#ifndef USE_PARALLEL4
   return NC_ENOPAR;
#else
   NC *nc;
   NC_GRP_INFO_T *grp;
   NC_HDF5_FILE_INFO_T *h5;
   NC_VAR_INFO_T *var;
   int retval;

   LOG((1, "%s: ncid 0x%x varid %d par_access %d", __func__, ncid,
        varid, par_access));

   if (par_access != NC_INDEPENDENT && par_access != NC_COLLECTIVE)
      return NC_EINVAL;

   /* Find info for this file and group, and set pointer to each. */
   if ((retval = nc4_find_nc_grp_h5(ncid, &nc, &grp, &h5)))
      return retval;

   /* This function only for files opened with nc_open_par or nc_create_par. */
   if (!h5->parallel)
      return NC_ENOPAR;

   /* Find the var, and set its preference. */
   if (varid < 0 || varid >= grp->vars.nelems)
      return NC_ENOTVAR;
   var = grp->vars.value[varid];
   if (!var) return NC_ENOTVAR;
   assert(var->varid == varid);

   if (par_access)
      var->parallel_access = NC_COLLECTIVE;
   else
      var->parallel_access = NC_INDEPENDENT;
   return NC_NOERR;
#endif /* USE_PARALLEL4 */
}

/**
 * @internal Write an array of data to a variable. This is called by
 * nc_put_vara() and other nc_put_vara_* functions, for netCDF-4
 * files.
 * 
 * @param ncid File ID.
 * @param varid Variable ID.
 * @param startp Array of start indicies.
 * @param countp Array of counts.
 * @param op pointer that gets the data.
 * @param memtype The type of these data in memory.
 *
 * @returns ::NC_NOERR for success
 * @author Ed Hartnett, Dennis Heimbigner
 */
int
NC4_put_vara(int ncid, int varid, const size_t *startp,
             const size_t *countp, const void *op, int memtype)
{
   NC *nc;

   if (!(nc = nc4_find_nc_file(ncid, NULL)))
      return NC_EBADID;

   return nc4_put_vara(nc, ncid, varid, startp, countp, memtype, 0, (void *)op);
}

/**
 * Read an array of values. This is called by nc_get_vara() for
 * netCDF-4 files, as well as all the other nc_get_vara_*
 * functions.
 *
 * @param ncid File ID.
 * @param varid Variable ID.
 * @param startp Array of start indicies.
 * @param countp Array of counts.
 * @param ip pointer that gets the data.
 * @param memtype The type of these data after it is read into memory.

 * @returns ::NC_NOERR for success
 * @author Ed Hartnett, Dennis Heimbigner
 */
int
NC4_get_vara(int ncid, int varid, const size_t *startp,
             const size_t *countp, void *ip, int memtype)
{
   NC *nc;
   NC_HDF5_FILE_INFO_T* h5;

   LOG((2, "%s: ncid 0x%x varid %d memtype %d", __func__, ncid, varid,
        memtype));

   if (!(nc = nc4_find_nc_file(ncid, &h5)))
      return NC_EBADID;

   /* Get the data. */
   return nc4_get_vara(nc, ncid, varid, startp, countp, memtype,
                       0, (void *)ip);
}<|MERGE_RESOLUTION|>--- conflicted
+++ resolved
@@ -882,10 +882,7 @@
          if (var->type_info->nc_type_class == NC_STRING)
          {
             assert(*(char **)var->fill_value);
-<<<<<<< HEAD
-=======
             /* This will allocate memeory and copy the string. */
->>>>>>> fc6ab988
             if (!(*(char **)fill_valuep = strdup(*(char **)var->fill_value)))
             {
                free(*(char **)fill_valuep);
