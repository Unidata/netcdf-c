--- conflicted
+++ resolved
@@ -746,14 +746,10 @@
                return NC_ENOMEM;
             if (*(char **)var->fill_value)
                if (!(*(char **)fill_valuep = strdup(*(char **)var->fill_value)))
-<<<<<<< HEAD
-                  return NC_ENOMEM;
-=======
                {
                    free(fill_valuep);
                   return NC_ENOMEM;
                }
->>>>>>> f6a969cf
          }
          else {
              assert(var->type_info->size);
@@ -767,14 +763,10 @@
             if (!(fill_valuep = calloc(1, sizeof(char *))))
                return NC_ENOMEM;
             if ((retval = nc4_get_default_fill_value(var->type_info, (char **)fill_valuep)))
-<<<<<<< HEAD
-               return retval;
-=======
             {
                free(fill_valuep);
                return retval;
             }
->>>>>>> f6a969cf
          }
          else
          {
