/**
 * @file
 * This file is part of netcdf-4, a netCDF-like interface for HDF5, or a
 * HDF5 backend for netCDF, depending on your point of view.

 * This file handles the NetCDF-4 variable functions.

 * Copyright 2003-2006, University Corporation for Atmospheric
 * Research. See COPYRIGHT file for copying and redistribution
 * conditions.
 */

#include <nc4internal.h>
#include "nc4dispatch.h"
#include <math.h>

/* Szip options. */
#define NC_SZIP_EC_OPTION_MASK 4  /**< @internal SZIP EC option mask. */
#define NC_SZIP_NN_OPTION_MASK 32 /**< @internal SZIP NN option mask. */
#define NC_SZIP_MAX_PIXELS_PER_BLOCK 32 /**< @internal SZIP max pixels per block. */

/** @internal Default size for unlimited dim chunksize */
#define DEFAULT_1D_UNLIM_SIZE (4096)

#define NC_ARRAY_GROWBY 4 /**< @internal Amount to grow array. */

extern int nc4_get_default_fill_value(const NC_TYPE_INFO_T *type_info,
                                      void *fill_value);

/**
 * @internal If the HDF5 dataset for this variable is open, then close
 * it and reopen it, with the perhaps new settings for chunk caching.
 *
 * @param grp Pointer to the group info.
 * @param var Pointer to the var info.
 *
 * @returns ::NC_NOERR No error.
 * @returns ::NC_EHDFERR HDF5 error.
 * @author Ed Hartnett
 */
int
nc4_reopen_dataset(NC_GRP_INFO_T *grp, NC_VAR_INFO_T *var)
{
   hid_t access_pid;

   if (var->hdf_datasetid)
   {
      if ((access_pid = H5Pcreate(H5P_DATASET_ACCESS)) < 0)
         return NC_EHDFERR;
      if (H5Pset_chunk_cache(access_pid, var->chunk_cache_nelems,
                             var->chunk_cache_size,
                             var->chunk_cache_preemption) < 0)
         return NC_EHDFERR;
      if (H5Dclose(var->hdf_datasetid) < 0)
         return NC_EHDFERR;
      if ((var->hdf_datasetid = H5Dopen2(grp->hdf_grpid, var->name,
                                         access_pid)) < 0)
         return NC_EHDFERR;
      if (H5Pclose(access_pid) < 0)
         return NC_EHDFERR;
   }

   return NC_NOERR;
}

/**
 * @internal Set chunk cache size for a variable. This is the internal
 * function called by nc_set_var_chunk_cache().
 *
 * @param ncid File ID.
 * @param varid Variable ID.
 * @param size Size in bytes to set cache.
 * @param nelems Number of elements in cache.
 * @param preemption Controls cache swapping.
 *
 * @returns ::NC_NOERR No error.
 * @returns ::NC_EBADID Bad ncid.
 * @returns ::NC_ENOTVAR Invalid variable ID.
 * @returns ::NC_ESTRICTNC3 Attempting netcdf-4 operation on strict nc3 netcdf-4 file.
 * @returns ::NC_EINVAL Invalid input.
 * @returns ::NC_EHDFERR HDF5 error.
 * @author Ed Hartnett
 */
int
NC4_set_var_chunk_cache(int ncid, int varid, size_t size, size_t nelems,
                        float preemption)
{
   NC *nc;
   NC_GRP_INFO_T *grp;
   NC_HDF5_FILE_INFO_T *h5;
   NC_VAR_INFO_T *var;
   int retval;

   /* Check input for validity. */
   if (preemption < 0 || preemption > 1)
      return NC_EINVAL;

   /* Find info for this file and group, and set pointer to each. */
   if ((retval = nc4_find_nc_grp_h5(ncid, &nc, &grp, &h5)))
      return retval;
   assert(nc && grp && h5);

   /* Find the var. */
   if (varid < 0 || varid >= grp->vars.nelems)
      return NC_ENOTVAR;
   var = grp->vars.value[varid];
   assert(var && var->varid == varid);

   /* Set the values. */
   var->chunk_cache_size = size;
   var->chunk_cache_nelems = nelems;
   var->chunk_cache_preemption = preemption;

   if ((retval = nc4_reopen_dataset(grp, var)))
      return retval;

   return NC_NOERR;
}

/**
 * @internal A wrapper for NC4_set_var_chunk_cache(), we need this
 * version for fortran. Negative values leave settings as they are.
 *
 * @param ncid File ID.
 * @param varid Variable ID.
 * @param size Size in bytes to set cache.
 * @param nelems Number of elements in cache.
 * @param preemption Controls cache swapping.
 *
 * @returns ::NC_NOERR for success
 * @author Ed Hartnett
 */
int
nc_set_var_chunk_cache_ints(int ncid, int varid, int size, int nelems,
                            int preemption)
{
   size_t real_size = H5D_CHUNK_CACHE_NBYTES_DEFAULT;
   size_t real_nelems = H5D_CHUNK_CACHE_NSLOTS_DEFAULT;
   float real_preemption = CHUNK_CACHE_PREEMPTION;

   if (size >= 0)
      real_size = ((size_t) size) * MEGABYTE;

   if (nelems >= 0)
      real_nelems = nelems;

   if (preemption >= 0)
      real_preemption = preemption / 100.;

   return NC4_set_var_chunk_cache(ncid, varid, real_size, real_nelems,
                                  real_preemption);
}

/**
 * @internal This is called by nc_get_var_chunk_cache(). Get chunk
 * cache size for a variable.
 *
 * @param ncid File ID.
 * @param varid Variable ID.
 * @param sizep Gets size in bytes of cache.
 * @param nelemsp Gets number of element slots in cache.
 * @param preemptionp Gets cache swapping setting.
 *
 * @returns ::NC_NOERR No error.
 * @returns ::NC_EBADID Bad ncid.
 * @returns ::NC_ENOTVAR Invalid variable ID.
 * @returns ::NC_ENOTNC4 Not a netCDF-4 file.
 * @author Ed Hartnett
 */
int
NC4_get_var_chunk_cache(int ncid, int varid, size_t *sizep,
                        size_t *nelemsp, float *preemptionp)
{
   NC *nc;
   NC_GRP_INFO_T *grp;
   NC_HDF5_FILE_INFO_T *h5;
   NC_VAR_INFO_T *var;
   int retval;

   /* Find info for this file and group, and set pointer to each. */
   if ((retval = nc4_find_nc_grp_h5(ncid, &nc, &grp, &h5)))
      return retval;
   assert(nc && grp && h5);

   /* Find the var. */
   if (varid < 0 || varid >= grp->vars.nelems)
      return NC_ENOTVAR;
   var = grp->vars.value[varid];
   assert(var && var->varid == varid);

   /* Give the user what they want. */
   if (sizep)
      *sizep = var->chunk_cache_size;
   if (nelemsp)
      *nelemsp = var->chunk_cache_nelems;
   if (preemptionp)
      *preemptionp = var->chunk_cache_preemption;

   return NC_NOERR;
}

/**
 * @internal A wrapper for NC4_get_var_chunk_cache(), we need this
 * version for fortran.
 *
 * @param ncid File ID.
 * @param varid Variable ID.
 * @param sizep Gets size in bytes of cache.
 * @param nelemsp Gets number of element slots in cache.
 * @param preemptionp Gets cache swapping setting.
 *
 * @returns ::NC_NOERR No error.
 * @returns ::NC_EBADID Bad ncid.
 * @returns ::NC_ENOTVAR Invalid variable ID.
 * @returns ::NC_ENOTNC4 Not a netCDF-4 file.
 * @author Ed Hartnett
 */
int
nc_get_var_chunk_cache_ints(int ncid, int varid, int *sizep,
                            int *nelemsp, int *preemptionp)
{
   size_t real_size, real_nelems;
   float real_preemption;
   int ret;

   if ((ret = NC4_get_var_chunk_cache(ncid, varid, &real_size,
                                      &real_nelems, &real_preemption)))
      return ret;

   if (sizep)
      *sizep = real_size / MEGABYTE;
   if (nelemsp)
      *nelemsp = (int)real_nelems;
   if(preemptionp)
      *preemptionp = (int)(real_preemption * 100);

   return NC_NOERR;
}

/**
 * @internal Check a set of chunksizes to see if they specify a chunk
 * that is too big.
 *
 * @param grp Pointer to the group info.
 * @param var Pointer to the var info.
 * @param chunksizes Array of chunksizes to check.
 *
 * @returns ::NC_NOERR No error.
 * @returns ::NC_EBADID Bad ncid.
 * @returns ::NC_ENOTVAR Invalid variable ID.
 * @returns ::NC_EBADCHUNK Bad chunksize.
 */
static int
check_chunksizes(NC_GRP_INFO_T *grp, NC_VAR_INFO_T *var, const size_t *chunksizes)
{
   double dprod;
   size_t type_len;
   int d;
   int retval;

   if ((retval = nc4_get_typelen_mem(grp->nc4_info, var->type_info->nc_typeid, 0, &type_len)))
      return retval;
   if (var->type_info->nc_type_class == NC_VLEN)
      dprod = (double)sizeof(hvl_t);
   else
      dprod = (double)type_len;
   for (d = 0; d < var->ndims; d++)
   {
      if (chunksizes[d] < 1)
         return NC_EINVAL;
      dprod *= (double) chunksizes[d];
   }

   if (dprod > (double) NC_MAX_UINT)
      return NC_EBADCHUNK;

   return NC_NOERR;
}

/**
 * @internal Determine some default chunksizes for a variable.
 *
 * @param grp Pointer to the group info.
 * @param var Pointer to the var info.
 *
 * @returns ::NC_NOERR for success
 * @returns ::NC_EBADID Bad ncid.
 * @returns ::NC_ENOTVAR Invalid variable ID.
 * @author Ed Hartnett
 */
static int
nc4_find_default_chunksizes2(NC_GRP_INFO_T *grp, NC_VAR_INFO_T *var)
{
   int d;
   size_t type_size;
   float num_values = 1, num_unlim = 0;
   int retval;
   size_t suggested_size;
#ifdef LOGGING
   double total_chunk_size;
#endif

   if (var->type_info->nc_type_class == NC_STRING)
      type_size = sizeof(char *);
   else
      type_size = var->type_info->size;

#ifdef LOGGING
   /* Later this will become the total number of bytes in the default
    * chunk. */
   total_chunk_size = (double) type_size;
#endif

   /* How many values in the variable (or one record, if there are
    * unlimited dimensions). */
   for (d = 0; d < var->ndims; d++)
   {
      assert(var->dim[d]);
      if (! var->dim[d]->unlimited)
         num_values *= (float)var->dim[d]->len;
      else {
         num_unlim++;
         var->chunksizes[d] = 1; /* overwritten below, if all dims are unlimited */
      }
   }
   /* Special case to avoid 1D vars with unlim dim taking huge amount
      of space (DEFAULT_CHUNK_SIZE bytes). Instead we limit to about
      4KB */
   if (var->ndims == 1 && num_unlim == 1) {
      if (DEFAULT_CHUNK_SIZE / type_size <= 0)
         suggested_size = 1;
      else if (DEFAULT_CHUNK_SIZE / type_size > DEFAULT_1D_UNLIM_SIZE)
         suggested_size = DEFAULT_1D_UNLIM_SIZE;
      else
         suggested_size = DEFAULT_CHUNK_SIZE / type_size;
      var->chunksizes[0] = suggested_size / type_size;
      LOG((4, "%s: name %s dim %d DEFAULT_CHUNK_SIZE %d num_values %f type_size %d "
           "chunksize %ld", __func__, var->name, d, DEFAULT_CHUNK_SIZE, num_values, type_size, var->chunksizes[0]));
   }
   if (var->ndims > 1 && var->ndims == num_unlim) { /* all dims unlimited */
      suggested_size = pow((double)DEFAULT_CHUNK_SIZE/type_size, 1.0/(double)(var->ndims));
      for (d = 0; d < var->ndims; d++)
      {
         var->chunksizes[d] = suggested_size ? suggested_size : 1;
         LOG((4, "%s: name %s dim %d DEFAULT_CHUNK_SIZE %d num_values %f type_size %d "
              "chunksize %ld", __func__, var->name, d, DEFAULT_CHUNK_SIZE, num_values, type_size, var->chunksizes[d]));
      }
   }

   /* Pick a chunk length for each dimension, if one has not already
    * been picked above. */
   for (d = 0; d < var->ndims; d++)
      if (!var->chunksizes[d])
      {
         suggested_size = (pow((double)DEFAULT_CHUNK_SIZE/(num_values * type_size),
                               1.0/(double)(var->ndims - num_unlim)) * var->dim[d]->len - .5);
         if (suggested_size > var->dim[d]->len)
            suggested_size = var->dim[d]->len;
         var->chunksizes[d] = suggested_size ? suggested_size : 1;
         LOG((4, "%s: name %s dim %d DEFAULT_CHUNK_SIZE %d num_values %f type_size %d "
              "chunksize %ld", __func__, var->name, d, DEFAULT_CHUNK_SIZE, num_values, type_size, var->chunksizes[d]));
      }

#ifdef LOGGING
   /* Find total chunk size. */
   for (d = 0; d < var->ndims; d++)
      total_chunk_size *= (double) var->chunksizes[d];
   LOG((4, "total_chunk_size %f", total_chunk_size));
#endif

   /* But did this result in a chunk that is too big? */
   retval = check_chunksizes(grp, var, var->chunksizes);
   if (retval)
   {
      /* Other error? */
      if (retval != NC_EBADCHUNK)
         return retval;

      /* Chunk is too big! Reduce each dimension by half and try again. */
      for ( ; retval == NC_EBADCHUNK; retval = check_chunksizes(grp, var, var->chunksizes))
         for (d = 0; d < var->ndims; d++)
            var->chunksizes[d] = var->chunksizes[d]/2 ? var->chunksizes[d]/2 : 1;
   }

   /* Do we have any big data overhangs? They can be dangerous to
    * babies, the elderly, or confused campers who have had too much
    * beer. */
   for (d = 0; d < var->ndims; d++)
   {
      size_t num_chunks;
      size_t overhang;
      assert(var->chunksizes[d] > 0);
      num_chunks = (var->dim[d]->len + var->chunksizes[d] - 1) / var->chunksizes[d];
      if(num_chunks > 0) {
         overhang = (num_chunks * var->chunksizes[d]) - var->dim[d]->len;
         var->chunksizes[d] -= overhang / num_chunks;
      }
   }

   return NC_NOERR;
}

/**
 * @internal Grow the variable array.
 *
 * @param grp Pointer to the group info.
 * @param var Pointer to the var info.
 *
 * @returns ::NC_NOERR No error.
 * @returns ::NC_ENOMEM Out of memory.
 * @author Dennis Heimbigner
 */
int nc4_vararray_add(NC_GRP_INFO_T *grp, NC_VAR_INFO_T *var)
{
   NC_VAR_INFO_T **vp = NULL;

   if (grp->vars.nalloc == 0) {
      assert(grp->vars.nelems == 0);
      vp = (NC_VAR_INFO_T **) malloc(NC_ARRAY_GROWBY * sizeof(NC_VAR_INFO_T *));
      if(vp == NULL)
         return NC_ENOMEM;
      grp->vars.value = vp;
      grp->vars.nalloc = NC_ARRAY_GROWBY;
   }
   else if(grp->vars.nelems +1 > grp->vars.nalloc) {
      vp = (NC_VAR_INFO_T **) realloc(grp->vars.value,
                                      (grp->vars.nalloc + NC_ARRAY_GROWBY) * sizeof(NC_VAR_INFO_T *));
      if(vp == NULL)
         return NC_ENOMEM;
      grp->vars.value = vp;
      grp->vars.nalloc += NC_ARRAY_GROWBY;
   }

   if(var != NULL) {
      assert(var->varid == grp->vars.nelems);
      grp->vars.value[grp->vars.nelems] = var;
      grp->vars.nelems++;
   }
   return NC_NOERR;
}

/**
 * @internal This is called when a new netCDF-4 variable is defined
 * with nc_def_var().
 *
 * @param ncid File ID.
 * @param name Name.
 * @param xtype Type.
 * @param ndims Number of dims.
 * @param dimidsp Array of dim IDs.
 * @param varidp Gets the var ID.
 *
 * @returns ::NC_NOERR No error.
 * @returns ::NC_EBADID Bad ncid.
 * @returns ::NC_ENOTVAR Invalid variable ID.
 * @returns ::NC_ENOTNC4 Attempting netcdf-4 operation on file that is
 * not netCDF-4/HDF5.
 * @returns ::NC_ESTRICTNC3 Attempting netcdf-4 operation on strict nc3
 * netcdf-4 file.
 * @returns ::NC_ELATEDEF Too late to change settings for this variable.
 * @returns ::NC_ENOTINDEFINE Not in define mode.
 * @returns ::NC_EPERM File is read only.
 * @returns ::NC_EMAXDIMS Classic model file exceeds ::NC_MAX_VAR_DIMS.
 * @returns ::NC_ESTRICTNC3 Attempting to create netCDF-4 type var in
 * classic model file
 * @returns ::NC_EBADNAME Bad name.
 * @returns ::NC_EBADTYPE Bad type.
 * @returns ::NC_ENOMEM Out of memory.
 * @returns ::NC_EHDFERR Error returned by HDF5 layer.
 * @returns ::NC_EINVAL Invalid input
 * @author Ed Hartnett, Dennis Heimbigner
 */
int
NC4_def_var(int ncid, const char *name, nc_type xtype,
            int ndims, const int *dimidsp, int *varidp)
{
   NC_GRP_INFO_T *grp;
   NC_VAR_INFO_T *var;
   NC_DIM_INFO_T *dim;
   NC_HDF5_FILE_INFO_T *h5;
   NC_TYPE_INFO_T *type_info = NULL;
   char norm_name[NC_MAX_NAME + 1];
   int d;
   int retval;

   /* Find info for this file and group, and set pointer to each. */
   if ((retval = nc4_find_grp_h5(ncid, &grp, &h5)))
      BAIL(retval);
   assert(grp && h5);

   /* If it's not in define mode, strict nc3 files error out,
    * otherwise switch to define mode. This will also check that the
    * file is writable. */
   if (!(h5->flags & NC_INDEF))
   {
      if (h5->cmode & NC_CLASSIC_MODEL)
         BAIL(NC_ENOTINDEFINE);
      if ((retval = NC4_redef(ncid)))
         BAIL(retval);
   }
   assert(!h5->no_write);

   /* Check and normalize the name. */
   if ((retval = nc4_check_name(name, norm_name)))
      BAIL(retval);

   /* Not a Type is, well, not a type.*/
   if (xtype == NC_NAT)
      BAIL(NC_EBADTYPE);

   /* For classic files, only classic types are allowed. */
   if (h5->cmode & NC_CLASSIC_MODEL && xtype > NC_DOUBLE)
      BAIL(NC_ESTRICTNC3);

   /* For classic files */
   if (h5->cmode & NC_CLASSIC_MODEL && ndims > NC_MAX_VAR_DIMS)
      BAIL(NC_EMAXDIMS);

   /* cast needed for braindead systems with signed size_t */
   if((unsigned long) ndims > X_INT_MAX) /* Backward compat */
      BAIL(NC_EINVAL);

   /* Check that this name is not in use as a var, grp, or type. */
   if ((retval = nc4_check_dup_name(grp, norm_name)))
      BAIL(retval);

   /* If there for non-scalar vars, dim IDs must be provided. */
   if (ndims && !dimidsp)
      BAIL(NC_EINVAL);      

   /* Check all the dimids to make sure they exist. */
   for (d = 0; d < ndims; d++)
      if ((retval = nc4_find_dim(grp, dimidsp[d], &dim, NULL)))
         BAIL(retval);

   /* These degrubbing messages sure are handy! */
   LOG((2, "%s: name %s type %d ndims %d", __func__, norm_name, xtype, ndims));
#ifdef LOGGING
   {
      int dd;
      for (dd = 0; dd < ndims; dd++)
         LOG((4, "dimid[%d] %d", dd, dimidsp[dd]));
   }
#endif

   /* If this is a user-defined type, there is a type_info struct with
    * all the type information. For atomic types, fake up a type_info
    * struct. */
   if (xtype <= NC_STRING)
   {
      if (!(type_info = calloc(1, sizeof(NC_TYPE_INFO_T))))
         BAIL(NC_ENOMEM);
      type_info->nc_typeid = xtype;
      type_info->endianness = NC_ENDIAN_NATIVE;
      if ((retval = nc4_get_hdf_typeid(h5, xtype, &type_info->hdf_typeid,
                                       type_info->endianness)))
         BAIL(retval);
      if ((type_info->native_hdf_typeid = H5Tget_native_type(type_info->hdf_typeid,
                                                             H5T_DIR_DEFAULT)) < 0)
         BAIL(NC_EHDFERR);
      if ((retval = nc4_get_typelen_mem(h5, type_info->nc_typeid, 0,
                                        &type_info->size)))
         BAIL(retval);

      /* Set the "class" of the type */
      if (xtype == NC_CHAR)
         type_info->nc_type_class = NC_CHAR;
      else
      {
         H5T_class_t class;

         if ((class = H5Tget_class(type_info->hdf_typeid)) < 0)
            BAIL(NC_EHDFERR);
         switch(class)
         {
         case H5T_STRING:
            type_info->nc_type_class = NC_STRING;
            break;

         case H5T_INTEGER:
            type_info->nc_type_class = NC_INT;
            break;

         case H5T_FLOAT:
            type_info->nc_type_class = NC_FLOAT;
            break;

         default:
            BAIL(NC_EBADTYPID);
         }
      }
   }
   /* If this is a user defined type, find it. */
   else
   {
      if (nc4_find_type(grp->nc4_info, xtype, &type_info))
         BAIL(NC_EBADTYPE);
   }

   /* Create a new var and fill in some HDF5 cache setting values. */
   if ((retval = nc4_var_add(&var)))
      BAIL(retval);

   /* Now fill in the values in the var info structure. */
   if (!(var->name = malloc((strlen(norm_name) + 1) * sizeof(char))))
      BAIL(NC_ENOMEM);
   strcpy(var->name, norm_name);
   var->hash = hash_fast(norm_name, strlen(norm_name));
   var->varid = grp->nvars++;
   var->ndims = ndims;
   var->is_new_var = NC_TRUE;

   /* Add a var to the variable array, growing it as needed. */
   if ((retval = nc4_vararray_add(grp, var)))
      BAIL(retval);

   /* Point to the type, and increment its ref. count */
   var->type_info = type_info;
   var->type_info->rc++;
   type_info = NULL;

   /* Allocate space for dimension information. */
   if (ndims)
   {
      if (!(var->dim = calloc(ndims, sizeof(NC_DIM_INFO_T *))))
         BAIL(NC_ENOMEM);
      if (!(var->dimids = calloc(ndims, sizeof(int))))
         BAIL(NC_ENOMEM);
   }

   /* Set variables no_fill to match the database default
    * unless the variable type is variable length (NC_STRING or NC_VLEN)
    * or is user-defined type.
    */
   if (var->type_info->nc_type_class < NC_STRING)
      var->no_fill = h5->fill_mode;

   /* Assign dimensions to the variable */
   /* At the same time, check to see if this is a coordinate
    * variable. If so, it will have the same name as one of its
    * dimensions. If it is a coordinate var, is it a coordinate var in
    * the same group as the dim? */
   /* Also, check whether we should use contiguous or chunked storage */
   var->contiguous = NC_TRUE;
   for (d = 0; d < ndims; d++)
   {
      NC_GRP_INFO_T *dim_grp;

      /* Look up each dimension */
      if ((retval = nc4_find_dim(grp, dimidsp[d], &dim, &dim_grp)))
         BAIL(retval);

      /* Check for dim index 0 having the same name, in the same group */
      if (d == 0 && dim_grp == grp && dim->hash == var->hash && strcmp(dim->name, norm_name) == 0)
      {
         var->dimscale = NC_TRUE;
         dim->coord_var = var;
         
         /* Use variable's dataset ID for the dimscale ID. So delete
          * the HDF5 DIM_WITHOUT_VARIABLE dataset that was created for
          * this dim. */
         if (dim->hdf_dimscaleid)
         {
            /* Detach dimscale from any variables using it */
            if ((retval = rec_detach_scales(grp, dimidsp[d], dim->hdf_dimscaleid)) < 0)
               BAIL(retval);
            
            /* Close the HDF5 DIM_WITHOUT_VARIABLE dataset. */
            if (H5Dclose(dim->hdf_dimscaleid) < 0)
               BAIL(NC_EHDFERR);
            dim->hdf_dimscaleid = 0;
            
            /* Now delete the DIM_WITHOUT_VARIABLE dataset (it will be
             * recreated later, if necessary). */
            if (H5Gunlink(grp->hdf_grpid, dim->name) < 0)
               BAIL(NC_EDIMMETA);
         }
      }

      /* Check for unlimited dimension and turn off contiguous storage. */
      if (dim->unlimited)
         var->contiguous = NC_FALSE;

      /* Track dimensions for variable */
      var->dimids[d] = dimidsp[d];
      var->dim[d] = dim;
   }

   /* Determine default chunksizes for this variable. (Even for
    * variables which may be contiguous.) */
   LOG((4, "allocating array of %d size_t to hold chunksizes for var %s",
        var->ndims, var->name));
   if (var->ndims)
      if (!(var->chunksizes = calloc(var->ndims, sizeof(size_t))))
         BAIL(NC_ENOMEM);

   if ((retval = nc4_find_default_chunksizes2(grp, var)))
      BAIL(retval);

   /* Is this a variable with a chunksize greater than the current
    * cache size? */
   if ((retval = nc4_adjust_var_cache(grp, var)))
      BAIL(retval);

   /* If the user names this variable the same as a dimension, but
    * doesn't use that dimension first in its list of dimension ids,
    * is not a coordinate variable. I need to change its HDF5 name,
    * because the dimension will cause a HDF5 dataset to be created,
    * and this var has the same name. */
   for (dim = grp->dim; dim; dim = dim->l.next)
      if (dim->hash == var->hash && !strcmp(dim->name, norm_name) &&
          (!var->ndims || dimidsp[0] != dim->dimid))
      {
         /* Set a different hdf5 name for this variable to avoid name
          * clash. */
         if (strlen(norm_name) + strlen(NON_COORD_PREPEND) > NC_MAX_NAME)
            BAIL(NC_EMAXNAME);
         if (!(var->hdf5_name = malloc((strlen(NON_COORD_PREPEND) +
                                        strlen(norm_name) + 1) * sizeof(char))))
            BAIL(NC_ENOMEM);

         sprintf(var->hdf5_name, "%s%s", NON_COORD_PREPEND, norm_name);
      }

   /* If this is a coordinate var, it is marked as a HDF5 dimension
    * scale. (We found dim above.) Otherwise, allocate space to
    * remember whether dimension scales have been attached to each
    * dimension. */
   if (!var->dimscale && ndims)
      if (ndims && !(var->dimscale_attached = calloc(ndims, sizeof(nc_bool_t))))
         BAIL(NC_ENOMEM);

   /* Return the varid. */
   if (varidp)
      *varidp = var->varid;
   LOG((4, "new varid %d", var->varid));

exit:
   if (type_info)
      if ((retval = nc4_type_free(type_info)))
         BAIL2(retval);

   return retval;
}

/**
 * @internal Get all the information about a variable. Pass NULL for
 * whatever you don't care about. This is the internal function called
 * by nc_inq_var(), nc_inq_var_deflate(), nc_inq_var_fletcher32(),
 * nc_inq_var_chunking(), nc_inq_var_chunking_ints(),
 * nc_inq_var_fill(), nc_inq_var_endian(), nc_inq_var_filter(), and
 * nc_inq_var_szip().
 *
 * @param ncid File ID.
 * @param varid Variable ID.
 * @param name Gets name.
 * @param xtypep Gets type.
 * @param ndimsp Gets number of dims.
 * @param dimidsp Gets array of dim IDs.
 * @param nattsp Gets number of attributes.
 * @param shufflep Gets shuffle setting.
 * @param deflatep Gets deflate setting.
 * @param deflate_levelp Gets deflate level.
 * @param fletcher32p Gets fletcher32 setting.
 * @param contiguousp Gets contiguous setting.
 * @param chunksizesp Gets chunksizes.
 * @param no_fill Gets fill mode.
 * @param fill_valuep Gets fill value.
 * @param endiannessp Gets one of ::NC_ENDIAN_BIG ::NC_ENDIAN_LITTLE
 * ::NC_ENDIAN_NATIVE
 * @param idp Pointer to memory to store filter id.
 * @param nparamsp Pointer to memory to store filter parameter count.
 * @param params Pointer to vector of unsigned integers into which
 * to store filter parameters.
 *
 * @returns ::NC_NOERR No error.
 * @returns ::NC_EBADID Bad ncid.
 * @returns ::NC_ENOTVAR Bad varid.
 * @returns ::NC_ENOMEM Out of memory.
 * @returns ::NC_EINVAL Invalid input.
 * @author Ed Hartnett, Dennis Heimbigner
 */
int
NC4_inq_var_all(int ncid, int varid, char *name, nc_type *xtypep,
                int *ndimsp, int *dimidsp, int *nattsp,
                int *shufflep, int *deflatep, int *deflate_levelp,
                int *fletcher32p, int *contiguousp, size_t *chunksizesp,
                int *no_fill, void *fill_valuep, int *endiannessp,
                unsigned int* idp, size_t* nparamsp, unsigned int* params
   )
{
   NC *nc;
   NC_GRP_INFO_T *grp;
   NC_HDF5_FILE_INFO_T *h5;
   NC_VAR_INFO_T *var;
   NC_ATT_INFO_T *att;
   int natts=0;
   int d;
   int retval;

   LOG((2, "%s: ncid 0x%x varid %d", __func__, ncid, varid));

   /* Find info for this file and group, and set pointer to each. */
   if ((retval = nc4_find_nc_grp_h5(ncid, &nc, &grp, &h5)))
      return retval;

   assert(nc);
   assert(grp && h5);

   /* Walk through the list of vars, and return the info about the one
      with a matching varid. If the varid is -1, find the global
      atts and call it a day. */
   if (varid == NC_GLOBAL)
   {
      if (nattsp)
      {
         for (att = grp->att; att; att = att->l.next)
            natts++;
         *nattsp = natts;
      }
      return NC_NOERR;
   }

   /* Find the var. */
   if (varid < 0 || varid >= grp->vars.nelems)
      return NC_ENOTVAR;
   var = grp->vars.value[varid];
   assert(var && var->varid == varid);

   /* Copy the data to the user's data buffers. */
   if (name)
      strcpy(name, var->name);
   if (xtypep)
      *xtypep = var->type_info->nc_typeid;
   if (ndimsp)
      *ndimsp = var->ndims;
   if (dimidsp)
      for (d = 0; d < var->ndims; d++)
         dimidsp[d] = var->dimids[d];
   if (nattsp)
   {
      for (att = var->att; att; att = att->l.next)
         natts++;
      *nattsp = natts;
   }

   /* Chunking stuff. */
   if (!var->contiguous && chunksizesp)
      for (d = 0; d < var->ndims; d++)
      {
         chunksizesp[d] = var->chunksizes[d];
         LOG((4, "chunksizesp[%d]=%d", d, chunksizesp[d]));
      }

   if (contiguousp)
      *contiguousp = var->contiguous ? NC_CONTIGUOUS : NC_CHUNKED;

   /* Filter stuff. */
   if (deflatep)
      *deflatep = (int)var->deflate;
   if (deflate_levelp)
      *deflate_levelp = var->deflate_level;
   if (shufflep)
      *shufflep = (int)var->shuffle;
   if (fletcher32p)
      *fletcher32p = (int)var->fletcher32;

   if (idp)
      *idp = var->filterid;
   if (nparamsp)
      *nparamsp = (var->params == NULL ? 0 : var->nparams);
   if (params && var->params != NULL)
      memcpy(params,var->params,var->nparams*sizeof(unsigned int));

   /* Fill value stuff. */
   if (no_fill)
      *no_fill = (int)var->no_fill;

   /* Don't do a thing with fill_valuep if no_fill mode is set for
    * this var, or if fill_valuep is NULL. */
   if (!var->no_fill && fill_valuep)
   {
      /* Do we have a fill value for this var? */
      if (var->fill_value)
      {
         if (var->type_info->nc_type_class == NC_STRING)
         {
            if (*(char **)var->fill_value) {

               if (!(fill_valuep = calloc(1, sizeof(char *))))
                  return NC_ENOMEM;

               if (!(*(char **)fill_valuep = strdup(*(char **)var->fill_value)))
               {
                  free(fill_valuep);
                  return NC_ENOMEM;
               }
            }
         }
         else {
            assert(var->type_info->size);
            memcpy(fill_valuep, var->fill_value, var->type_info->size);
         }
      }
      else
      {
         if (var->type_info->nc_type_class == NC_STRING)
         {
            if (!(fill_valuep = calloc(1, sizeof(char *))))
               return NC_ENOMEM;

            if ((retval = nc4_get_default_fill_value(var->type_info, (char **)fill_valuep)))
            {
               free(fill_valuep);
               return retval;
            } else {
               free(fill_valuep);
            }
         }
         else
         {
            if ((retval = nc4_get_default_fill_value(var->type_info, fill_valuep)))
               return retval;
         }
      }
   }

   /* Does the user want the endianness of this variable? */
   if (endiannessp)
      *endiannessp = var->type_info->endianness;

   return NC_NOERR;
}

/**
 * @internal This functions sets extra stuff about a netCDF-4 variable which
 * must be set before the enddef but after the def_var.
 *
 * @note All pointer parameters may be NULL, in which case they are ignored.
 * @param ncid File ID.
 * @param varid Variable ID.
 * @param shuffle Pointer to shuffle setting. 
 * @param deflate Pointer to deflate setting.
 * @param deflate_level Pointer to deflate level.
 * @param fletcher32 Pointer to fletcher32 setting.
 * @param contiguous Pointer to contiguous setting.
 * @param chunksizes Array of chunksizes.
 * @param no_fill Pointer to no_fill setting.
 * @param fill_value Pointer to fill value.
 * @param endianness Pointer to endianness setting.
 *
 * @returns ::NC_NOERR for success
 * @returns ::NC_EBADID Bad ncid.
 * @returns ::NC_ENOTVAR Invalid variable ID.
 * @returns ::NC_ENOTNC4 Attempting netcdf-4 operation on file that is
 * not netCDF-4/HDF5.
 * @returns ::NC_ESTRICTNC3 Attempting netcdf-4 operation on strict nc3
 * netcdf-4 file.
 * @returns ::NC_ELATEDEF Too late to change settings for this variable.
 * @returns ::NC_ENOTINDEFINE Not in define mode.
 * @returns ::NC_EPERM File is read only.
 * @returns ::NC_EINVAL Invalid input
 * @returns ::NC_EBADCHUNK Bad chunksize.
 * @author Ed Hartnett
 */
static int
nc_def_var_extra(int ncid, int varid, int *shuffle, int *deflate,
                 int *deflate_level, int *fletcher32, int *contiguous,
                 const size_t *chunksizes, int *no_fill,
                 const void *fill_value, int *endianness)
{
   NC *nc;
   NC_GRP_INFO_T *grp;
   NC_HDF5_FILE_INFO_T *h5;
   NC_VAR_INFO_T *var;
   NC_DIM_INFO_T *dim;
   int d;
   int retval;
   nc_bool_t ishdf4 = NC_FALSE; /* Use this to avoid so many ifdefs */

   /* All or none of these will be provided. */
   assert((deflate && deflate_level && shuffle) ||
          (!deflate && !deflate_level && !shuffle));

   LOG((2, "%s: ncid 0x%x varid %d", __func__, ncid, varid));

   /* Find info for this file and group, and set pointer to each. */
   if ((retval = nc4_find_nc_grp_h5(ncid, &nc, &grp, &h5)))
      return retval;
   assert(nc && grp && h5);

   /* Trying to write to a read-only file? No way, Jose! */
   if (h5->no_write)
      return NC_EPERM;

   /* Find the var. */
   if (varid < 0 || varid >= grp->vars.nelems)
      return NC_ENOTVAR;
   var = grp->vars.value[varid];
   assert(var && var->varid == varid);

   /* Can't turn on parallel and deflate/fletcher32/szip/shuffle. */
   if (nc->mode & (NC_MPIIO | NC_MPIPOSIX)) {
      if (deflate || fletcher32 || shuffle)
         return NC_EINVAL;
   }

   /* If the HDF5 dataset has already been created, then it is too
    * late to set all the extra stuff. */
   if (var->created)
      return NC_ELATEDEF;

   /* Check compression options. */
   if (deflate && !deflate_level)
      return NC_EINVAL;

   /* Valid deflate level? */
   if (deflate && deflate_level)
   {
      if (*deflate)
         if (*deflate_level < NC_MIN_DEFLATE_LEVEL ||
             *deflate_level > NC_MAX_DEFLATE_LEVEL)
            return NC_EINVAL;

      /* For scalars, just ignore attempt to deflate. */
      if (!var->ndims)
         return NC_NOERR;

      /* Well, if we couldn't find any errors, I guess we have to take
       * the users settings. Darn! */
      var->contiguous = NC_FALSE;
      var->deflate = *deflate;
      if (*deflate)
         var->deflate_level = *deflate_level;
      LOG((3, "%s: *deflate_level %d", __func__, *deflate_level));
   }

   /* Shuffle filter? */
   if (shuffle)
   {
      var->shuffle = *shuffle;
      var->contiguous = NC_FALSE;
   }

   /* Fletcher32 checksum error protection? */
   if (fletcher32)
   {
      var->fletcher32 = *fletcher32;
      var->contiguous = NC_FALSE;
   }

   /* Does the user want a contiguous dataset? Not so fast! Make sure
    * that there are no unlimited dimensions, and no filters in use
    * for this data. */
   if (contiguous && *contiguous)
   {
      if (var->deflate || var->fletcher32 || var->shuffle)
         return NC_EINVAL;

      for (d = 0; d < var->ndims; d++)
         if (var->dim[d]->unlimited)
            return NC_EINVAL;
      var->contiguous = NC_TRUE;
   }

   /* Chunksizes anyone? */
   if (contiguous && *contiguous == NC_CHUNKED)
   {
      var->contiguous = NC_FALSE;

      /* If the user provided chunksizes, check that they are not too
       * big, and that their total size of chunk is less than 4 GB. */
      if (chunksizes)
      {

         if ((retval = check_chunksizes(grp, var, chunksizes)))
            return retval;
         for (d = 0; d < var->ndims; d++)
            if (var->dim[d]->len > 0 && chunksizes[d] > var->dim[d]->len)
               return NC_EBADCHUNK;

         /* Set the chunksizes for this variable. */
         for (d = 0; d < var->ndims; d++)
            var->chunksizes[d] = chunksizes[d];
      }
   }

   /* Is this a variable with a chunksize greater than the current
    * cache size? */
   if (!var->contiguous && (deflate || contiguous))
   {
      /* Determine default chunksizes for this variable (do nothing
       * for scalar vars). */
      if (var->chunksizes && !var->chunksizes[0])
         if ((retval = nc4_find_default_chunksizes2(grp, var)))
            return retval;

      /* Adjust the cache. */
      if ((retval = nc4_adjust_var_cache(grp, var)))
         return retval;
   }

   /* Are we setting a fill modes? */
   if (no_fill)
   {
      if (*no_fill)
         var->no_fill = NC_TRUE;
      else
         var->no_fill = NC_FALSE;
   }

   /* Are we setting a fill value? */
   if (fill_value && !var->no_fill)
   {
      /* Copy the fill_value. */
      LOG((4, "Copying fill value into metadata for variable %s",
           var->name));

      /* If there's a _FillValue attribute, delete it. */
      retval = NC4_del_att(ncid, varid, _FillValue);
      if (retval && retval != NC_ENOTATT)
         return retval;

      /* Create a _FillValue attribute. */
      if ((retval = nc_put_att(ncid, varid, _FillValue, var->type_info->nc_typeid, 1, fill_value)))
         return retval;
   }

   /* Is the user setting the endianness? */
   if (endianness)
      var->type_info->endianness = *endianness;

   return NC_NOERR;
}

/**
 * @internal Set compression settings on a variable. This is called by
 * nc_def_var_deflate().
 *
 * @param ncid File ID.
 * @param varid Variable ID.
 * @param shuffle True to turn on the shuffle filter.
 * @param deflate True to turn on deflation.
 * @param deflate_level A number between 0 (no compression) and 9
 * (maximum compression).
 *
 * @returns ::NC_NOERR No error.
 * @returns ::NC_EBADID Bad ncid.
 * @returns ::NC_ENOTVAR Invalid variable ID.
 * @returns ::NC_ENOTNC4 Attempting netcdf-4 operation on file that is
 * not netCDF-4/HDF5.
 * @returns ::NC_ELATEDEF Too late to change settings for this variable.
 * @returns ::NC_ENOTINDEFINE Not in define mode.
 * @returns ::NC_EINVAL Invalid input
 * @author Ed Hartnett, Dennis Heimbigner
 */
int
NC4_def_var_deflate(int ncid, int varid, int shuffle, int deflate,
                    int deflate_level)
{
   return nc_def_var_extra(ncid, varid, &shuffle, &deflate,
                           &deflate_level, NULL, NULL, NULL, NULL, NULL, NULL);
}

/**
 * @internal Set checksum on a variable. This is called by
 * nc_def_var_fletcher32().
 *
 * @param ncid File ID.
 * @param varid Variable ID.
 * @param fletcher32 Pointer to fletcher32 setting.
 *
 * @returns ::NC_NOERR No error.
 * @returns ::NC_EBADID Bad ncid.
 * @returns ::NC_ENOTVAR Invalid variable ID.
 * @returns ::NC_ENOTNC4 Attempting netcdf-4 operation on file that is
 * not netCDF-4/HDF5.
 * @returns ::NC_ELATEDEF Too late to change settings for this variable.
 * @returns ::NC_ENOTINDEFINE Not in define mode.
 * @returns ::NC_EINVAL Invalid input
 * @author Ed Hartnett, Dennis Heimbigner
 */
int
NC4_def_var_fletcher32(int ncid, int varid, int fletcher32)
{
   return nc_def_var_extra(ncid, varid, NULL, NULL, NULL, &fletcher32,
                           NULL, NULL, NULL, NULL, NULL);
}

/**
 * @internal Define chunking stuff for a var. This is called by
 * nc_def_var_chunking(). Chunking is required in any dataset with one
 * or more unlimited dimensions in HDF5, or any dataset using a
 * filter.
 *
 * @param ncid File ID.
 * @param varid Variable ID.
 * @param contiguous Pointer to contiguous setting.
 * @param chunksizesp Array of chunksizes.
 *
 * @returns ::NC_NOERR No error.
 * @returns ::NC_EBADID Bad ncid.
 * @returns ::NC_ENOTVAR Invalid variable ID.
 * @returns ::NC_ENOTNC4 Attempting netcdf-4 operation on file that is
 * not netCDF-4/HDF5.
 * @returns ::NC_ELATEDEF Too late to change settings for this variable.
 * @returns ::NC_ENOTINDEFINE Not in define mode.
 * @returns ::NC_EINVAL Invalid input
 * @returns ::NC_EBADCHUNK Bad chunksize.
 * @author Ed Hartnett, Dennis Heimbigner
 */
int
NC4_def_var_chunking(int ncid, int varid, int contiguous, const size_t *chunksizesp)
{
   return nc_def_var_extra(ncid, varid, NULL, NULL, NULL, NULL,
                           &contiguous, chunksizesp, NULL, NULL, NULL);
}

/**
 * @internal Inquire about chunking settings for a var. This is used
 * by the fortran API.
 *
 * @param ncid File ID.
 * @param varid Variable ID.
 * @param contiguousp Gets contiguous setting.
 * @param chunksizesp Gets chunksizes.
 *
 * @returns ::NC_NOERR No error.
 * @returns ::NC_EBADID Bad ncid.
 * @returns ::NC_ENOTVAR Invalid variable ID.
 * @returns ::NC_EINVAL Invalid input
 * @returns ::NC_ENOMEM Out of memory.
 * @author Ed Hartnett
 */
int
nc_inq_var_chunking_ints(int ncid, int varid, int *contiguousp, int *chunksizesp)
{
   NC *nc;
   NC_GRP_INFO_T *grp;
   NC_VAR_INFO_T *var;
   NC_HDF5_FILE_INFO_T *h5;

   size_t *cs = NULL;
   int i, retval;

   /* Find this ncid's file info. */
   if ((retval = nc4_find_nc_grp_h5(ncid, &nc, &grp, &h5)))
      return retval;
   assert(nc);

   /* Find var cause I need the number of dims. */
   if ((retval = nc4_find_g_var_nc(nc, ncid, varid, &grp, &var)))
      return retval;

   /* Allocate space for the size_t copy of the chunksizes array. */
   if (var->ndims)
      if (!(cs = malloc(var->ndims * sizeof(size_t))))
         return NC_ENOMEM;

   retval = NC4_inq_var_all(ncid, varid, NULL, NULL, NULL, NULL, NULL,
                            NULL, NULL, NULL, NULL, contiguousp, cs, NULL,
                            NULL, NULL, NULL, NULL, NULL);

   /* Copy from size_t array. */
   if (chunksizesp && var->contiguous == NC_CHUNKED)
      for (i = 0; i < var->ndims; i++)
      {
         chunksizesp[i] = (int)cs[i];
         if (cs[i] > NC_MAX_INT)
            retval = NC_ERANGE;
      }

   if (var->ndims)
      free(cs);
   return retval;
}

/**
 * @internal Define chunking stuff for a var. This is called by
 * the fortran API.
 *
 * @param ncid File ID.
 * @param varid Variable ID.
 * @param contiguous Pointer to contiguous setting.
 * @param chunksizesp Array of chunksizes.
 *
 * @returns ::NC_NOERR No error.
 * @returns ::NC_EBADID Bad ncid.
 * @returns ::NC_ENOTVAR Invalid variable ID.
 * @returns ::NC_ENOTNC4 Attempting netcdf-4 operation on file that is
 * not netCDF-4/HDF5.
 * @returns ::NC_ELATEDEF Too late to change settings for this variable.
 * @returns ::NC_ENOTINDEFINE Not in define mode.
 * @returns ::NC_EINVAL Invalid input
 * @returns ::NC_EBADCHUNK Bad chunksize.
 * @author Ed Hartnett
 */
int
nc_def_var_chunking_ints(int ncid, int varid, int contiguous, int *chunksizesp)
{
   NC *nc;
   NC_GRP_INFO_T *grp;
   NC_VAR_INFO_T *var;
   NC_HDF5_FILE_INFO_T *h5;
   size_t *cs = NULL;
   int i, retval;

   /* Find this ncid's file info. */
   if ((retval = nc4_find_nc_grp_h5(ncid, &nc, &grp, &h5)))
      return retval;
   assert(nc);

#ifdef USE_HDF4
   if(h5->hdf4)
      return NC_NOERR;
#endif

   /* Find var cause I need the number of dims. */
   if ((retval = nc4_find_g_var_nc(nc, ncid, varid, &grp, &var)))
      return retval;

   /* Allocate space for the size_t copy of the chunksizes array. */
   if (var->ndims)
      if (!(cs = malloc(var->ndims * sizeof(size_t))))
         return NC_ENOMEM;

   /* Copy to size_t array. */
   for (i = 0; i < var->ndims; i++)
      cs[i] = chunksizesp[i];

   retval = nc_def_var_extra(ncid, varid, NULL, NULL, NULL, NULL,
                             &contiguous, cs, NULL, NULL, NULL);

   if (var->ndims)
      free(cs);
   return retval;
}

/**
 * @internal This functions sets fill value and no_fill mode for a
 * netCDF-4 variable. It is called by nc_def_var_fill().
 *
 * @note All pointer parameters may be NULL, in which case they are ignored.
 * @param ncid File ID.
 * @param varid Variable ID.
 * @param no_fill No_fill setting.
 * @param fill_value Pointer to fill value.
 *
 * @returns ::NC_NOERR for success
 * @returns ::NC_EBADID Bad ncid.
 * @returns ::NC_ENOTVAR Invalid variable ID.
 * @returns ::NC_ENOTNC4 Attempting netcdf-4 operation on file that is
 * not netCDF-4/HDF5.
 * @returns ::NC_ESTRICTNC3 Attempting netcdf-4 operation on strict nc3
 * netcdf-4 file.
 * @returns ::NC_ELATEDEF Too late to change settings for this variable.
 * @returns ::NC_ENOTINDEFINE Not in define mode.
 * @returns ::NC_EPERM File is read only.
 * @returns ::NC_EINVAL Invalid input
 * @author Ed Hartnett
 */
int
NC4_def_var_fill(int ncid, int varid, int no_fill, const void *fill_value)
{
   return nc_def_var_extra(ncid, varid, NULL, NULL, NULL, NULL, NULL,
                           NULL, &no_fill, fill_value, NULL);
}

/**
 * @internal This functions sets endianness for a netCDF-4
 * variable. Called by nc_def_var_endian().
 *
 * @note All pointer parameters may be NULL, in which case they are ignored.
 * @param ncid File ID.
 * @param varid Variable ID.
 * @param endianness Endianness setting.
 *
 * @returns ::NC_NOERR for success
 * @returns ::NC_EBADID Bad ncid.
 * @returns ::NC_ENOTVAR Invalid variable ID.
 * @returns ::NC_ENOTNC4 Attempting netcdf-4 operation on file that is
 * not netCDF-4/HDF5.
 * @returns ::NC_ESTRICTNC3 Attempting netcdf-4 operation on strict nc3
 * netcdf-4 file.
 * @returns ::NC_ELATEDEF Too late to change settings for this variable.
 * @returns ::NC_ENOTINDEFINE Not in define mode.
 * @returns ::NC_EPERM File is read only.
 * @returns ::NC_EINVAL Invalid input
 * @author Ed Hartnett
 */
int
NC4_def_var_endian(int ncid, int varid, int endianness)
{
   return nc_def_var_extra(ncid, varid, NULL, NULL, NULL, NULL, NULL,
                           NULL, NULL, NULL, &endianness);
}

/**
 * @internal Define filter settings. Called by nc_def_var_filter().
 *
 * @param ncid File ID.
 * @param varid Variable ID.
 * @param id Filter ID
 * @param nparams Number of parameters for filter.
 * @param parms Filter parameters.
 *
 * @returns ::NC_NOERR for success
 * @returns ::NC_EBADID Bad ncid.
 * @returns ::NC_ENOTVAR Invalid variable ID.
 * @returns ::NC_ENOTNC4 Attempting netcdf-4 operation on file that is
 * not netCDF-4/HDF5.
 * @returns ::NC_ELATEDEF Too late to change settings for this variable.
 * @returns ::NC_EFILTER Filter error.
 * @returns ::NC_EINVAL Invalid input
 * @author Dennis Heimbigner
 */
int
NC4_def_var_filter(int ncid, int varid, unsigned int id, size_t nparams,
                   const unsigned int* parms)
{
   int retval = NC_NOERR;
   NC *nc;
   NC_GRP_INFO_T *grp;
   NC_HDF5_FILE_INFO_T *h5;
   NC_VAR_INFO_T *var;

   LOG((2, "%s: ncid 0x%x varid %d", __func__, ncid, varid));

   /* Find info for this file and group, and set pointer to each. */
   if ((retval = nc4_find_nc_grp_h5(ncid, &nc, &grp, &h5)))
      return retval;

   assert(nc && grp && h5);

   /* Find the var. */
   if (varid < 0 || varid >= grp->vars.nelems)
      return NC_ENOTVAR;
   var = grp->vars.value[varid];
   if (!var) return NC_ENOTVAR;
   assert(var->varid == varid);

   /* Can't turn on parallel and filters */
   if (nc->mode & (NC_MPIIO | NC_MPIPOSIX)) {
      return NC_EINVAL;
   }

   /* If the HDF5 dataset has already been created, then it is too
    * late to set all the extra stuff. */
   if (var->created)
      return NC_ELATEDEF;

#ifdef HAVE_H5Z_SZIP
   if(id == H5Z_FILTER_SZIP) {
      if(nparams != 2)
         return NC_EFILTER; /* incorrect no. of parameters */
   }
#else /*!HAVE_H5Z_SZIP*/
   if(id == H5Z_FILTER_SZIP)
      return NC_EFILTER; /* Not allowed */
#endif

#if 0
   {
      unsigned int fcfg = 0;
      herr_t herr = H5Zget_filter_info(id,&fcfg);
      if(herr < 0)
         return NC_EFILTER;
      if((H5Z_FILTER_CONFIG_ENCODE_ENABLED & fcfg) == 0
         || (H5Z_FILTER_CONFIG_DECODE_ENABLED & fcfg) == 0)
         return NC_EFILTER;
   }
#endif /*0*/

   var->filterid = id;
   var->nparams = nparams;
   var->params = NULL;
   if(parms != NULL) {
      var->params = (unsigned int*)calloc(nparams,sizeof(unsigned int));
      if(var->params == NULL) return NC_ENOMEM;
      memcpy(var->params,parms,sizeof(unsigned int)*var->nparams);
   }
   return NC_NOERR;
}

/**
 * @internal Find the ID of a variable, from the name. This function
 * is called by nc_inq_varid().
 *
 * @param ncid File ID.
 * @param name Name of the variable.
 * @param varidp Gets variable ID.

 * @returns ::NC_NOERR No error.
 * @returns ::NC_EBADID Bad ncid.
 * @returns ::NC_ENOTVAR Bad variable ID.
 */
int
NC4_inq_varid(int ncid, const char *name, int *varidp)
{
   NC *nc;
   NC_GRP_INFO_T *grp;
   NC_VAR_INFO_T *var;
   char norm_name[NC_MAX_NAME + 1];
   int retval;
   uint32_t nn_hash;
   int i;

   if (!name)
      return NC_EINVAL;
   if (!varidp)
      return NC_NOERR;

   LOG((2, "%s: ncid 0x%x name %s", __func__, ncid, name));

   /* Find info for this file and group, and set pointer to each. */
   if ((retval = nc4_find_nc_grp_h5(ncid, &nc, &grp, NULL)))
      return retval;

   /* Normalize name. */
   if ((retval = nc4_normalize_name(name, norm_name)))
      return retval;

   nn_hash = hash_fast(norm_name, strlen(norm_name));

   /* Find var of this name. */
   for (i=0; i < grp->vars.nelems; i++)
   {
      var = grp->vars.value[i];
      if (!var) continue;
      if (nn_hash == var->hash && !(strcmp(var->name, norm_name)))
      {
         *varidp = var->varid;
         return NC_NOERR;
      }
   }
   return NC_ENOTVAR;
}

/**
 * @internal Rename a var to "bubba," for example. This is called by
 * nc_rename_var() for netCDF-4 files.
 *
 * @param ncid File ID.
 * @param varid Variable ID
 * @param name New name of the variable.
 *
 * @returns ::NC_NOERR No error.
 * @returns ::NC_EBADID Bad ncid.
 * @returns ::NC_ENOTVAR Invalid variable ID.
 * @returns ::NC_EBADNAME Bad name.
 * @returns ::NC_EMAXNAME Name is too long.
 * @returns ::NC_ENAMEINUSE Name in use.
 * @returns ::NC_ENOMEM Out of memory.
 * @author Ed Hartnett
*/
int
NC4_rename_var(int ncid, int varid, const char *name)
{
   NC *nc;
   NC_GRP_INFO_T *grp;
   NC_HDF5_FILE_INFO_T *h5;
   NC_VAR_INFO_T *var, *tmp_var;
   uint32_t nn_hash;
   int retval = NC_NOERR;
   int i;

   if (!name)
      return NC_EINVAL;
<<<<<<< HEAD

=======
   
>>>>>>> 43f4ea32
   LOG((2, "%s: ncid 0x%x varid %d name %s", __func__, ncid, varid,
        name));

   /* Find info for this file and group, and set pointer to each. */
   if ((retval = nc4_find_nc_grp_h5(ncid, &nc, &grp, &h5)))
      return retval;
   assert(h5 && grp && h5);

   /* Is the new name too long? */
   if (strlen(name) > NC_MAX_NAME)
      return NC_EMAXNAME;

   /* Trying to write to a read-only file? No way, Jose! */
   if (h5->no_write)
      return NC_EPERM;

   /* Check name validity, if strict nc3 rules are in effect for this
    * file. */
   if ((retval = NC_check_name(name)))
      return retval;

   /* Check if name is in use, and retain a pointer to the correct variable */
   nn_hash = hash_fast(name, strlen(name));
   tmp_var = NULL;
   for (i=0; i < grp->vars.nelems; i++)
   {
      var = grp->vars.value[i];
      if (!var) continue;
      if (nn_hash == var->hash && !strncmp(var->name, name, NC_MAX_NAME))
         return NC_ENAMEINUSE;
      if (var->varid == varid)
         tmp_var = var;
   }
   if (!tmp_var)
      return NC_ENOTVAR;
   var = tmp_var;

   /* If we're not in define mode, new name must be of equal or
      less size, if strict nc3 rules are in effect for this . */
   if (!(h5->flags & NC_INDEF) && strlen(name) > strlen(var->name) &&
       (h5->cmode & NC_CLASSIC_MODEL))
      return NC_ENOTINDEFINE;

   /* Change the HDF5 file, if this var has already been created
      there. Should we check here to ensure there is not already a
      dimscale dataset of name name??? */
   if (var->created)
   {
      /* Is there an existing dimscale-only dataset of this name? If
       * so, it must be deleted. */
      if (var->ndims && var->dim[0]->hdf_dimscaleid)
      {
         if ((retval = delete_existing_dimscale_dataset(grp, var->dim[0]->dimid, var->dim[0])))
            return retval;
      }
      
      LOG((3, "Moving dataset %s to %s", var->name, name));
      if (H5Gmove(grp->hdf_grpid, var->name, name) < 0)
         BAIL(NC_EHDFERR);
   }

   /* Now change the name in our metadata. */
   free(var->name);
   if (!(var->name = malloc((strlen(name) + 1) * sizeof(char))))
      return NC_ENOMEM;
   strcpy(var->name, name);
   var->hash = nn_hash;
   LOG((3, "var is now %s", var->name));

   /* Check if this was a coordinate variable previously, but names are different now */
   if (var->dimscale && strcmp(var->name, var->dim[0]->name))
   {
      /* Break up the coordinate variable */
      if ((retval = nc4_break_coord_var(grp, var, var->dim[0])))
         return retval;
   }

   /* Check if this should become a coordinate variable */
   if (!var->dimscale)
   {
      /* Only variables with >0 dimensions can become coordinate variables */
      if (var->ndims)
      {
         NC_GRP_INFO_T *dim_grp;
         NC_DIM_INFO_T *dim;

         /* Check to see if this is became a coordinate variable.  If so, it
          * will have the same name as dimension index 0. If it is a
          * coordinate var, is it a coordinate var in the same group as the dim?
          */
         if ((retval = nc4_find_dim(grp, var->dimids[0], &dim, &dim_grp)))
            return retval;
         if (strcmp(dim->name, name) == 0 && dim_grp == grp)
         {
            /* Reform the coordinate variable */
            if ((retval = nc4_reform_coord_var(grp, var, dim)))
               return retval;
         }
      }
   }

exit:
   return retval;
}

/**
 * @internal
 *
 * This function will change the parallel access of a variable from
 * independent to collective.
 *
 * @param ncid File ID.
 * @param varid Variable ID.
 * @param par_access NC_COLLECTIVE or NC_INDEPENDENT.
 *
 * @returns ::NC_NOERR No error.
 * @returns ::NC_EBADID Invalid ncid passed.
 * @returns ::NC_ENOTVAR Invalid varid passed.
 * @returns ::NC_ENOPAR LFile was not opened with nc_open_par/nc_create_var.
 * @returns ::NC_EINVAL Invalid par_access specified.
 * @returns ::NC_NOERR for success
 * @author Ed Hartnett, Dennis Heimbigner
 */
int
NC4_var_par_access(int ncid, int varid, int par_access)
{
#ifndef USE_PARALLEL4
   return NC_ENOPAR;
#else
   NC *nc;
   NC_GRP_INFO_T *grp;
   NC_HDF5_FILE_INFO_T *h5;
   NC_VAR_INFO_T *var;
   int retval;

   LOG((1, "%s: ncid 0x%x varid %d par_access %d", __func__, ncid,
        varid, par_access));

   if (par_access != NC_INDEPENDENT && par_access != NC_COLLECTIVE)
      return NC_EINVAL;

   /* Find info for this file and group, and set pointer to each. */
   if ((retval = nc4_find_nc_grp_h5(ncid, &nc, &grp, &h5)))
      return retval;

   /* This function only for files opened with nc_open_par or nc_create_par. */
   if (!h5->parallel)
      return NC_ENOPAR;

   /* Find the var, and set its preference. */
   if (varid < 0 || varid >= grp->vars.nelems)
      return NC_ENOTVAR;
   var = grp->vars.value[varid];
   if (!var) return NC_ENOTVAR;
   assert(var->varid == varid);

   if (par_access)
      var->parallel_access = NC_COLLECTIVE;
   else
      var->parallel_access = NC_INDEPENDENT;
   return NC_NOERR;
#endif /* USE_PARALLEL4 */
}

#ifdef USE_HDF4
/**
 * @internal Get data from an HDF4 SD dataset.
 *
 * @param ncid File ID.
 * @param varid Variable ID.
 * @param startp Array of start indicies.
 * @param countp Array of counts.
 * @param mem_nc_type The type of these data after it is read into memory.
 * @param is_long Ignored for HDF4.
 * @param data pointer that gets the data.
 * @returns ::NC_NOERR for success
 * @author Ed Hartnett
 */
static int
nc4_get_hdf4_vara(NC *nc, int ncid, int varid, const size_t *startp,
                  const size_t *countp, nc_type mem_nc_type, int is_long, void *data)
{
   NC_GRP_INFO_T *grp;
   NC_HDF5_FILE_INFO_T *h5;
   NC_VAR_INFO_T *var;
   int32 start32[NC_MAX_VAR_DIMS], edge32[NC_MAX_VAR_DIMS];
   int retval, d;

   /* Find our metadata for this file, group, and var. */
   assert(nc);
   if ((retval = nc4_find_g_var_nc(nc, ncid, varid, &grp, &var)))
      return retval;
   h5 = NC4_DATA(nc);
   assert(grp && h5 && var && var->name);

   for (d = 0; d < var->ndims; d++)
   {
      start32[d] = startp[d];
      edge32[d] = countp[d];
   }

   if (SDreaddata(var->sdsid, start32, NULL, edge32, data))
      return NC_EHDFERR;

   return NC_NOERR;
}
#endif /* USE_HDF4 */

/**
 * @internal Write an array of data to a variable. This is called by
 * nc_put_vara() and other nc_put_vara_* functions, for netCDF-4
 * files.
 * 
 * @param ncid File ID.
 * @param varid Variable ID.
 * @param startp Array of start indicies.
 * @param countp Array of counts.
 * @param op pointer that gets the data.
 * @param memtype The type of these data in memory.
 *
 * @returns ::NC_NOERR for success
 * @author Ed Hartnett, Dennis Heimbigner
 */
int
NC4_put_vara(int ncid, int varid, const size_t *startp,
             const size_t *countp, const void *op, int memtype)
{
   NC *nc;

   if (!(nc = nc4_find_nc_file(ncid, NULL)))
      return NC_EBADID;

   return nc4_put_vara(nc, ncid, varid, startp, countp, memtype, 0, (void *)op);
}

/**
 * Read an array of values. This is called by nc_get_vara() for
 * netCDF-4 files, as well as all the other nc_get_vara_*
 * functions. HDF4 files are handled as a special case.
 *
 * @param ncid File ID.
 * @param varid Variable ID.
 * @param startp Array of start indicies.
 * @param countp Array of counts.
 * @param ip pointer that gets the data.
 * @param memtype The type of these data after it is read into memory.

 * @returns ::NC_NOERR for success
 * @author Ed Hartnett, Dennis Heimbigner
 */
int
NC4_get_vara(int ncid, int varid, const size_t *startp,
             const size_t *countp, void *ip, int memtype)
{
   NC *nc;
   NC_HDF5_FILE_INFO_T* h5;

   LOG((2, "%s: ncid 0x%x varid %d memtype %d", __func__, ncid, varid,
        memtype));

   if (!(nc = nc4_find_nc_file(ncid, &h5)))
      return NC_EBADID;

#ifdef USE_HDF4
   /* Handle HDF4 cases. */
   if (h5->hdf4)
      return nc4_get_hdf4_vara(nc, ncid, varid, startp, countp, memtype,
                               0, (void *)ip);
#endif /* USE_HDF4 */

   /* Handle HDF5 cases. */
   return nc4_get_vara(nc, ncid, varid, startp, countp, memtype,
                       0, (void *)ip);
}<|MERGE_RESOLUTION|>--- conflicted
+++ resolved
@@ -1566,11 +1566,7 @@
 
    if (!name)
       return NC_EINVAL;
-<<<<<<< HEAD
-
-=======
-   
->>>>>>> 43f4ea32
+
    LOG((2, "%s: ncid 0x%x varid %d name %s", __func__, ncid, varid,
         name));
 
