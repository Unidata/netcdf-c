--- conflicted
+++ resolved
@@ -60,11 +60,7 @@
  * @param formatp a pointer that gets the extended format. Note that
  * this is not the same as the format provided by nc_inq_format(). The
  * extended foramt indicates the dispatch layer model. NetCDF-4 files
-<<<<<<< HEAD
- * will always get NC_FORMATX_NC4 for netCDF files.
-=======
  * will always get NC_FORMATX_NC4.
->>>>>>> a3ea416e
  * @param modep a pointer that gets the open/create mode associated with
  * this file. Ignored if NULL.
 
