--- conflicted
+++ resolved
@@ -23,11 +23,8 @@
 #include "nc.h" /* from libsrc */
 #include "ncdispatch.h" /* from libdispatch */
 #include "ncutf8.h"
-<<<<<<< HEAD
 #include <stdarg.h>
-=======
 #include "ncrc.h"
->>>>>>> 8655eced
 
 /** @internal Number of reserved attributes. These attributes are
  * hidden from the netcdf user, but exist in the implementation
