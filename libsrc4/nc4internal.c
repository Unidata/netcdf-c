--- conflicted
+++ resolved
@@ -840,11 +840,7 @@
    new_att->hdr.hashkey = NC_hashmapkey(name, strlen(name));
 
    /* Add object to list as specified by its number */
-<<<<<<< HEAD
    ncindexadd(list, (NC_OBJ *)new_att);
-=======
-    ncindexadd(list, (NC_OBJ *)new_att);
->>>>>>> c59f43d6
 
    /* Set the attribute pointer, if one was given */
    if (att)
@@ -973,17 +969,10 @@
 nc4_type_new(NC_GRP_INFO_T *grp, size_t size, const char *name, int assignedid,
              NC_TYPE_INFO_T **type)
 {
-<<<<<<< HEAD
    NC_TYPE_INFO_T *new_type;
 
    /* Check inputs. */
    assert(type);
-=======
-  NC_TYPE_INFO_T *new_type;
-
-  /* Check inputs. */
-  assert(type);
->>>>>>> c59f43d6
 
    /* Allocate memory for the type */
    if (!(new_type = calloc(1, sizeof(NC_TYPE_INFO_T))))
@@ -998,17 +987,10 @@
       return NC_ENOMEM;
    }
 
-<<<<<<< HEAD
    new_type->hdr.hashkey = NC_hashmapkey(name, strlen(name));
 
    /* Return a pointer to the new type. */
    *type = new_type;
-=======
-  new_type->hdr.hashkey = NC_hashmapkey(name, strlen(name));
-
-  /* Return a pointer to the new type. */
-  *type = new_type;
->>>>>>> c59f43d6
 
    return NC_NOERR;
 }
@@ -1374,15 +1356,9 @@
 
    /* Remove from lists */
    if(grp) {
-<<<<<<< HEAD
       i = ncindexfind(grp->vars,(NC_OBJ*)var);
       if(i >= 0)
          ncindexidel(grp->vars, i);
-=======
-       i = ncindexfind(grp->vars,(NC_OBJ*)var);
-       if(i >= 0)
-           ncindexidel(grp->vars, i);
->>>>>>> c59f43d6
    }
    return nc4_var_free(var);
 }
@@ -1552,15 +1528,9 @@
 int
 nc4_att_list_del(NCindex *list, NC_ATT_INFO_T *att)
 {
-<<<<<<< HEAD
    assert(att && list);
    ncindexidel(list, ((NC_OBJ *)att)->id);
    return nc4_att_free(att);
-=======
-    assert(att && list);
-    ncindexidel(list, ((NC_OBJ *)att)->id);
-    return nc4_att_free(att);
->>>>>>> c59f43d6
 }
 
 /**
