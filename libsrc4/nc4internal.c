/* Copyright 2003-2018, University Corporation for Atmospheric
 * Research. See the COPYRIGHT file for copying and redistribution
 * conditions.
 */
/**
 * @file
 * @internal
 * Internal netcdf-4 functions.
 *
 * This file contains functions internal to the netcdf4 library. None of
 * the functions in this file are exposed in the exetnal API. These
 * functions all relate to the manipulation of netcdf-4's in-memory
 * buffer of metadata information, i.e. the linked list of NC
 * structs.
 *
 * @author Ed Hartnett
 */

#include "config.h"
#include "nc4internal.h"
#include "nc.h" /* from libsrc */
#include "ncdispatch.h" /* from libdispatch */
#include "ncutf8.h"

/* These are the default chunk cache sizes for HDF5 files created or
 * opened with netCDF-4. */
extern size_t nc4_chunk_cache_size;
extern size_t nc4_chunk_cache_nelems;
extern float nc4_chunk_cache_preemption;

#ifdef LOGGING
/* This is the severity level of messages which will be logged. Use
   severity 0 for errors, 1 for important log messages, 2 for less
   important, etc. */
int nc_log_level = NC_TURN_OFF_LOGGING;

#endif /* LOGGING */

/**
 * @internal Check and normalize and name.
 *
 * @param name Name to normalize.
 * @param norm_name The normalized name.
 *
 * @return ::NC_NOERR No error.
 * @return ::NC_EMAXNAME Name too long.
 * @return ::NC_EINVAL NULL given for name.
 * @author Dennis Heimbigner
 */
int
nc4_check_name(const char *name, char *norm_name)
{
   char *temp;
   int retval;

   /* Check for NULL. */
   if (!name)
      return NC_EINVAL;

   assert(norm_name);

   /* Check for NULL. */
   if (!name)
      return NC_EINVAL;

   /* Check the length. */
   if (strlen(name) > NC_MAX_NAME)
      return NC_EMAXNAME;

   /* Make sure this is a valid netcdf name. This should be done
    * before the name is normalized, because it gives better error
    * codes for bad utf8 strings. */
   if ((retval = NC_check_name(name)))
      return retval;

   /* Normalize the name. */
   retval = nc_utf8_normalize((const unsigned char *)name,(unsigned char**)&temp);
   if(retval != NC_NOERR)
      return retval;

   if(strlen(temp) > NC_MAX_NAME) {
      free(temp);
      return NC_EMAXNAME;
   }

   strcpy(norm_name, temp);
   free(temp);

   return NC_NOERR;
}

/**
 * @internal Given an NC pointer, add the necessary stuff for a
 * netcdf-4 file.
 *
 * @param nc Pointer to file's NC struct.
 * @param path The file name of the new file.
 * @param mode The mode flag.
 *
 * @return ::NC_NOERR No error.
 * @author Ed Hartnett
 */
int
nc4_nc4f_list_add(NC *nc, const char *path, int mode)
{
   NC_HDF5_FILE_INFO_T *h5;

   assert(nc && !NC4_DATA(nc) && path);

   /* We need to malloc and
      initialize the substructure NC_HDF_FILE_INFO_T. */
   if (!(h5 = calloc(1, sizeof(NC_HDF5_FILE_INFO_T))))
      return NC_ENOMEM;
   NC4_DATA_SET(nc,h5);
   h5->controller = nc;

   /* Hang on to cmode, and note that we're in define mode. */
   h5->cmode = mode | NC_INDEF;

   /* The next_typeid needs to be set beyond the end of our atomic
    * types. */
   h5->next_typeid = NC_FIRSTUSERTYPEID;

   h5->alldims = nclistnew();
   h5->alltypes = nclistnew();
   h5->allgroups = nclistnew();

   /* There's always at least one open group - the root
    * group. Allocate space for one group's worth of information. Set
    * its hdf id, name, and a pointer to it's file structure. */
   return nc4_build_root_grp(h5);
}

/**
 * @internal Given an ncid, find the relevant group and return a
 * pointer to it, return an error of this is not a netcdf-4 file (or
 * if strict nc3 is turned on for this file.)
 *
 * @param ncid File and group ID.
 * @param grp Pointer that gets pointer to group info struct.
 *
 * @return ::NC_NOERR No error.
 * @return ::NC_ENOTNC4 Not a netCDF-4 file.
 * @return ::NC_ESTRICTNC3 Not allowed for classic model.
 * @author Ed Hartnett
 */
int
nc4_find_nc4_grp(int ncid, NC_GRP_INFO_T **grp)
{
   NC_HDF5_FILE_INFO_T* h5;
   NC *f = nc4_find_nc_file(ncid,&h5);
   if(f == NULL) return NC_EBADID;

   /* No netcdf-3 files allowed! */
   if (!h5) return NC_ENOTNC4;
   assert(h5->root_grp);

   /* This function demands netcdf-4 files without strict nc3
    * rules.*/
   if (h5->cmode & NC_CLASSIC_MODEL) return NC_ESTRICTNC3;

   /* If we can't find it, the grp id part of ncid is bad. */
   if (!(*grp = nc4_rec_find_grp(h5, (ncid & GRP_ID_MASK))))
      return NC_EBADID;
   return NC_NOERR;
}

/**
 * @internal Given an ncid, find the relevant group and return a
 * pointer to it, also set a pointer to the nc4_info struct of the
 * related file. For netcdf-3 files, *h5 will be set to NULL.
 *
 * @param ncid File and group ID.
 * @param grpp Pointer that gets pointer to group info struct.
 * @param h5p Pointer to HDF5 file struct.
 *
 * @return ::NC_NOERR No error.
 * @return ::NC_EBADID Bad ncid.
 * @author Ed Hartnett
 */
int
nc4_find_grp_h5(int ncid, NC_GRP_INFO_T **grpp, NC_HDF5_FILE_INFO_T **h5p)
{
   NC_HDF5_FILE_INFO_T *h5;
   NC_GRP_INFO_T *grp;
   NC *f = nc4_find_nc_file(ncid,&h5);
   if(f == NULL) return NC_EBADID;
   if (h5) {
      assert(h5->root_grp);
      /* If we can't find it, the grp id part of ncid is bad. */
      if (!(grp = nc4_rec_find_grp(h5, (ncid & GRP_ID_MASK))))
         return NC_EBADID;
      h5 = (grp)->nc4_info;
      assert(h5);
   } else {
      h5 = NULL;
      grp = NULL;
   }
   if(h5p) *h5p = h5;
   if(grpp) *grpp = grp;
   return NC_NOERR;
}

/**
 * @internal Find info for this file and group, and set pointer to each.
 *
 * @param ncid File and group ID.
 * @param nc Pointer that gets a pointer to the file's NC struct.
 * @param grpp Pointer that gets a pointer to the group struct.
 * @param h5p Pointer that gets HDF5 file struct.
 *
 * @return ::NC_NOERR No error.
 * @return ::NC_EBADID Bad ncid.
 * @author Ed Hartnett
 */
int
nc4_find_nc_grp_h5(int ncid, NC **nc, NC_GRP_INFO_T **grpp,
                   NC_HDF5_FILE_INFO_T **h5p)
{
   NC_GRP_INFO_T *grp;
   NC_HDF5_FILE_INFO_T* h5;
   NC *f = nc4_find_nc_file(ncid,&h5);

   if(f == NULL) return NC_EBADID;
   if(nc) *nc = f;

   if (h5) {
      assert(h5->root_grp);
      /* If we can't find it, the grp id part of ncid is bad. */
      if (!(grp = nc4_rec_find_grp(h5, (ncid & GRP_ID_MASK))))
         return NC_EBADID;

      h5 = (grp)->nc4_info;
      assert(h5);
   } else {
      h5 = NULL;
      grp = NULL;
   }
   if(h5p) *h5p = h5;
   if(grpp) *grpp = grp;
   return NC_NOERR;
}

/**
 * @internal Use NC_HDF5_FILE_INFO_T->allgroups to locate a group id.
 *
 * @param h5 Pointer to file info
 * @param target_nc_grpid Group ID to be found.
 *
 * @return Pointer to group info struct, or NULL if not found.
 * @author Ed Hartnett
 */
NC_GRP_INFO_T *
nc4_rec_find_grp(NC_HDF5_FILE_INFO_T *h5, int target_nc_grpid)
{
   NC_GRP_INFO_T *g;

   assert(h5);

   /* Is this the group we are searching for? */
   g = nclistget(h5->allgroups,target_nc_grpid);
   return g;
}

/**
 * @internal Given an ncid and varid, get pointers to the group and var
 * metadata.
 *
 * @param nc Pointer to file's NC struct.
 * @param ncid File ID.
 * @param varid Variable ID.
 * @param grp Pointer that gets pointer to group info.
 * @param var Pointer that gets pointer to var info.
 *
 * @return ::NC_NOERR No error.
 */
int
nc4_find_g_var_nc(NC *nc, int ncid, int varid,
                  NC_GRP_INFO_T **grp, NC_VAR_INFO_T **var)
{
   NC_HDF5_FILE_INFO_T* h5 = NC4_DATA(nc);

   /* Find the group info. */
   assert(grp && var && h5 && h5->root_grp);
   *grp = nc4_rec_find_grp(h5, (ncid & GRP_ID_MASK));

   /* It is possible for *grp to be NULL. If it is,
      return an error. */
   if(*grp == NULL)
      return NC_EBADID;

   /* Find the var info. */
   (*var) = (NC_VAR_INFO_T*)ncindexith((*grp)->vars,varid);
   if((*var) == NULL)
      return NC_ENOTVAR;

   return NC_NOERR;
}

/**
 * @internal Find a dim in a grp (or its parents).
 *
 * @param grp Pointer to group info struct.
 * @param dimid Dimension ID to find.
 * @param dim Pointer that gets pointer to dim info if found.
 * @param dim_grp Pointer that gets pointer to group info of group that contains dimension.
 *
 * @return ::NC_NOERR No error.
 * @return ::NC_EBADDIM Dimension not found.
 * @author Ed Hartnett
 */
int
nc4_find_dim(NC_GRP_INFO_T *grp, int dimid, NC_DIM_INFO_T **dim,
             NC_GRP_INFO_T **dim_grp)
{
   NC_GRP_INFO_T *g;
   int found = 0;
   NC_HDF5_FILE_INFO_T* h5 = grp->nc4_info;

   assert(h5 && grp && dim);

   /* Find the dim info. */
   (*dim) = nclistget(h5->alldims,dimid);
   if((*dim) == NULL) 
      return NC_EBADDIM;

   /* Redundant: Verify that this dim is in fact in the group or its parent */
   for (found=0, g = grp; g ; g = g->parent) {
      if(g == (*dim)->container) {found = 1; break;}
   }
   /* If we didn't find it, return an error. */
   assert(found);

   /* Give the caller the group the dimension is in. */
   if (dim_grp)
      *dim_grp = (*dim)->container;

   return NC_NOERR;
}

/**
 * @internal Find a var (by name) in a grp.
 *
 * @param grp Pointer to group info.
 * @param name Name of var to find.
 * @param var Pointer that gets pointer to var info struct, if found.
 *
 * @return ::NC_NOERR No error.
 * @author Ed Hartnett
 */
int
nc4_find_var(NC_GRP_INFO_T *grp, const char *name, NC_VAR_INFO_T **var)
{
   assert(grp && var && name);

   /* Find the var info. */
   *var = (NC_VAR_INFO_T*)ncindexlookup(grp->vars,name);
   return NC_NOERR;
}

/**
 * @internal Locate netCDF type by name.
 *
 * @param start_grp Pointer to starting group info.
 * @param name Name of type to find.
 *
 * @return Pointer to type info, or NULL if not found.
 * @author Ed Hartnett
 */
NC_TYPE_INFO_T *
nc4_rec_find_named_type(NC_GRP_INFO_T *start_grp, char *name)
{
   NC_GRP_INFO_T *g;
   NC_TYPE_INFO_T *type, *res;
   int i;

   assert(start_grp);

   /* Does this group have the type we are searching for? */
   type  = (NC_TYPE_INFO_T*)ncindexlookup(start_grp->type,name);
   if(type != NULL)
      return type;

   /* Search subgroups. */
   for(i=0;i<ncindexsize(start_grp->children);i++) {
      g = (NC_GRP_INFO_T*)ncindexith(start_grp->children,i);
      if(g == NULL) continue;
      if ((res = nc4_rec_find_named_type(g, name)))
         return res;
   }
   /* Can't find it. Oh, woe is me! */
   return NULL;
}

/**
 * @internal Recursively hunt for a netCDF type id.
 * Note using h5->alltypes, we no longer do recursion
 *
 * @param h5 the root file
 * @param target_nc_typeid NetCDF type ID to find.
 *
 * @return Pointer to type info, or NULL if not found.
 * @author Ed Hartnett
 */
NC_TYPE_INFO_T *
nc4_rec_find_nc_type(NC_HDF5_FILE_INFO_T *h5, nc_type target_nc_typeid)
{
   assert(h5);
   return nclistget(h5->alltypes, target_nc_typeid);
}

/**
 * @internal Use a netCDF typeid to find a type in a type_list.
 *
 * @param h5 Pointer to HDF5 file info struct.
 * @param typeid The netCDF type ID.
 * @param type Pointer to pointer to the list of type info structs.
 *
 * @return ::NC_NOERR No error.
 * @return ::NC_EINVAL Invalid input.
 * @author Ed Hartnett
 */
int
nc4_find_type(const NC_HDF5_FILE_INFO_T *h5, nc_type typeid, NC_TYPE_INFO_T **type)
{
   if (typeid < 0 || !type)
      return NC_EINVAL;
   *type = NULL;

   /* Atomic types don't have associated NC_TYPE_INFO_T struct, just
    * return NOERR. */
   if (typeid <= NC_STRING)
      return NC_NOERR;

   /* Find the type. */
   *type = (NC_TYPE_INFO_T*)nclistget(h5->alltypes,typeid);
   if((*type) == NULL)
      return NC_EBADTYPID;
   return NC_NOERR;
}

/**
 * @internal Given a group, find an att. If name is provided, use that,
 * otherwise use the attnum.
 *
 * @param grp Pointer to group info struct.
 * @param varid Variable ID.
 * @param name Name to of attribute.
 * @param attnum Number of attribute.
 * @param att Pointer to pointer that gets attribute info struct.
 *
 * @return ::NC_NOERR No error.
 * @return ::NC_ENOTVAR Variable not found.
 * @return ::NC_ENOTATT Attribute not found.
 * @author Ed Hartnett
 */
int
nc4_find_grp_att(NC_GRP_INFO_T *grp, int varid, const char *name, int attnum,
                 NC_ATT_INFO_T **att)
{
   NC_VAR_INFO_T *var;
   NCindex* attlist = NULL;

   assert(grp && grp->hdr.name);
   LOG((4, "nc4_find_grp_att: grp->name %s varid %d name %s attnum %d",
        grp->hdr.name, varid, name, attnum));

   /* Get either the global or a variable attribute list. */
   if (varid == NC_GLOBAL)
      attlist = grp->att;
   else
   {
      var = (NC_VAR_INFO_T*)ncindexith(grp->vars,varid);
      if (!var) return NC_ENOTVAR;
      attlist = var->att;
      assert(var->hdr.id == varid);
   }

   /* Now find the attribute by name or number. If a name is provided,
    * ignore the attnum. */
   if(attlist) {
      NC_ATT_INFO_T* a;
      if(name != NULL)
         a = (NC_ATT_INFO_T*)ncindexlookup(attlist,name);
      else
         a = (NC_ATT_INFO_T*)ncindexith(attlist,attnum);
      if(a != NULL) {
         *att = a;
         return NC_NOERR;
      }
   }    

   /* If we get here, we couldn't find the attribute. */
   return NC_ENOTATT;
}

/**
 * @internal Given an ncid, varid, and name or attnum, find and return
 * pointer to NC_ATT_INFO_T metadata.
 *
 * @param ncid File and group ID.
 * @param varid Variable ID.
 * @param name Name to of attribute.
 * @param attnum Number of attribute.
 * @param att Pointer to pointer that gets attribute info struct.

 *
 * @return ::NC_NOERR No error.
 * @return ::NC_ENOTVAR Variable not found.
 * @return ::NC_ENOTATT Attribute not found.
 * @author Ed Hartnett
 */
int
nc4_find_nc_att(int ncid, int varid, const char *name, int attnum,
                NC_ATT_INFO_T **att)
{
   NC_GRP_INFO_T *grp;
   NC_HDF5_FILE_INFO_T *h5;
   int retval;

   LOG((4, "nc4_find_nc_att: ncid 0x%x varid %d name %s attnum %d",
        ncid, varid, name, attnum));

   /* Find info for this file and group, and set pointer to each. */
   if ((retval = nc4_find_grp_h5(ncid, &grp, &h5)))
      return retval;
   assert(grp && h5);

   return nc4_find_grp_att(grp,varid,name,attnum,att);
}


/**
 * @internal Given an id, walk the list and find the appropriate NC.
 *
 * @param ext_ncid File/group ID to find.
 * @param h5p Pointer to pointer that gets the HDF5 file info struct.
 *
 * @return ::NC_NOERR No error.
 * @author Ed Hartnett, Dennis Heimbigner
 */
NC*
nc4_find_nc_file(int ext_ncid, NC_HDF5_FILE_INFO_T** h5p)
{
   NC* nc;
   int stat;

   stat = NC_check_id(ext_ncid,&nc);
   if(stat != NC_NOERR)
      nc = NULL;

   if(nc)
      if(h5p) *h5p = (NC_HDF5_FILE_INFO_T*)nc->dispatchdata;

   return nc;
}

/**
 * @internal Add NC_OBJ to appropriate indices.
 *
 * @param index NCindex into which to insert obj
 * @param obj Pointer to object to add.
 *
 * @author Ed Hartnett, Dennis Heimbigner
 */
static void
obj_list_add(NCindex* index, NC_OBJ* obj)
{
   /* Insert object into the index */
//    ncindexset(index,obj->id,obj);
   ncindexadd(index,obj);
}

/**
 * @internal Add NC_OBJ to allXXX lists in a file
 *
 * @param file Pointer to the containing file
 * @param obj Pointer to object to add.
 *
 * @author Dennis Heimbigner
 */
static void
obj_track(NC_HDF5_FILE_INFO_T* file, NC_OBJ* obj)
{
   NClist* list = NULL;
   /* record the object in the file  */
   switch (obj->sort) {
   case NCDIM: list = file->alldims; break;
   case NCTYP: list = file->alltypes; break;
   case NCGRP: list = file->allgroups; break;
   default:
      assert(NC_FALSE);
   }	
   /* Insert at the appropriate point in the list */
   nclistset(list,obj->id,obj);
}

/**
 * @internal Remove object from a list
 *
 * @param index NCindex from which to delete
 * @param obj Pointer to object to delete.
 *
 * @return ::NC_NOERR No error.
 * @author Ed Hartnett
 */
static void
obj_list_del(NCindex* index, NC_OBJ *obj)
{
   ncindexidel(index,obj->id);
}

/**
 * @internal Create a new variable and insert int relevant lists
 *
 * @param grp the containing group
 * @param name the name for the new variable
 * @param ndims the rank of the new variable
 * @param var Pointer in which to return a pointer to the new var.
 *
 * @param var Pointer to pointer that gets variable info struct.
 *
 * @return ::NC_NOERR No error.
 * @return ::NC_ENOMEM Out of memory.
 * @author Ed Hartnett
 */
int
nc4_var_list_add(NC_GRP_INFO_T* grp, const char* name, int ndims, NC_VAR_INFO_T **var)
{
   NC_VAR_INFO_T *new_var = NULL;
   int retval = NC_NOERR;

   /* Allocate storage for new variable. */
   if (!(new_var = calloc(1, sizeof(NC_VAR_INFO_T))))
      BAIL(NC_ENOMEM);
   new_var->hdr.sort = NCVAR;

   /* These are the HDF5-1.8.4 defaults. */
   new_var->chunk_cache_size = nc4_chunk_cache_size;
   new_var->chunk_cache_nelems = nc4_chunk_cache_nelems;
   new_var->chunk_cache_preemption = nc4_chunk_cache_preemption;

   /* Now fill in the values in the var info structure. */
   new_var->hdr.id = ncindexsize(grp->vars);

   if (!(new_var->hdr.name = strdup(name)))
      BAIL(NC_ENOMEM);

   new_var->hdr.hashkey = NC_hashmapkey(new_var->hdr.name,strlen(new_var->hdr.name));
   new_var->ndims = ndims;
   
   /* Allocate space for dimension information. */
   if (ndims)
   {
      if (!(new_var->dim = calloc(ndims, sizeof(NC_DIM_INFO_T *))))
         BAIL(NC_ENOMEM);
      if (!(new_var->dimids = calloc(ndims, sizeof(int))))
         BAIL(NC_ENOMEM);
      /* Initialize dimids to illegal values (-1). See the comment
         in nc4hdf.c#nc4_rec_match_dimscales. */
      memset(new_var->dimids, -1, ndims*sizeof(int));
   }

   new_var->att = ncindexnew(0);

   /* Officially track it */
   ncindexadd(grp->vars,(NC_OBJ*)new_var);

   /* Set the var pointer, if one was given */
   if (var)
      *var = new_var;

exit:
   if(retval != NC_NOERR) {
      nc4_var_list_del(grp,new_var);
   }
   return retval;
}

/**
 * @internal Add to the beginning of a dim list.
 *
 * @param grp container for the dim
 * @param name for the dim
 * @param len for the dim
 * @param assignedid override dimid if >= 0
 * @param dim Pointer to pointer that gets the new dim info struct.
 *
 * @return ::NC_NOERR No error.
 * @author Ed Hartnett
 */
int
nc4_dim_list_add(NC_GRP_INFO_T* grp, const char* name, size_t len, int assignedid, NC_DIM_INFO_T **dim)
{
   NC_DIM_INFO_T *new_dim = NULL;
   NC_HDF5_FILE_INFO_T *h5 = grp->nc4_info;
   int retval = NC_NOERR;

   if (!(new_dim = calloc(1, sizeof(NC_DIM_INFO_T))))
      BAIL(NC_ENOMEM);
   new_dim->hdr.sort = NCDIM;

   if(assignedid >= 0)
      new_dim->hdr.id = assignedid;
   else
      new_dim->hdr.id = h5->next_dimid++;

   /* Initialize the metadata for this dimension. */
   if (!(new_dim->hdr.name = strdup(name)))
      BAIL(NC_ENOMEM);
   /* Create a hash of the name. */
   new_dim->hdr.hashkey = NC_hashmapkey(new_dim->hdr.name,strlen(new_dim->hdr.name));
   new_dim->len = len;
   if (len == NC_UNLIMITED)
      new_dim->unlimited = NC_TRUE;
   new_dim->container = grp;

   /* Add object to lists */
   obj_list_add(grp->dim, (NC_OBJ*)new_dim);
   obj_track(h5,(NC_OBJ*)new_dim);

   /* Set the dim pointer, if one was given */
   if (dim)
      *dim = new_dim;

exit:
   if(retval != NC_NOERR)
      nc4_dim_free(new_dim); /* would not be in list yet*/
   return retval;
}

/**
 * @internal Add to the end of an att list.
 *
 * @param list NCindex of att info structs.
 * @param name name of the new attribute
 * @param att Pointer to pointer that gets the new att info struct.
 *
 * @return ::NC_NOERR No error.
 * @author Ed Hartnett
 */
int
nc4_att_list_add(NCindex* list, const char* name, NC_ATT_INFO_T **att)
{
   int retval = NC_NOERR;
   NC_ATT_INFO_T *new_att = NULL;

   LOG((3, "%s: name %s ", __func__, name));

   if (!(new_att = calloc(1, sizeof(NC_ATT_INFO_T))))
      return NC_ENOMEM;
   new_att->hdr.sort = NCATT;

   /* Fill in the information we know. */
   new_att->hdr.id = ncindexsize(list);
   if (!(new_att->hdr.name = strdup(name)))
      BAIL(NC_ENOMEM);

   /* Create a hash of the name. */
   new_att->hdr.hashkey = NC_hashmapkey(name, strlen(name));

   /* Add object to list as specified by its number */
   obj_list_add(list,(NC_OBJ*)new_att);

   /* Set the attribute pointer, if one was given */
   if (att)
      *att = new_att;

exit:
   if(retval) {
      nc4_att_list_del(list,new_att);
   }
   return retval;
}

/**
 * @internal Add to the end of a group list. Can't use 0 as a
 * new_nc_grpid - it's reserved for the root group.
 *
 * @param parent The parent group.
 * @param name Name of the group.
 * @param grp Pointer to pointer that gets new group info struct.
 *
 * @return ::NC_NOERR No error.
 * @author Ed Hartnett
 */
int
nc4_grp_list_add(NC_GRP_INFO_T * parent, char *name, NC_GRP_INFO_T **grp)
{
   NC_GRP_INFO_T *new_grp;
   NC_HDF5_FILE_INFO_T* h5;
   NC* nc;

   h5 = parent->nc4_info;
   nc = h5->controller;

   LOG((3, "%s: name %s ", __func__, name));

   /* Get the memory to store this groups info. */
   if (!(new_grp = calloc(1, sizeof(NC_GRP_INFO_T))))
      return NC_ENOMEM;
   new_grp->hdr.sort = NCGRP;

   /* Fill in this group's information. */
   new_grp->hdr.id = h5->next_nc_grpid++;
   new_grp->parent = parent;
   if (!(new_grp->hdr.name = strdup(name)))
   {
      free(new_grp);
      return NC_ENOMEM;
   }
   new_grp->hdr.hashkey = NC_hashmapkey(new_grp->hdr.name,strlen(new_grp->hdr.name));

   new_grp->nc4_info = NC4_DATA(nc);

   new_grp->children = ncindexnew(0);
   new_grp->dim = ncindexnew(0);
   new_grp->att = ncindexnew(0);
   new_grp->type = ncindexnew(0);
   new_grp->vars = ncindexnew(0);

   /* Add object to lists */
   obj_list_add(parent->children, (NC_OBJ*)new_grp);
   obj_track(h5,(NC_OBJ*)new_grp);

   /* Set the group pointer, if one was given */
   if (grp)
      *grp = new_grp;

   return NC_NOERR;
}

/**
 * @internal Build the root group with id 0.
 *
 * @param h5 root file
 *
 * @return ::NC_NOERR No error.
 * @author Ed Hartnett
 */
int
nc4_build_root_grp(NC_HDF5_FILE_INFO_T* h5)
{
   NC_GRP_INFO_T *new_grp;
   NC* nc;

   assert(h5);

   nc = h5->controller;

   LOG((3, "%s: name %s ", __func__, NC_GROUP_NAME));

   /* Get the memory to store this groups info. */
   if (!(new_grp = calloc(1, sizeof(NC_GRP_INFO_T))))
      return NC_ENOMEM;
   new_grp->hdr.sort = NCGRP;

   /* Fill in this group's information. */
   new_grp->hdr.id = h5->next_nc_grpid++; /* should be 0 */
   assert(new_grp->hdr.id == 0);
   new_grp->parent = NULL;
   if (!(new_grp->hdr.name = strdup(NC_GROUP_NAME)))
   {
      free(new_grp);
      return NC_ENOMEM;
   }
   new_grp->hdr.hashkey = NC_hashmapkey(new_grp->hdr.name,strlen(new_grp->hdr.name));

   new_grp->nc4_info = NC4_DATA(nc);

   new_grp->children = ncindexnew(0);
   new_grp->dim = ncindexnew(0);
   new_grp->att = ncindexnew(0);
   new_grp->type = ncindexnew(0);
   new_grp->vars = ncindexnew(0);

   /* Add object to lists */
   obj_track(h5,(NC_OBJ*)new_grp);

   /* Set the group pointer, if one was given */
   h5->root_grp = new_grp;

   return NC_NOERR;
}

/**
 * @internal Names for groups, variables, and types must not be the
 * same. This function checks that a proposed name is not already in
 * use. Normalzation of UTF8 strings should happen before this
 * function is called.
 *
 * @param grp Pointer to group info struct.
 * @param name Name to check.
 *
 * @return ::NC_NOERR No error.
 * @return ::NC_ENAMEINUSE Name is in use.
 * @author Ed Hartnett
 */
int
nc4_check_dup_name(NC_GRP_INFO_T *grp, char *name)
{
   NC_TYPE_INFO_T *type;
   NC_GRP_INFO_T *g;
   NC_VAR_INFO_T *var;

   /* Any types of this name? */
   type = (NC_TYPE_INFO_T*)ncindexlookup(grp->type,name);
   if(type != NULL)
      return NC_ENAMEINUSE;

   /* Any child groups of this name? */
   g = (NC_GRP_INFO_T*)ncindexlookup(grp->children,name);
   if(g != NULL)
      return NC_ENAMEINUSE;

   /* Any variables of this name? */
   var = (NC_VAR_INFO_T*)ncindexlookup(grp->vars,name);
   if(var != NULL)
      return NC_ENAMEINUSE;

   return NC_NOERR;
}

/**
 * @internal Create a type, but do not add to various lists nor
 * increment its ref count
 *
 * @param grp Pointer to group info struct.
 * @param size Size of type in bytes.
 * @param name Name of type.
 * @param assignedid if >= 0 then override the default type id
 * @param type Pointer that gets pointer to new type info
 *             struct. Ignored if NULL.
 *
 * @return ::NC_NOERR No error.
 * @return ::NC_ENOMEM Out of memory.
 * @author Ed Hartnett
 */
int
nc4_type_new(NC_GRP_INFO_T *grp, size_t size, const char *name, int assignedid,
             NC_TYPE_INFO_T **type)
{
   NC_TYPE_INFO_T *new_type;

   /* Allocate memory for the type */
   if (!(new_type = calloc(1, sizeof(NC_TYPE_INFO_T))))
      return NC_ENOMEM;
   new_type->hdr.sort = NCTYP;

   /* Remember info about this type. */
   new_type->hdr.id = assignedid;
   new_type->size = size;
   if (!(new_type->hdr.name = strdup(name)))
      return NC_ENOMEM;

   new_type->hdr.hashkey = NC_hashmapkey(name,strlen(name));

   /* Return a pointer to the new type, if requested */
   if (type)
      *type = new_type;

   return NC_NOERR;
}

/**
 * @internal Add to the end of a type list.
 *
 * @param grp Pointer to group info struct.
 * @param size Size of type in bytes.
 * @param name Name of type.
 * @param type Pointer that gets pointer to new type info
 * struct. Ignored if NULL.
 *
 * @return ::NC_NOERR No error.
 * @return ::NC_ENOMEM Out of memory.
 * @author Ed Hartnett
 */
int
nc4_type_list_add(NC_GRP_INFO_T *grp, size_t size, const char *name,
                  NC_TYPE_INFO_T **type)
{
   int retval = NC_NOERR;
   NC_TYPE_INFO_T *new_type = NULL;

   retval = nc4_type_new(grp,size,name, grp->nc4_info->next_typeid,&new_type);
   if(retval)
      return retval;
   grp->nc4_info->next_typeid++;

   /* Increment the ref. count on the type */
   new_type->rc++;

   /* Add object to lists */
   obj_list_add(grp->type, (NC_OBJ*)new_type);
   obj_track(grp->nc4_info,(NC_OBJ*)new_type);

   /* Return a pointer to the new type, if requested */
   if (type)
      *type = new_type;

   return NC_NOERR;
}

/**
 * @internal Add to the end of a compound field list.
 *
 * @param parent parent type
 * @param name Name of the field.
 * @param offset Offset in bytes.
 * @param xtype The netCDF type of the field.
 * @param ndims The number of dimensions of the field.
 * @param dim_sizesp An array of dim sizes for the field.
 *
 * @return ::NC_NOERR No error.
 * @author Ed Hartnett
 */
/* int */
/* nc4_field_list_add(NC_TYPE_INFO_T *parent, const char *name, */
/*                    size_t offset, hid_t field_hdf_typeid, hid_t native_typeid, */
/*                    nc_type xtype, int ndims, const int *dim_sizesp) */
int
nc4_field_list_add(NC_TYPE_INFO_T *parent, const char *name, size_t offset,
                   nc_type xtype, int ndims, const int *dim_sizesp)
{
   NC_FIELD_INFO_T *field;

   /* Name has already been checked and UTF8 normalized. */
   if (!name)
      return NC_EINVAL;

   /* Allocate storage for this field information. */
   if (!(field = calloc(1, sizeof(NC_FIELD_INFO_T))))
      return NC_ENOMEM;
   field->hdr.sort = NCFLD;

   /* Store the information about this field. */
   if (!(field->hdr.name = strdup(name)))
   {
      free(field);
      return NC_ENOMEM;
   }
   field->hdr.hashkey = NC_hashmapkey(field->hdr.name,strlen(field->hdr.name));
   /* field->hdf_typeid = field_hdf_typeid; */
   /* field->native_hdf_typeid = native_typeid; */
   field->nc_typeid = xtype;
   field->offset = offset;
   field->ndims = ndims;
   if (ndims)
   {
      int i;
      if (!(field->dim_size = malloc(ndims * sizeof(int))))
      {
         free(field->hdr.name);
         free(field);
         return NC_ENOMEM;
      }
      for (i = 0; i < ndims; i++)
         field->dim_size[i] = dim_sizesp[i];
   }

   /* Add object to lists */
   field->hdr.id = nclistlength(parent->u.c.field);
   nclistpush(parent->u.c.field,field);

   return NC_NOERR;
}

/**
 * @internal Add a member to an enum type.
 *
 * @param parent Containing NC_TYPE_INFO_T object
 * @param size Size in bytes of new member.
 * @param name Name of the member.
 * @param value Value to associate with member.
 *
 * @return ::NC_NOERR No error.
 * @return ::NC_ENOMEM Out of memory.
 * @author Ed Hartnett
 */
int
nc4_enum_member_add(NC_TYPE_INFO_T *parent, size_t size,
                    const char *name, const void *value)
{
   NC_ENUM_MEMBER_INFO_T *member;

   /* Name has already been checked. */
   assert(name && size > 0 && value);
   LOG((4, "%s: size %d name %s", __func__, size, name));

   /* Allocate storage for this field information. */
   if (!(member = calloc(1, sizeof(NC_ENUM_MEMBER_INFO_T))))
      return NC_ENOMEM;
   if (!(member->value = malloc(size))) {
      free(member);
      return NC_ENOMEM;
   }
   if (!(member->name = strdup(name))) {
      free(member->value);
      free(member);
      return NC_ENOMEM;
   }

   /* Store the value for this member. */
   memcpy(member->value, value, size);

   /* Add object to list */
   nclistpush(parent->u.e.enum_member,member);

   return NC_NOERR;
}

/**
 * @internal Free up a field
 *
 * @param field Pointer to field info of field to delete.
 *
 * @return ::NC_NOERR No error.
 * @author Ed Hartnett
 */
static void
field_free(NC_FIELD_INFO_T *field)
{
   /* Free some stuff. */
   if (field->hdr.name)
      free(field->hdr.name);
   if (field->dim_size)
      free(field->dim_size);

   /* Nc_Free the memory. */
   free(field);
}

/**
 * @internal Free allocated space for type information.
 *
 * @param type Pointer to type info struct.
 *
 * @return ::NC_NOERR No error.
 * @author Ed Hartnett
 */
int
nc4_type_free(NC_TYPE_INFO_T *type)
{
   int i;

   /* Decrement the ref. count on the type */
   assert(type->rc);
   type->rc--;

   /* Release the type, if the ref. count drops to zero */
   if (0 == type->rc)
   {
      /* Free the name. */
      if (type->hdr.name)
         free(type->hdr.name);

      /* Class-specific cleanup */
      switch (type->nc_type_class)
      {
      case NC_COMPOUND:
      {
         NC_FIELD_INFO_T *field;

         /* Delete all the fields in this type (there will be some if its a
          * compound). */
         for(i=0;i<nclistlength(type->u.c.field);i++) {
            field = nclistget(type->u.c.field,i);
            field_free(field);
         }
	 nclistfree(type->u.c.field);
 	 type->u.c.field = NULL; /* belt and suspenders */
      }
      break;

      case NC_ENUM:
      {
         NC_ENUM_MEMBER_INFO_T *enum_member;

         /* Delete all the enum_members, if any. */
	 for(i=0;i<nclistlength(type->u.e.enum_member);i++) {
            enum_member = nclistget(type->u.e.enum_member,i);
            free(enum_member->value);
            free(enum_member->name);
            free(enum_member);
         }
	 nclistfree(type->u.e.enum_member);
 	 type->u.e.enum_member = NULL; /* belt and suspenders */
      }
      break;

      case NC_VLEN:

      default:
         break;
      }

      /* Release format-specific memory. */
      if (type->format_type_info)
         free(type->format_type_info);

      /* Release the memory. */
      free(type);
   }

   return NC_NOERR;
}

/**
 * @internal  Delete a var, and free the memory.
 *
 * @param var Pointer to the var info struct of var to delete.
 *
 * @return ::NC_NOERR No error.
 * @author Ed Hartnett
 */
int
nc4_var_free(NC_VAR_INFO_T *var)
{
   NC_ATT_INFO_T *att;
   int ret = NC_NOERR;
   int i;

   if(var == NULL)
      return NC_NOERR;

   /* First delete all the attributes attached to this var. */
   for(i=0;i<ncindexsize(var->att);i++) {
      att = (NC_ATT_INFO_T*)ncindexith(var->att,i);
      if(att == NULL) continue; /* might be a gap */
      if ((ret = nc4_att_free(att)))
         return ret;
   }
   ncindexfree(var->att);
   var->att = NULL;

   /* Free some things that may be allocated. */
   if (var->chunksizes)
   {free(var->chunksizes);var->chunksizes = NULL;}

   if (var->hdf5_name)
   {free(var->hdf5_name); var->hdf5_name = NULL;}

   if (var->hdr.name)
   {free(var->hdr.name); var->hdr.name = NULL;}

   if (var->dimids)
   {free(var->dimids); var->dimids = NULL;}

   if (var->dim)
   {free(var->dim); var->dim = NULL;}

   /* Delete any fill value allocation. This must be done before the
    * type_info is freed. */
   if (var->fill_value)
   {
      if (var->type_info)
      {
         if (var->type_info->nc_type_class == NC_VLEN)
            nc_free_vlen((nc_vlen_t *)var->fill_value);
         else if (var->type_info->nc_type_class == NC_STRING && *(char **)var->fill_value)
            free(*(char **)var->fill_value);
      }
      free(var->fill_value);
      var->fill_value = NULL;
   }

   /* Release type information */
   if (var->type_info)
   {
      int retval;

      if ((retval = nc4_type_free(var->type_info)))
         return retval;
      var->type_info = NULL;
   }

   /* Delete any HDF5 dimscale objid information. */
   /* if (var->dimscale_hdf5_objids) */
   /*    free(var->dimscale_hdf5_objids); */

   /* Delete information about the attachment status of dimscales. */
   if (var->dimscale_attached)
      free(var->dimscale_attached);

   /* Release parameter information. */
   if (var->params)
      free(var->params);

   /* Release format-specific var info. */
   if (var->format_var_info)
      free(var->format_var_info);

   /* Delete the var. */
   free(var);

   return NC_NOERR;
}

/**
 * @internal  Delete a var, and free the memory.
 *
 * @param grp the containing group
 * @param var Pointer to the var info struct of var to delete.
 *
 * @return ::NC_NOERR No error.
 * @author Ed Hartnett
 */
int
nc4_var_list_del(NC_GRP_INFO_T* grp, NC_VAR_INFO_T *var)
{
   int i;

   if(var == NULL)
      return NC_NOERR;

   /* Remove from lists */
   if(grp) {
      i = ncindexfind(grp->vars,(NC_OBJ*)var);
      if(i >= 0)
         ncindexidel(grp->vars,i);
   }
   return nc4_var_free(var);
}

/**
 * @internal Free a dim 
 *
 * @param dim Pointer to dim info struct of type to delete.
 *
 * @return ::NC_NOERR No error.
 * @author Ed Hartnett
 */
int
nc4_dim_free(NC_DIM_INFO_T *dim)
{
   /* Free memory allocated for names. */
   if (dim->hdr.name)
      free(dim->hdr.name);

   /* Free memory for format-specific dim info. */
   if (dim->format_dim_info)
      free(dim->format_dim_info);

   free(dim);
   return NC_NOERR;
}

/**
 * @internal Free a dim and unlist it
 *
 * @param grp Pointer to dim's containing group
 * @param dim Pointer to dim info struct of type to delete.
 *
 * @return ::NC_NOERR No error.
 * @author Dennis Heimbigner
 */
int
nc4_dim_list_del(NC_GRP_INFO_T* grp, NC_DIM_INFO_T *dim)
{
   if(grp && dim) {
      int pos = ncindexfind(grp->dim,(NC_OBJ*)dim);
      if(pos >= 0)
         ncindexidel(grp->dim,pos);
   }
   return nc4_dim_free(dim);
}

/**
 * @internal Recursively delete the data for a group (and everything
 * it contains) in our internal metadata store.
 *
 * @param grp Pointer to group info struct.
 *
 * @return ::NC_NOERR No error.
 * @author Ed Hartnett
 */
int
nc4_rec_grp_del(NC_GRP_INFO_T *grp)
{
   NC_GRP_INFO_T *g;
   NC_VAR_INFO_T *var;
   NC_ATT_INFO_T *att;
   NC_DIM_INFO_T *dim;
   int retval;
   int i;

   assert(grp);
   LOG((3, "%s: grp->name %s", __func__, grp->hdr.name));

   /* WARNING: for all these deletes, the nc4_xxx_del
      functions will modify the index, so we need to
      not assume any state about them.
   */

   /* Recursively call this function for each child, if any, stopping
    * if there is an error. */
   for(i=0;i<ncindexsize(grp->children);i++) {
      g = (NC_GRP_INFO_T*)ncindexith(grp->children,i);
      if(g == NULL) continue;
      if ((retval = nc4_rec_grp_del(g)))
         return retval;
   }
   ncindexfree(grp->children);
   grp->children = NULL;

   /* Delete all the list contents for vars, dims, and atts, in this
    * group. */
   for(i=0;i<ncindexsize(grp->att);i++) {
      att = (NC_ATT_INFO_T*)ncindexith(grp->att,i);
      if(att == NULL) continue;
      LOG((4, "%s: deleting att %s", __func__, att->hdr.name));
      if ((retval = nc4_att_free(att)))  /* free but leave in parent list */
         return retval;
   }
   ncindexfree(grp->att);
   grp->att = NULL;

   /* Delete all vars. */
   for(i=0;i<ncindexsize(grp->vars);i++) {
      var = (NC_VAR_INFO_T*)ncindexith(grp->vars,i);
      if(var == NULL) continue;
      LOG((4, "%s: deleting var %s", __func__, var->hdr.name));
      if ((retval = nc4_var_free(var)))  /* free but leave in parent list */
         return retval;
   }
   ncindexfree(grp->vars);
   grp->vars = NULL;

   /* Delete all dims. */
   for(i=0;i<ncindexsize(grp->dim);i++) {
      dim = (NC_DIM_INFO_T*)ncindexith(grp->dim,i);
      if(dim == NULL) continue;
      LOG((4, "%s: deleting dim %s", __func__, dim->hdr.name));
      if ((retval = nc4_dim_free(dim))) /* free but leave in parent list */
         return retval;
   }
   ncindexfree(grp->dim);
   grp->dim = NULL;

   /* Delete all types. */
   /* Is this code correct? I think it should do repeated passes
      over h5->alltypes using the ref count to decide what to delete */
   for(i=0;i<ncindexsize(grp->type);i++) {
      NC_TYPE_INFO_T* type = (NC_TYPE_INFO_T*)ncindexith(grp->type,i);
      if(type == NULL) continue;
      LOG((4, "%s: deleting type %s", __func__, type->hdr.name));
      if ((retval = nc4_type_free(type))) /* free but leave in parent list */
         return retval;
   }
   ncindexfree(grp->type);
   grp->type = NULL;

   /* Free format-specific info. */
   if (grp->format_grp_info)
      free(grp->format_grp_info);

   /* Free up memory. */
   free(grp->hdr.name);
   free(grp);

   return NC_NOERR;
}

/**
 * @internal Remove a NC_ATT_INFO_T from an index.
 * This will nc_free the memory too.
 *
 * @param list Pointer to pointer of list.
 * @param att Pointer to attribute info struct.
 *
 * @return ::NC_NOERR No error.
 * @author Dennis Heimbigner
 */
int
nc4_att_list_del(NCindex* list, NC_ATT_INFO_T *att)
{
   assert(att != NULL);
   if(list != NULL) obj_list_del(list, (NC_OBJ *)att);
   return nc4_att_free(att);
}

/**
 * @internal Free memory of an attribute object
 *
 * @param att Pointer to attribute info struct.
 *
 * @return ::NC_NOERR No error.
 * @author Ed Hartnett
 */
int
nc4_att_free(NC_ATT_INFO_T *att)
{
   int i;

   LOG((3, "%s: name %s ", __func__, att->hdr.name));

   /* Free memory that was malloced to hold data for this
    * attribute. */
   if (att->data)
      free(att->data);

   /* Free the name. */
   if (att->hdr.name) {
      free(att->hdr.name);
      att->hdr.name = NULL;
   }

   /* If this is a string array attribute, delete all members of the
    * string array, then delete the array of pointers to strings. (The
    * array was filled with pointers by HDF5 when the att was read,
    * and memory for each string was allocated by HDF5. That's why I
    * use free and not nc_free, because the netCDF library didn't
    * allocate the memory that is being freed.) */
   if (att->stdata)
   {
      for (i = 0; i < att->len; i++)
         if(att->stdata[i])
            free(att->stdata[i]);
      free(att->stdata);
   }

   /* If this att has vlen data, release it. */
   if (att->vldata)
   {
      for (i = 0; i < att->len; i++)
         nc_free_vlen(&att->vldata[i]);
      free(att->vldata);
   }

<<<<<<< HEAD
   /* Release any format-specific information. */
   if (att->format_att_info)
      free(att->format_att_info);
=======
   free(att);
   return NC_NOERR;
}

/**
 * @internal Break a coordinate variable to separate the dimension and
 * the variable.
 *
 * This is called from nc_rename_dim() and nc_rename_var(). In some
 * renames, the coord variable must stay, but it is no longer a coord
 * variable. This function changes a coord var into an ordinary
 * variable.
 *
 * @param grp Pointer to group info struct.
 * @param coord_var Pointer to variable info struct.
 * @param dim Pointer to dimension info struct.
 *
 * @return ::NC_NOERR No error.
 * @return ::NC_ENOMEM Out of memory.
 * @author Quincey Koziol, Ed Hartnett
 */
int
nc4_break_coord_var(NC_GRP_INFO_T *grp, NC_VAR_INFO_T *coord_var, NC_DIM_INFO_T *dim)
{
   int retval = NC_NOERR;

   /* Sanity checks */
   assert(grp && coord_var && dim && dim->coord_var == coord_var &&
          coord_var->dim[0] == dim && coord_var->dimids[0] == dim->hdr.id &&
          !dim->hdf_dimscaleid);
   LOG((3, "%s dim %s was associated with var %s, but now has different name",
        __func__, dim->hdr.name, coord_var->hdr.name));

   /* If we're replacing an existing dimscale dataset, go to
    * every var in the file and detach this dimension scale. */
   if ((retval = rec_detach_scales(grp->nc4_info->root_grp,
                                   dim->hdr.id, coord_var->hdf_datasetid)))
      return retval;

   /* Allow attached dimscales to be tracked on the [former]
    * coordinate variable */
   if (coord_var->ndims)
   {
      /* Coordinate variables shouldn't have dimscales attached. */
      assert(!coord_var->dimscale_attached);

      /* Allocate space for tracking them */
      if (!(coord_var->dimscale_attached = calloc(coord_var->ndims,
                                                  sizeof(nc_bool_t))))
         return NC_ENOMEM;
   }

   /* Remove the atts that go with being a coordinate var. */
   /* if ((retval = remove_coord_atts(coord_var->hdf_datasetid))) */
   /*    return retval; */

   /* Detach dimension from variable */
   coord_var->dimscale = NC_FALSE;
   dim->coord_var = NULL;

   /* Set state transition indicators */
   coord_var->was_coord_var = NC_TRUE;
   coord_var->became_coord_var = NC_FALSE;

   return NC_NOERR;
}

/**
 * @internal Delete an existing dimscale-only dataset.
 *
 * A dimscale-only HDF5 dataset is created when a dim is defined
 * without an accompanying coordinate variable.
 *
 * Sometimes, during renames, or late creation of variables, an
 * existing, dimscale-only dataset must be removed. This means
 * detaching all variables that use the dataset, then closing and
 * unlinking it.
 *
 * @param grp The grp of the dimscale-only dataset to be deleted, or a
 * higher group in the hierarchy (ex. root group).
 * @param dimid id of the dimension
 * @param dim Pointer to the dim with the dimscale-only dataset to be
 * deleted.
 *
 * @return ::NC_NOERR No error.
 * @return ::NC_EHDFERR HDF5 error.
 * @author Ed Hartnett
 */
int
delete_existing_dimscale_dataset(NC_GRP_INFO_T *grp, int dimid, NC_DIM_INFO_T *dim)
{
   int retval;

   assert(grp && dim);
   LOG((2, "%s: deleting dimscale dataset %s dimid %d", __func__, dim->hdr.name,
        dimid));

   /* Detach dimscale from any variables using it */
   if ((retval = rec_detach_scales(grp, dimid, dim->hdf_dimscaleid)) < 0)
      return retval;

   /* Close the HDF5 dataset */
   if (H5Dclose(dim->hdf_dimscaleid) < 0)
      return NC_EHDFERR;
   dim->hdf_dimscaleid = 0;

   /* Now delete the dataset. */
   if (H5Gunlink(grp->hdf_grpid, dim->hdr.name) < 0)
      return NC_EHDFERR;
>>>>>>> e0400830

   free(att);
   return NC_NOERR;
}

/**
 * @internal Normalize a UTF8 name. Put the result in norm_name, which
 * can be NC_MAX_NAME + 1 in size. This function makes sure the free()
 * gets called on the return from utf8proc_NFC, and also ensures that
 * the name is not too long.
 *
 * @param name Name to normalize.
 * @param norm_name The normalized name.
 *
 * @return ::NC_NOERR No error.
 * @return ::NC_EMAXNAME Name too long.
 * @author Dennis Heimbigner
 */
int
nc4_normalize_name(const char *name, char *norm_name)
{
   char *temp_name;
   int stat = nc_utf8_normalize((const unsigned char *)name,(unsigned char **)&temp_name);
   if(stat != NC_NOERR)
      return stat;
   if (strlen(temp_name) > NC_MAX_NAME)
   {
      free(temp_name);
      return NC_EMAXNAME;
   }
   strcpy(norm_name, temp_name);
   free(temp_name);
   return NC_NOERR;
}

#ifdef LOGGING
/**
 * Use this to set the global log level. Set it to NC_TURN_OFF_LOGGING
 * (-1) to turn off all logging. Set it to 0 to show only errors, and
 * to higher numbers to show more and more logging details.
 *
 * @param new_level The new logging level.
 *
 * @return ::NC_NOERR No error.
 * @author Ed Hartnett
 */
int
nc_set_log_level(int new_level)
{
   if(!nc4_hdf5_initialized)
      nc4_hdf5_initialize();

   /* If the user wants to completely turn off logging, turn off HDF5
      logging too. Now I truly can't think of what to do if this
      fails, so just ignore the return code. */
   /* if (new_level == NC_TURN_OFF_LOGGING) */
   /* { */
   /*    set_auto(NULL,NULL); */
   /*    LOG((1, "HDF5 error messages turned off!")); */
   /* } */

   /* Do we need to turn HDF5 logging back on? */
   /* if (new_level > NC_TURN_OFF_LOGGING && */
   /*     nc_log_level <= NC_TURN_OFF_LOGGING) */
   /* { */
   /*    if (set_auto((H5E_auto_t)&H5Eprint, stderr) < 0) */
   /*       LOG((0, "H5Eset_auto failed!")); */
   /*    LOG((1, "HDF5 error messages turned on.")); */
   /* } */

   /* Now remember the new level. */
   nc_log_level = new_level;
   LOG((4, "log_level changed to %d", nc_log_level));
   return 0;
}

#define MAX_NESTS 10
/**
 * @internal Recursively print the metadata of a group.
 *
 * @param grp Pointer to group info struct.
 * @param tab_count Number of tabs.
 *
 * @return ::NC_NOERR No error.
 * @author Ed Hartnett
 */
static int
rec_print_metadata(NC_GRP_INFO_T *grp, int tab_count)
{
   NC_GRP_INFO_T *g;
   NC_ATT_INFO_T *att;
   NC_VAR_INFO_T *var;
   NC_DIM_INFO_T *dim;
   NC_TYPE_INFO_T *type;
   NC_FIELD_INFO_T *field;
   char tabs[MAX_NESTS+1] = "";
   char *dims_string = NULL;
   char temp_string[10];
   int t, retval, d, i;

   /* Come up with a number of tabs relative to the group. */
   for (t = 0; t < tab_count && t < MAX_NESTS; t++)
      tabs[t] = '\t';
   tabs[t] = '\0';

   LOG((2, "%s GROUP - %s nc_grpid: %d nvars: %d natts: %d",
        tabs, grp->hdr.name, grp->hdr.id, ncindexsize(grp->vars), ncindexsize(grp->att)));

   for(i=0;i<ncindexsize(grp->att);i++) {
      att = (NC_ATT_INFO_T*)ncindexith(grp->att,i);
      if(att == NULL) continue;
      LOG((2, "%s GROUP ATTRIBUTE - attnum: %d name: %s type: %d len: %d",
           tabs, att->hdr.id, att->hdr.name, att->nc_typeid, att->len));
   }

   for(i=0;i<ncindexsize(grp->dim);i++) {
      dim = (NC_DIM_INFO_T*)ncindexith(grp->dim,i);
      if(dim == NULL) continue;
      LOG((2, "%s DIMENSION - dimid: %d name: %s len: %d unlimited: %d",
           tabs, dim->hdr.id, dim->hdr.name, dim->len, dim->unlimited));
   }

   for(i=0;i<ncindexsize(grp->vars);i++)
   {
      int j;
      var = (NC_VAR_INFO_T*)ncindexith(grp->vars,i);
      if (var == NULL) continue;
      if(var->ndims > 0)
      {
         dims_string = (char*)malloc(sizeof(char)*(var->ndims*4));
         strcpy(dims_string, "");
         for (d = 0; d < var->ndims; d++)
         {
            sprintf(temp_string, " %d", var->dimids[d]);
            strcat(dims_string, temp_string);
         }
      }
      LOG((2, "%s VARIABLE - varid: %d name: %s type: %d ndims: %d dimscale: %d dimids:%s endianness: %d",
           tabs, var->hdr.id, var->hdr.name, var->type_info->hdr.id, var->ndims, (int)var->dimscale,
           (dims_string ? dims_string : " -"),var->type_info->endianness));
      for(j=0;j<ncindexsize(var->att);j++) {
         att = (NC_ATT_INFO_T*)ncindexith(var->att,j);
	 if(att == NULL) continue;
         LOG((2, "%s VAR ATTRIBUTE - attnum: %d name: %s type: %d len: %d",
              tabs, att->hdr.id, att->hdr.name, att->nc_typeid, att->len));
      }
      if(dims_string)
      {
         free(dims_string);
         dims_string = NULL;
      }
   }

   for(i=0;i<ncindexsize(grp->type);i++)
   {
      if((type = (NC_TYPE_INFO_T*)ncindexith(grp->type,i)) == NULL) continue;
      LOG((2, "%s TYPE - nc_typeid: %d committed: %d "
           "name: %s num_fields: %d", tabs, type->hdr.id,
           type->size, (int)type->committed, type->hdr.name));
      /* Is this a compound type? */
      if (type->nc_type_class == NC_COMPOUND)
      {
	 int j;
         LOG((3, "compound type"));
	 for(j=0;j<nclistlength(type->u.c.field);j++) {
	    field = (NC_FIELD_INFO_T*)nclistget(type->u.c.field,j);
            LOG((4, "field %s offset %d nctype %d ndims %d", field->hdr.name,
                 field->offset, field->nc_typeid, field->ndims));
	 }
      }
      else if (type->nc_type_class == NC_VLEN)
      {
         LOG((3, "VLEN type"));
         LOG((4, "base_nc_type: %d", type->u.v.base_nc_typeid));
      }
      else if (type->nc_type_class == NC_OPAQUE)
         LOG((3, "Opaque type"));
      else if (type->nc_type_class == NC_ENUM)
      {
         LOG((3, "Enum type"));
         LOG((4, "base_nc_type: %d", type->u.e.base_nc_typeid));
      }
      else
      {
         LOG((0, "Unknown class: %d", type->nc_type_class));
         return NC_EBADTYPE;
      }
   }

   /* Call self for each child of this group. */
   for(i=0;i<ncindexsize(grp->children);i++)
   {
      if((g = (NC_GRP_INFO_T*)ncindexith(grp->children,i)) == NULL) continue;
      if ((retval = rec_print_metadata(g, tab_count + 1)))
         return retval;
   }
   return NC_NOERR;
}

/**
 * @internal Print out the internal metadata for a file. This is
 * useful to check that netCDF is working! Nonetheless, this function
 * will print nothing if logging is not set to at least two.
 *
 * @return ::NC_NOERR No error.
 * @author Ed Hartnett
 */
int
log_metadata_nc(NC *nc)
{
   NC_HDF5_FILE_INFO_T *h5 = NC4_DATA(nc);

   LOG((2, "*** NetCDF-4 Internal Metadata: int_ncid 0x%x ext_ncid 0x%x",
        nc->int_ncid, nc->ext_ncid));
   if (!h5)
   {
      LOG((2, "This is a netCDF-3 file."));
      return NC_NOERR;
   }
   LOG((2, "FILE - path: %s cmode: 0x%x parallel: %d redef: %d "
        "fill_mode: %d no_write: %d next_nc_grpid: %d", nc->path,
        h5->cmode, (int)h5->parallel, (int)h5->redef, h5->fill_mode,
        (int)h5->no_write, h5->next_nc_grpid));
   if(nc_log_level >= 2)
      return rec_print_metadata(h5->root_grp, 0);
   return NC_NOERR;
}

#endif /*LOGGING */

/**
 * @internal Show the in-memory metadata for a netcdf file.
 *
 * @param ncid File and group ID.
 *
 * @return ::NC_NOERR No error.
 * @author Ed Hartnett
 */
int
NC4_show_metadata(int ncid)
{
   int retval = NC_NOERR;
#ifdef LOGGING
   NC *nc;
   int old_log_level = nc_log_level;

   /* Find file metadata. */
   if (!(nc = nc4_find_nc_file(ncid,NULL)))
      return NC_EBADID;

   /* Log level must be 2 to see metadata. */
   nc_log_level = 2;
   retval = log_metadata_nc(nc);
   nc_log_level = old_log_level;
#endif /*LOGGING*/
   return retval;
}<|MERGE_RESOLUTION|>--- conflicted
+++ resolved
@@ -1527,121 +1527,9 @@
       free(att->vldata);
    }
 
-<<<<<<< HEAD
    /* Release any format-specific information. */
    if (att->format_att_info)
       free(att->format_att_info);
-=======
-   free(att);
-   return NC_NOERR;
-}
-
-/**
- * @internal Break a coordinate variable to separate the dimension and
- * the variable.
- *
- * This is called from nc_rename_dim() and nc_rename_var(). In some
- * renames, the coord variable must stay, but it is no longer a coord
- * variable. This function changes a coord var into an ordinary
- * variable.
- *
- * @param grp Pointer to group info struct.
- * @param coord_var Pointer to variable info struct.
- * @param dim Pointer to dimension info struct.
- *
- * @return ::NC_NOERR No error.
- * @return ::NC_ENOMEM Out of memory.
- * @author Quincey Koziol, Ed Hartnett
- */
-int
-nc4_break_coord_var(NC_GRP_INFO_T *grp, NC_VAR_INFO_T *coord_var, NC_DIM_INFO_T *dim)
-{
-   int retval = NC_NOERR;
-
-   /* Sanity checks */
-   assert(grp && coord_var && dim && dim->coord_var == coord_var &&
-          coord_var->dim[0] == dim && coord_var->dimids[0] == dim->hdr.id &&
-          !dim->hdf_dimscaleid);
-   LOG((3, "%s dim %s was associated with var %s, but now has different name",
-        __func__, dim->hdr.name, coord_var->hdr.name));
-
-   /* If we're replacing an existing dimscale dataset, go to
-    * every var in the file and detach this dimension scale. */
-   if ((retval = rec_detach_scales(grp->nc4_info->root_grp,
-                                   dim->hdr.id, coord_var->hdf_datasetid)))
-      return retval;
-
-   /* Allow attached dimscales to be tracked on the [former]
-    * coordinate variable */
-   if (coord_var->ndims)
-   {
-      /* Coordinate variables shouldn't have dimscales attached. */
-      assert(!coord_var->dimscale_attached);
-
-      /* Allocate space for tracking them */
-      if (!(coord_var->dimscale_attached = calloc(coord_var->ndims,
-                                                  sizeof(nc_bool_t))))
-         return NC_ENOMEM;
-   }
-
-   /* Remove the atts that go with being a coordinate var. */
-   /* if ((retval = remove_coord_atts(coord_var->hdf_datasetid))) */
-   /*    return retval; */
-
-   /* Detach dimension from variable */
-   coord_var->dimscale = NC_FALSE;
-   dim->coord_var = NULL;
-
-   /* Set state transition indicators */
-   coord_var->was_coord_var = NC_TRUE;
-   coord_var->became_coord_var = NC_FALSE;
-
-   return NC_NOERR;
-}
-
-/**
- * @internal Delete an existing dimscale-only dataset.
- *
- * A dimscale-only HDF5 dataset is created when a dim is defined
- * without an accompanying coordinate variable.
- *
- * Sometimes, during renames, or late creation of variables, an
- * existing, dimscale-only dataset must be removed. This means
- * detaching all variables that use the dataset, then closing and
- * unlinking it.
- *
- * @param grp The grp of the dimscale-only dataset to be deleted, or a
- * higher group in the hierarchy (ex. root group).
- * @param dimid id of the dimension
- * @param dim Pointer to the dim with the dimscale-only dataset to be
- * deleted.
- *
- * @return ::NC_NOERR No error.
- * @return ::NC_EHDFERR HDF5 error.
- * @author Ed Hartnett
- */
-int
-delete_existing_dimscale_dataset(NC_GRP_INFO_T *grp, int dimid, NC_DIM_INFO_T *dim)
-{
-   int retval;
-
-   assert(grp && dim);
-   LOG((2, "%s: deleting dimscale dataset %s dimid %d", __func__, dim->hdr.name,
-        dimid));
-
-   /* Detach dimscale from any variables using it */
-   if ((retval = rec_detach_scales(grp, dimid, dim->hdf_dimscaleid)) < 0)
-      return retval;
-
-   /* Close the HDF5 dataset */
-   if (H5Dclose(dim->hdf_dimscaleid) < 0)
-      return NC_EHDFERR;
-   dim->hdf_dimscaleid = 0;
-
-   /* Now delete the dataset. */
-   if (H5Gunlink(grp->hdf_grpid, dim->hdr.name) < 0)
-      return NC_EHDFERR;
->>>>>>> e0400830
 
    free(att);
    return NC_NOERR;
