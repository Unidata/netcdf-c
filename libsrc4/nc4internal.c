/* Copyright 2003-2018, University Corporation for Atmospheric
 * Research. See the COPYRIGHT file for copying and redistribution
 * conditions.
 */
/**
 * @file
 * @internal
 * Internal netcdf-4 functions.
 *
 * This file contains functions internal to the netcdf4 library. None of
 * the functions in this file are exposed in the exetnal API. These
 * functions all relate to the manipulation of netcdf-4's in-memory
 * buffer of metadata information, i.e. the linked list of NC
 * structs.
 *
 * @author Ed Hartnett, Dennis Heimbigner, Ward Fisher
 */
#include "config.h"
#include "netcdf.h"
#include "netcdf_filter.h"
#include "netcdf_meta.h"
#include "nc4internal.h"
#include "nc.h" /* from libsrc */
#include "ncdispatch.h" /* from libdispatch */
#include "ncutf8.h"
#include <stdarg.h>
#include <stddef.h>
#include "ncrc.h"

/** @internal Number of reserved attributes. These attributes are
 * hidden from the netcdf user, but exist in the implementation
 * datasets to help netcdf read the dataset.
 * Moved here from hdf5file.c.
 * These tables need to capture all reserved attributes
 * across all possible dispatchers
*/

/** @internal List of reserved attributes.
    WARNING: This list will be sorted in (strcmp) sorted order for binary search. 
    So order here does not matter; the table will be modified by sorting.
*/
static NC_reservedatt NC_reserved[] = {
    {NC_ATT_CLASS, READONLYFLAG|HIDDENATTRFLAG},			/*CLASS*/
    {NC_ATT_DIMENSION_LIST, READONLYFLAG|HIDDENATTRFLAG},		/*DIMENSION_LIST*/
    {NC_ATT_NAME, READONLYFLAG|HIDDENATTRFLAG},				/*NAME*/
    {NC_ATT_REFERENCE_LIST, READONLYFLAG|HIDDENATTRFLAG},		/*REFERENCE_LIST*/
    {NC_XARRAY_DIMS, READONLYFLAG|HIDDENATTRFLAG},			/*_ARRAY_DIMENSIONS*/
    {NC_ATT_CODECS, VARFLAG|READONLYFLAG|NAMEONLYFLAG},			/*_Codecs*/
    {NC_ATT_FORMAT, READONLYFLAG},					/*_Format*/
    {ISNETCDF4ATT, READONLYFLAG|NAMEONLYFLAG|VIRTUALFLAG},		/*_IsNetcdf4*/
    {NCPROPS,READONLYFLAG|NAMEONLYFLAG|HIDDENATTRFLAG},			/*_NCProperties*/
    {NC_NCZARR_ATTR_UC, READONLYFLAG|NAMEONLYFLAG|HIDDENATTRFLAG},	/*_NCZARR_ATTR */
    {NC_ATT_COORDINATES, READONLYFLAG|HIDDENATTRFLAG},			/*_Netcdf4Coordinates*/
    {NC_ATT_DIMID_NAME, READONLYFLAG|HIDDENATTRFLAG},			/*_Netcdf4Dimid*/
    {SUPERBLOCKATT, READONLYFLAG|NAMEONLYFLAG|VIRTUALFLAG},		/*_SuperblockVersion*/
    {NC_ATT_NC3_STRICT_NAME, READONLYFLAG},				/*_nc3_strict*/
    {NC_ATT_NC3_STRICT_NAME, READONLYFLAG},				/*_nc3_strict*/
    {NC_NCZARR_ATTR, READONLYFLAG|HIDDENATTRFLAG},			/*_nczarr_attr */
};
#define NRESERVED (sizeof(NC_reserved) / sizeof(NC_reservedatt))  /*|NC_reservedatt*/

/*Forward */
static int NC4_move_in_NCList(NC* nc, int new_id);
static int bincmp(const void* arg1, const void* arg2);
static int sortcmp(const void* arg1, const void* arg2);

#if LOGGING
/* This is the severity level of messages which will be logged. Use
   severity 0 for errors, 1 for important log messages, 2 for less
   important, etc. */
int nc_log_level = NC_TURN_OFF_LOGGING;
#if NC_HAS_PARALLEL4
/* File pointer for the parallel I/O log file. */
FILE *LOG_FILE = NULL;
#endif /* NC_HAS_PARALLEL4 */

/* This function prints out a message, if the severity of
 * the message is lower than the global nc_log_level. To use it, do
 * something like this:
 *
 * nc_log(0, "this computer will explode in %d seconds", i);
 *
 * After the first arg (the severity), use the rest like a normal
 * printf statement. Output will appear on stderr for sequential
 * builds, and in a file nc4_log_R.log for each process for a parallel
 * build, where R is the rank of the process.
 *
 * Ed Hartnett
 */
void
nc_log(int severity, const char *fmt, ...)
{
    va_list argp;
    int t;
    FILE *f = stderr;

    /* If the severity is greater than the log level, we don't print
     * this message. */
    if (severity > nc_log_level)
        return;

#if NC_HAS_PARALLEL4
    /* For parallel I/O build, if MPI has been initialized, instead of
     * printing logging output to stderr, it goes to a file for each
     * process. */
    {
        int mpi_initialized;
        int mpierr;

        /* Check to see if MPI has been initialized. */
        if ((mpierr = MPI_Initialized(&mpi_initialized)))
            return;

        /* If MPI has been initialized use a log file. */
        assert(LOG_FILE);
        if (mpi_initialized)
            f = LOG_FILE;
    }
#endif /* NC_HAS_PARALLEL4 */

    /* If the severity is zero, this is an error. Otherwise insert that
       many tabs before the message. */
    if (!severity)
        fprintf(f, "ERROR: ");
    for (t = 0; t < severity; t++)
        fprintf(f, "\t");

    /* Print out the variable list of args with vprintf. */
    va_start(argp, fmt);
    vfprintf(f, fmt, argp);
    va_end(argp);

    /* Put on a final linefeed. */
    fprintf(f, "\n");
    fflush(f);
}
#endif /* LOGGING */

/**
 * @internal Check and normalize and name.
 *
 * @param name Name to normalize.
 * @param norm_name The normalized name.
 *
 * @return ::NC_NOERR No error.
 * @return ::NC_EMAXNAME Name too long.
 * @return ::NC_EINVAL NULL given for name.
 * @return ::NC_ENOMEM Out of memory.
 * @author Dennis Heimbigner
 */
int
nc4_check_name(const char *name, char *norm_name)
{
    char *temp;
    int retval;

    assert(norm_name);

    /* Check for NULL. */
    if (!name)
        return NC_EINVAL;

    /* Make sure this is a valid netcdf name. This should be done
     * before the name is normalized, because it gives better error
     * codes for bad utf8 strings. */
    if ((retval = NC_check_name(name)))
        return retval;

    /* Normalize the name. */
    if ((retval = nc_utf8_normalize((const unsigned char *)name,
                                    (unsigned char **)&temp)))
        return retval;

    /* Check length of normalized name. */
    if (strlen(temp) > NC_MAX_NAME)
    {
        free(temp);
        return NC_EMAXNAME;
    }

    /* Copy the normalized name. */
    strcpy(norm_name, temp);
    free(temp);

    return NC_NOERR;
}

/**
 * @internal Add a file to the list of libsrc4 open files. This is
 * used by dispatch layers that wish to use the libsrc4 metadata
 * model, but don't know about struct NC. This is the same as
 * nc4_nc4f_list_add(), except it takes an ncid instead of an NC *,
 * and also passes back the dispatchdata pointer.
 *
 * @param ncid The (already-assigned) ncid of the file (aka ext_ncid).
 * @param path The file name of the new file.
 * @param mode The mode flag.
 * @param dispatchdata Void * that gets pointer to dispatch data,
 * which is the NC_FILE_INFO_T struct allocated for this file and its
 * metadata. Ignored if NULL. (This is passed as a void to allow
 * external user-defined formats to use this function.)
 *
 * @return ::NC_NOERR No error.
 * @return ::NC_EBADID No NC struct with this ext_ncid.
 * @return ::NC_ENOMEM Out of memory.
 * @author Ed Hartnett
 */
int
nc4_file_list_add(int ncid, const char *path, int mode, void **dispatchdata)
{
    NC *nc;
    int ret;

    /* Find NC pointer for this file. */
    if ((ret = NC_check_id(ncid, &nc)))
        return ret;

    /* Add necessary structs to hold netcdf-4 file data. This is where
     * the NC_FILE_INFO_T struct is allocated for the file. */
    if ((ret = nc4_nc4f_list_add(nc, path, mode)))
        return ret;

    /* If the user wants a pointer to the NC_FILE_INFO_T, then provide
     * it. */
    if (dispatchdata)
        *dispatchdata = nc->dispatchdata;

    return NC_NOERR;
}

/**
 * @internal Change the ncid of an open file. This is needed for PIO
 * integration.
 *
 * @param ncid The ncid of the file (aka ext_ncid).
 * @param new_ncid_index The new ncid index to use (i.e. the first two bytes
 * of the ncid).
 *
 * @return ::NC_NOERR No error.
 * @return ::NC_EBADID No NC struct with this ext_ncid.
 * @return ::NC_ENOMEM Out of memory.
 * @author Ed Hartnett
 */
int
nc4_file_change_ncid(int ncid, unsigned short new_ncid_index)
{
    NC *nc;
    int ret;

    LOG((2, "%s: ncid %d new_ncid_index %d", __func__, ncid, new_ncid_index));

    /* Find NC pointer for this file. */
    if ((ret = NC_check_id(ncid, &nc)))
        return ret;

    /* Move it in the list. It will faile if list spot is already
     * occupied. */
    LOG((3, "moving nc->ext_ncid %d nc->ext_ncid >> ID_SHIFT %d",
         nc->ext_ncid, nc->ext_ncid >> ID_SHIFT));
    if (NC4_move_in_NCList(nc, new_ncid_index))
        return NC_EIO;
    LOG((3, "moved to new_ncid_index %d new nc->ext_ncid %d", new_ncid_index,
         nc->ext_ncid));

    return NC_NOERR;
}

/**
 * @internal Get info about a file on the list of libsrc4 open
 * files. This is used by dispatch layers that wish to use the libsrc4
 * metadata model, but don't know about struct NC.
 *
 * @param ncid The ncid of the file (aka ext_ncid).
 * @param path A pointer that gets file name (< NC_MAX_NAME). Ignored
 * if NULL.
 * @param mode A pointer that gets the mode flag. Ignored if NULL.
 * @param dispatchdata Void * that gets pointer to dispatch data,
 * which is the NC_FILE_INFO_T struct allocated for this file and its
 * metadata. Ignored if NULL. (This is passed as a void to allow
 * external user-defined formats to use this function.)
 *
 * @return ::NC_NOERR No error.
 * @return ::NC_EBADID No NC struct with this ext_ncid.
 * @return ::NC_ENOMEM Out of memory.
 * @author Ed Hartnett
 */
int
nc4_file_list_get(int ncid, char **path, int *mode, void **dispatchdata)
{
    NC *nc;
    int ret;

    /* Find NC pointer for this file. */
    if ((ret = NC_check_id(ncid, &nc)))
        return ret;

    /* If the user wants path, give it. */
    if (path)
        strncpy(*path, nc->path, NC_MAX_NAME);

    /* If the user wants mode, give it. */
    if (mode)
        *mode = nc->mode;

    /* If the user wants dispatchdata, give it. */
    if (dispatchdata)
        *dispatchdata = nc->dispatchdata;

    return NC_NOERR;
}

/**
 * @internal Given an NC pointer, add the necessary stuff for a
 * netcdf-4 file. This allocates the NC_FILE_INFO_T struct for the
 * file, which is used by libhdf5 and libhdf4 (and perhaps other
 * future dispatch layers) to hold the metadata for the file.
 *
 * @param nc Pointer to file's NC struct.
 * @param path The file name of the new file.
 * @param mode The mode flag.
 *
 * @return ::NC_NOERR No error.
 * @return ::NC_ENOMEM Out of memory.
 * @author Ed Hartnett, Dennis Heimbigner
 */
int
nc4_nc4f_list_add(NC *nc, const char *path, int mode)
{
    NC_FILE_INFO_T *h5;
    int retval;

    assert(nc && !NC4_DATA(nc) && path);

    /* We need to malloc and initialize the substructure
       NC_FILE_INFO_T. */
    if (!(h5 = calloc(1, sizeof(NC_FILE_INFO_T))))
        return NC_ENOMEM;
    nc->dispatchdata = h5;
    h5->controller = nc;

    h5->hdr.sort = NCFIL;
    h5->hdr.name = strdup(path);    
    h5->hdr.id = nc->ext_ncid;

    /* Hang on to cmode, and note that we're in define mode. */
    h5->cmode = mode | NC_INDEF;

    /* The next_typeid needs to be set beyond the end of our atomic
     * types. */
    h5->next_typeid = NC_FIRSTUSERTYPEID;

    /* Initialize lists for dimensions, types, and groups. */
    h5->alldims = nclistnew();
    h5->alltypes = nclistnew();
    h5->allgroups = nclistnew();

    /* There's always at least one open group - the root
     * group. Allocate space for one group's worth of information. Set
     * its grp id, name, and allocate associated empty lists. */
    if ((retval = nc4_grp_list_add(h5, NULL, NC_GROUP_NAME, &h5->root_grp)))
        return retval;

    return NC_NOERR;
}

/**
 * @internal Given an ncid, find the relevant group and return a
 * pointer to it.
 *
 * @param ncid File and group ID.
 * @param grp Pointer that gets pointer to group info struct. Ignored
 * if NULL.
 *
 * @return ::NC_NOERR No error.
 * @return ::NC_ENOTNC4 Not a netCDF-4 file.
 * @author Ed Hartnett
 */
int
nc4_find_nc4_grp(int ncid, NC_GRP_INFO_T **grp)
{
    return nc4_find_nc_grp_h5(ncid, NULL, grp, NULL);
}

/**
 * @internal Given an ncid, find the relevant group and return a
 * pointer to it, also set a pointer to the nc4_info struct of the
 * related file.
 *
 * @param ncid File and group ID.
 * @param grp Pointer that gets pointer to group info struct. Ignored
 * if NULL.
 * @param h5 Pointer that gets pointer to file info struct. Ignored if
 * NULL.
 *
 * @return ::NC_NOERR No error.
 * @return ::NC_EBADID Bad ncid.
 * @author Ed Hartnett
 */
int
nc4_find_grp_h5(int ncid, NC_GRP_INFO_T **grp, NC_FILE_INFO_T **h5)
{
    return nc4_find_nc_grp_h5(ncid, NULL, grp, h5);
}

/**
 * @internal Find info for this file and group, and set pointers.
 *
 * @param ncid File and group ID.
 * @param nc Pointer that gets a pointer to the file's NC
 * struct. Ignored if NULL.
 * @param grp Pointer that gets a pointer to the group
 * struct. Ignored if NULL.
 * @param h5 Pointer that gets HDF5 file struct. Ignored if NULL.
 *
 * @return ::NC_NOERR No error.
 * @return ::NC_EBADID Bad ncid.
 * @author Ed Hartnett, Dennis Heimbigner
 */
int
nc4_find_nc_grp_h5(int ncid, NC **nc, NC_GRP_INFO_T **grp, NC_FILE_INFO_T **h5)
{
    NC_GRP_INFO_T *my_grp = NULL;
    NC_FILE_INFO_T *my_h5 = NULL;
    NC *my_nc;
    int retval;
    size_t index;

    /* Look up file metadata. */
    if ((retval = NC_check_id(ncid, &my_nc)))
        return retval;
    my_h5 = my_nc->dispatchdata;
    assert(my_h5 && my_h5->root_grp);

    /* If we can't find it, the grp id part of ncid is bad. */
    index =  (ncid & GRP_ID_MASK);
    if (!(my_grp = nclistget(my_h5->allgroups,index)))
        return NC_EBADID;

    /* Return pointers to caller, if desired. */
    if (nc)
        *nc = my_nc;
    if (h5)
        *h5 = my_h5;
    if (grp)
        *grp = my_grp;

    return NC_NOERR;
}

/**
 * @internal Given an ncid and varid, get pointers to the group and var
 * metadata.
 *
 * @param ncid File ID.
 * @param varid Variable ID.
 * @param h5 Pointer that gets pointer to the NC_FILE_INFO_T struct
 * for this file. Ignored if NULL.
 * @param grp Pointer that gets pointer to group info. Ignored if
 * NULL.
 * @param var Pointer that gets pointer to var info. Ignored if NULL.
 *
 * @return ::NC_NOERR No error.
 * @author Ed Hartnett
 */
int
nc4_find_grp_h5_var(int ncid, int varid, NC_FILE_INFO_T **h5, NC_GRP_INFO_T **grp,
                    NC_VAR_INFO_T **var)
{
    NC_FILE_INFO_T *my_h5;
    NC_GRP_INFO_T *my_grp;
    NC_VAR_INFO_T *my_var;
    int retval;

    /* Look up file and group metadata. */
    if ((retval = nc4_find_grp_h5(ncid, &my_grp, &my_h5)))
        return retval;
    assert(my_grp && my_h5);

    /* Find the var. */
    if (!(my_var = (NC_VAR_INFO_T *)ncindexith(my_grp->vars, (size_t)varid)))
        return NC_ENOTVAR;
    assert(my_var && my_var->hdr.id == varid);

    /* Return pointers that caller wants. */
    if (h5)
        *h5 = my_h5;
    if (grp)
        *grp = my_grp;
    if (var)
        *var = my_var;

    return NC_NOERR;
}

/**
 * @internal Find a dim in the file.
 *
 * @param grp Pointer to group info struct.
 * @param dimid Dimension ID to find.
 * @param dim Pointer that gets pointer to dim info if found.
 * @param dim_grp Pointer that gets pointer to group info of group
 * that contains dimension. Ignored if NULL.
 *
 * @return ::NC_NOERR No error.
 * @return ::NC_EBADDIM Dimension not found.
 * @author Ed Hartnett, Dennis Heimbigner
 */
int
nc4_find_dim(NC_GRP_INFO_T *grp, int dimid, NC_DIM_INFO_T **dim,
             NC_GRP_INFO_T **dim_grp)
{
    assert(grp && grp->nc4_info && dim);
    LOG((4, "%s: dimid %d", __func__, dimid));

    /* Find the dim info. */
    if (!((*dim) = nclistget(grp->nc4_info->alldims, (size_t)dimid)))
        return NC_EBADDIM;

    /* Give the caller the group the dimension is in. */
    if (dim_grp)
        *dim_grp = (*dim)->container;

    return NC_NOERR;
}

/**
 * @internal Find a var (by name) in a grp.
 *
 * @param grp Pointer to group info.
 * @param name Name of var to find.
 * @param var Pointer that gets pointer to var info struct, if found.
 *
 * @return ::NC_NOERR No error.
 * @author Ed Hartnett
 */
int
nc4_find_var(NC_GRP_INFO_T *grp, const char *name, NC_VAR_INFO_T **var)
{
    assert(grp && var && name);

    /* Find the var info. */
    *var = (NC_VAR_INFO_T*)ncindexlookup(grp->vars,name);
    return NC_NOERR;
}

/**
 * @internal Locate netCDF type by name.
 *
 * @param start_grp Pointer to starting group info.
 * @param name Name of type to find.
 *
 * @return Pointer to type info, or NULL if not found.
 * @author Ed Hartnett, Dennis Heimbigner
 */
NC_TYPE_INFO_T *
nc4_rec_find_named_type(NC_GRP_INFO_T *start_grp, char *name)
{
    NC_GRP_INFO_T *g;
    NC_TYPE_INFO_T *type, *res;

    assert(start_grp);

    /* Does this group have the type we are searching for? */
    type  = (NC_TYPE_INFO_T*)ncindexlookup(start_grp->type,name);
    if(type != NULL)
        return type;

    /* Search subgroups. */
    for(size_t i=0;i<ncindexsize(start_grp->children);i++) {
        g = (NC_GRP_INFO_T*)ncindexith(start_grp->children,i);
        if(g == NULL) continue;
        if ((res = nc4_rec_find_named_type(g, name)))
            return res;
    }
    /* Can't find it. Oh, woe is me! */
    return NULL;
}

/**
 * @internal Use a netCDF typeid to find a type in a type_list.
 *
 * @param h5 Pointer to HDF5 file info struct.
 * @param typeid The netCDF type ID.
 * @param type Pointer to pointer to the list of type info structs.
 *
 * @return ::NC_NOERR No error.
 * @return ::NC_EINVAL Invalid input.
 * @author Ed Hartnett
 */
int
nc4_find_type(const NC_FILE_INFO_T *h5, nc_type typeid, NC_TYPE_INFO_T **type)
{
    /* Check inputs. */
    assert(h5);
    if (typeid < 0 || !type)
        return NC_EINVAL;
    *type = NULL;

    /* Atomic types don't have associated NC_TYPE_INFO_T struct, just
     * return NOERR. */
    if (typeid <= NC_STRING)
        return NC_NOERR;

    /* Find the type. */
    if (!(*type = nclistget(h5->alltypes, (size_t)typeid)))
        return NC_EBADTYPID;

    return NC_NOERR;
}

/**
 * @internal Given a group, find an att. If name is provided, use that,
 * otherwise use the attnum.
 *
 * @param grp Pointer to group info struct.
 * @param varid Variable ID.
 * @param name Name to of attribute.
 * @param attnum Number of attribute.
 * @param att Pointer to pointer that gets attribute info struct.
 *
 * @return ::NC_NOERR No error.
 * @return ::NC_ENOTVAR Variable not found.
 * @return ::NC_ENOTATT Attribute not found.
 * @author Ed Hartnett
 */
int
nc4_find_grp_att(NC_GRP_INFO_T *grp, int varid, const char *name, int attnum,
                 NC_ATT_INFO_T **att)
{
    NC_VAR_INFO_T *var;
    NC_ATT_INFO_T *my_att;
    NCindex *attlist = NULL;

    assert(grp && grp->hdr.name && att);

    LOG((4, "%s: grp->name %s varid %d attnum %d", __func__, grp->hdr.name,
         varid, attnum));

    /* Get either the global or a variable attribute list. */
    if (varid == NC_GLOBAL)
    {
        attlist = grp->att;
    }
    else
    {
        var = (NC_VAR_INFO_T*)ncindexith(grp->vars,(size_t)varid);
        if (!var) return NC_ENOTVAR;

        attlist = var->att;
    }
    assert(attlist);

    /* Now find the attribute by name or number. If a name is provided,
     * ignore the attnum. */
    if (name)
        my_att = (NC_ATT_INFO_T *)ncindexlookup(attlist, name);
    else
        my_att = (NC_ATT_INFO_T *)ncindexith(attlist, (size_t)attnum);

    if (!my_att)
        return NC_ENOTATT;

    *att = my_att;
    return NC_NOERR;
}

/**
 * @internal Given an ncid, varid, and name or attnum, find and return
 * pointer to NC_ATT_INFO_T metadata.
 *
 * @param ncid File and group ID.
 * @param varid Variable ID.
 * @param name Name to of attribute.
 * @param attnum Number of attribute.
 * @param att Pointer to pointer that gets attribute info struct.

 *
 * @return ::NC_NOERR No error.
 * @return ::NC_ENOTVAR Variable not found.
 * @return ::NC_ENOTATT Attribute not found.
 * @author Ed Hartnett
 */
int
nc4_find_nc_att(int ncid, int varid, const char *name, int attnum,
                NC_ATT_INFO_T **att)
{
    NC_GRP_INFO_T *grp;
    int retval;

    LOG((4, "nc4_find_nc_att: ncid 0x%x varid %d name %s attnum %d",
         ncid, varid, name, attnum));

    /* Find info for this file and group, and set pointer to each. */
    if ((retval = nc4_find_grp_h5(ncid, &grp, NULL)))
        return retval;
    assert(grp);

    return nc4_find_grp_att(grp, varid, name, attnum, att);
}

/**
 * @internal Add NC_OBJ to allXXX lists in a file
 *
 * @param file Pointer to the containing file
 * @param obj Pointer to object to add.
 *
 * @author Dennis Heimbigner
 */
static void
obj_track(NC_FILE_INFO_T* file, NC_OBJ* obj)
{
    NClist* list = NULL;
    /* record the object in the file  */
    switch (obj->sort) {
    case NCDIM: list = file->alldims; break;
    case NCTYP: list = file->alltypes; break;
    case NCGRP: list = file->allgroups; break;
    default:
        assert(NC_FALSE);
    }
    /* Insert at the appropriate point in the list */
    nclistset(list,(size_t)obj->id,obj);
}

/**
 * @internal Create a new variable and insert into relevant
 * lists. Dimensionality info need not be known.
 *
 * @param grp the containing group
 * @param name the name for the new variable
 * @param var Pointer in which to return a pointer to the new var.
 *
 * @return ::NC_NOERR No error.
 * @return ::NC_ENOMEM Out of memory.
 * @author Ed Hartnett
 */
int
nc4_var_list_add2(NC_GRP_INFO_T *grp, const char *name, NC_VAR_INFO_T **var)
{
    NC_VAR_INFO_T *new_var = NULL;
    NCglobalstate* gs = NC_getglobalstate();

    /* Allocate storage for new variable. */
    if (!(new_var = calloc(1, sizeof(NC_VAR_INFO_T))))
        return NC_ENOMEM;
    new_var->hdr.sort = NCVAR;
    new_var->container = grp;

    /* These are the HDF5-1.8.4 defaults. */
    new_var->chunkcache.size = gs->chunkcache.size;
    new_var->chunkcache.nelems = gs->chunkcache.nelems;
    new_var->chunkcache.preemption = gs->chunkcache.preemption;

    /* Now fill in the values in the var info structure. */
    new_var->hdr.id = (int)ncindexsize(grp->vars);
    if (!(new_var->hdr.name = strdup(name))) {
      if(new_var)
        free(new_var);
      return NC_ENOMEM;
    }

    /* Create an indexed list for the attributes. */
    new_var->att = ncindexnew(0);

    /* Officially track it */
    ncindexadd(grp->vars, (NC_OBJ *)new_var);

    /* Set the var pointer, if one was given */
    if (var)
        *var = new_var;

    return NC_NOERR;
}

/**
 * @internal Set the number of dims in an NC_VAR_INFO_T struct.
 *
 * @param var Pointer to the var.
 * @param ndims Number of dimensions for this var.
 *
 * @return ::NC_NOERR No error.
 * @return ::NC_ENOMEM Out of memory.
 * @author Ed Hartnett
 */
int
nc4_var_set_ndims(NC_VAR_INFO_T *var, int ndims)
{
    assert(var);

    /* Remember the number of dimensions. */
    var->ndims = (size_t)ndims;

    /* Allocate space for dimension information. */
    if (ndims)
    {
      if (!(var->dim = calloc((size_t)ndims, sizeof(NC_DIM_INFO_T *))))
            return NC_ENOMEM;
      if (!(var->dimids = calloc((size_t)ndims, sizeof(int))))
            return NC_ENOMEM;

        /* Initialize dimids to illegal values (-1). See the comment
           in nc4_rec_match_dimscales(). */
      memset(var->dimids, -1, (size_t)ndims * sizeof(int));
    }

    return NC_NOERR;
}

/**
 * @internal Create a new variable and insert int relevant list.
 *
 * @param grp the containing group
 * @param name the name for the new variable
 * @param ndims the rank of the new variable
 * @param var Pointer in which to return a pointer to the new var.
 *
 * @return ::NC_NOERR No error.
 * @return ::NC_ENOMEM Out of memory.
 * @author Ed Hartnett
 */
int
nc4_var_list_add(NC_GRP_INFO_T* grp, const char* name, int ndims,
                 NC_VAR_INFO_T **var)
{
    int retval;

    if ((retval = nc4_var_list_add2(grp, name, var)))
        return retval;
    if ((retval = nc4_var_set_ndims(*var, ndims)))
        return retval;

    return NC_NOERR;
}

/**
 * @internal Add a dimension to the dimension list for a group.
 *
 * @param grp container for the dim
 * @param name for the dim
 * @param len for the dim
 * @param assignedid override dimid if >= 0
 * @param dim Pointer to pointer that gets the new dim info struct.
 *
 * @return ::NC_NOERR No error.
 * @return ::NC_ENOMEM Out of memory.
 * @author Ed Hartnett
 */
int
nc4_dim_list_add(NC_GRP_INFO_T *grp, const char *name, size_t len,
                 int assignedid, NC_DIM_INFO_T **dim)
{
    NC_DIM_INFO_T *new_dim = NULL;

    assert(grp && name);

    /* Allocate memory for dim metadata. */
    if (!(new_dim = calloc(1, sizeof(NC_DIM_INFO_T))))
        return NC_ENOMEM;

    new_dim->hdr.sort = NCDIM;

    /* Assign the dimension ID. */
    if (assignedid >= 0)
        new_dim->hdr.id = assignedid;
    else
        new_dim->hdr.id = grp->nc4_info->next_dimid++;

    /* Remember the name and create a hash. */
    if (!(new_dim->hdr.name = strdup(name))) {
      if(new_dim)
        free(new_dim);

      return NC_ENOMEM;
    }

    /* Is dimension unlimited? */
    new_dim->len = len;
    if (len == NC_UNLIMITED)
        new_dim->unlimited = NC_TRUE;

    /* Remember the containing group. */
    new_dim->container = grp;

    /* Add object to dimension list for this group. */
    ncindexadd(grp->dim, (NC_OBJ *)new_dim);
    obj_track(grp->nc4_info, (NC_OBJ *)new_dim);

    /* Set the dim pointer, if one was given */
    if (dim)
        *dim = new_dim;

    return NC_NOERR;
}

/**
 * @internal Add to an attribute list.
 *
 * @param list NCindex of att info structs.
 * @param name name of the new attribute
 * @param att Pointer to pointer that gets the new att info
 * struct. Ignored if NULL.
 *
 * @return ::NC_NOERR No error.
 * @return ::NC_ENOMEM Out of memory.
 * @author Ed Hartnett
 */
int
nc4_att_list_add(NCindex *list, const char *name, NC_ATT_INFO_T **att)
{
    NC_ATT_INFO_T *new_att = NULL;

    LOG((3, "%s: name %s ", __func__, name));

    if (!(new_att = calloc(1, sizeof(NC_ATT_INFO_T))))
        return NC_ENOMEM;
    new_att->hdr.sort = NCATT;

    /* Fill in the information we know. */
    new_att->hdr.id = (int)ncindexsize(list);
    if (!(new_att->hdr.name = strdup(name))) {
      if(new_att)
        free(new_att);
      return NC_ENOMEM;
    }

    /* Add object to list as specified by its number */
    ncindexadd(list, (NC_OBJ *)new_att);

    /* Set the attribute pointer, if one was given */
    if (att)
        *att = new_att;

    return NC_NOERR;
}

/**
 * @internal Add a group to a group list.
 *
 * @param h5 Pointer to the file info.
 * @param parent Pointer to the parent group. Will be NULL when adding
 * the root group.
 * @param name Name of the group.
 * @param grp Pointer to pointer that gets new group info
 * struct. Ignored if NULL.
 *
 * @return ::NC_NOERR No error.
 * @return ::NC_ENOMEM Out of memory.
 * @author Ed Hartnett, Dennis Heimbigner
 */
int
nc4_grp_list_add(NC_FILE_INFO_T *h5, NC_GRP_INFO_T *parent, char *name,
                 NC_GRP_INFO_T **grp)
{
    NC_GRP_INFO_T *new_grp;

    /* Check inputs. */
    assert(h5 && name);
    LOG((3, "%s: name %s ", __func__, name));

    /* Get the memory to store this groups info. */
    if (!(new_grp = calloc(1, sizeof(NC_GRP_INFO_T))))
        return NC_ENOMEM;

    /* Fill in this group's information. */
    new_grp->hdr.sort = NCGRP;
    new_grp->nc4_info = h5;
    new_grp->parent = parent;

    /* Assign the group ID. The root group will get id 0. */
    new_grp->hdr.id = h5->next_nc_grpid++;
    assert(parent || !new_grp->hdr.id);

    /* Handle the group name. */
    if (!(new_grp->hdr.name = strdup(name)))
    {
        free(new_grp);
        return NC_ENOMEM;
    }

    /* Set up new indexed lists for stuff this group can contain. */
    new_grp->children = ncindexnew(0);
    new_grp->dim = ncindexnew(0);
    new_grp->att = ncindexnew(0);
    new_grp->type = ncindexnew(0);
    new_grp->vars = ncindexnew(0);

    /* Add object to lists */
    if (parent)
        ncindexadd(parent->children, (NC_OBJ *)new_grp);
    obj_track(h5, (NC_OBJ *)new_grp);

    /* Set the group pointer, if one was given */
    if (grp)
        *grp = new_grp;

    return NC_NOERR;
}

/**
 * @internal Names for groups, variables, and types must not be the
 * same. This function checks that a proposed name is not already in
 * use. Normalzation of UTF8 strings should happen before this
 * function is called.
 *
 * @param grp Pointer to group info struct.
 * @param name Name to check.
 *
 * @return ::NC_NOERR No error.
 * @return ::NC_ENAMEINUSE Name is in use.
 * @author Ed Hartnett, Dennis Heimbigner
 */
int
nc4_check_dup_name(NC_GRP_INFO_T *grp, char *name)
{
    NC_TYPE_INFO_T *type;
    NC_GRP_INFO_T *g;
    NC_VAR_INFO_T *var;

    /* Any types of this name? */
    type = (NC_TYPE_INFO_T*)ncindexlookup(grp->type,name);
    if(type != NULL)
        return NC_ENAMEINUSE;

    /* Any child groups of this name? */
    g = (NC_GRP_INFO_T*)ncindexlookup(grp->children,name);
    if(g != NULL)
        return NC_ENAMEINUSE;

    /* Any variables of this name? */
    var = (NC_VAR_INFO_T*)ncindexlookup(grp->vars,name);
    if(var != NULL)
        return NC_ENAMEINUSE;

    return NC_NOERR;
}

/**
 * @internal Create a type, but do not add to various lists nor
 * increment its ref count
 *
 * @param size Size of type in bytes.
 * @param name Name of type.
 * @param assignedid if >= 0 then override the default type id.
 * @param type Pointer that gets pointer to new type info struct.
 *
 * @return ::NC_NOERR No error.
 * @return ::NC_ENOMEM Out of memory.
 * @author Ed Hartnett, Ward Fisher
 */
int
nc4_type_new(size_t size, const char *name, int assignedid,
             NC_TYPE_INFO_T **type)
{
    NC_TYPE_INFO_T *new_type;

    LOG((4, "%s: size %d name %s assignedid %d", __func__, size, name, assignedid));

    /* Check inputs. */
    assert(type);

    /* Allocate memory for the type */
    if (!(new_type = calloc(1, sizeof(NC_TYPE_INFO_T))))
        return NC_ENOMEM;
    new_type->hdr.sort = NCTYP;
    new_type->hdr.id = assignedid;

    /* Remember info about this type. */
    new_type->size = size;
    if (!(new_type->hdr.name = strdup(name))) {
        free(new_type);
        return NC_ENOMEM;
    }

    /* Return a pointer to the new type. */
    *type = new_type;

    return NC_NOERR;
}

/**
 * @internal Add to the type list.
 *
 * @param grp Pointer to group info struct.
 * @param size Size of type in bytes.
 * @param name Name of type.
 * @param type Pointer that gets pointer to new type info
 * struct.
 *
 * @return ::NC_NOERR No error.
 * @return ::NC_ENOMEM Out of memory.
 * @author Ed Hartnett
 */
int
nc4_type_list_add(NC_GRP_INFO_T *grp, size_t size, const char *name,
                  NC_TYPE_INFO_T **type)
{
    NC_TYPE_INFO_T *new_type;
    int retval;

    /* Check inputs. */
    assert(grp && name && type);
    LOG((4, "%s: size %d name %s", __func__, size, name));

    /* Create the new TYPE_INFO struct. */
    if ((retval = nc4_type_new(size, name, grp->nc4_info->next_typeid,
                               &new_type)))
        return retval;
    grp->nc4_info->next_typeid++;

    /* Increment the ref. count on the type */
    new_type->rc++;

    /* Add object to lists */
    ncindexadd(grp->type, (NC_OBJ *)new_type);
    obj_track(grp->nc4_info,(NC_OBJ*)new_type);

    /* back link */
    new_type->container = grp;

    /* Return a pointer to the new type. */
    *type = new_type;

    return NC_NOERR;
}

/**
 * @internal Add to the compound field list.
 *
 * @param parent parent type
 * @param name Name of the field.
 * @param offset Offset in bytes.
 * @param xtype The netCDF type of the field.
 * @param ndims The number of dimensions of the field.
 * @param dim_sizesp An array of dim sizes for the field.
 *
 * @return ::NC_NOERR No error.
 * @author Ed Hartnett, Dennis Heimbigner
 */
int
nc4_field_list_add(NC_TYPE_INFO_T *parent, const char *name,
                   size_t offset, nc_type xtype, int ndims,
                   const int *dim_sizesp)
{
    NC_FIELD_INFO_T *field;

    /* Name has already been checked and UTF8 normalized. */
    if (!name)
        return NC_EINVAL;

    /* Allocate storage for this field information. */
    if (!(field = calloc(1, sizeof(NC_FIELD_INFO_T))))
        return NC_ENOMEM;
    field->hdr.sort = NCFLD;

    /* Store the information about this field. */
    if (!(field->hdr.name = strdup(name)))
    {
        free(field);
        return NC_ENOMEM;
    }
    field->nc_typeid = xtype;
    field->offset = offset;
    field->ndims = ndims;
    if (ndims)
    {
        int i;
        if (!(field->dim_size = malloc((size_t)ndims * sizeof(int))))
        {
            free(field->hdr.name);
            free(field);
            return NC_ENOMEM;
        }
        for (i = 0; i < ndims; i++)
            field->dim_size[i] = dim_sizesp[i];
    }

    /* Add object to lists */
    field->hdr.id = (int)nclistlength(parent->u.c.field);
    nclistpush(parent->u.c.field,field);

    return NC_NOERR;
}

/**
 * @internal Add a member to an enum type.
 *
 * @param parent Containing NC_TYPE_INFO_T object
 * @param size Size in bytes of new member.
 * @param name Name of the member.
 * @param value Value to associate with member.
 *
 * @return ::NC_NOERR No error.
 * @return ::NC_ENOMEM Out of memory.
 * @author Ed Hartnett
 */
int
nc4_enum_member_add(NC_TYPE_INFO_T *parent, size_t size,
                    const char *name, const void *value)
{
    NC_ENUM_MEMBER_INFO_T *member;

    /* Name has already been checked. */
    assert(name && size > 0 && value);
    LOG((4, "%s: size %d name %s", __func__, size, name));

    /* Allocate storage for this field information. */
    if (!(member = calloc(1, sizeof(NC_ENUM_MEMBER_INFO_T))))
        return NC_ENOMEM;
    if (!(member->value = malloc(size))) {
        free(member);
        return NC_ENOMEM;
    }
    if (!(member->name = strdup(name))) {
        free(member->value);
        free(member);
        return NC_ENOMEM;
    }

    /* Store the value for this member. */
    memcpy(member->value, value, size);

    /* Add object to list */
    nclistpush(parent->u.e.enum_member,member);

    return NC_NOERR;
}

/**
 * @internal Free up a field
 *
 * @param field Pointer to field info of field to delete.
 *
 * @author Ed Hartnett
 */
static void
field_free(NC_FIELD_INFO_T *field)
{
    /* Free some stuff. */
    if (field->hdr.name)
        free(field->hdr.name);
    if (field->dim_size)
        free(field->dim_size);

    /* Nc_Free the memory. */
    free(field);
}

/**
 * @internal Free allocated space for type information.
 *
 * @param type Pointer to type info struct.
 *
 * @return ::NC_NOERR No error.
 * @return ::NC_EHDFERR HDF5 error.
 * @author Ed Hartnett, Dennis Heimbigner
 */
int
nc4_type_free(NC_TYPE_INFO_T *type)
{
    size_t i;

    assert(type && type->rc && type->hdr.name);

    /* Decrement the ref. count on the type */
    type->rc--;

    /* Release the type, if the ref. count drops to zero */
    if (type->rc == 0)
    {
        LOG((4, "%s: deleting type %s", __func__, type->hdr.name));

        /* Free the name. */
        free(type->hdr.name);

        /* Enums and compound types have lists of fields to clean up. */
        switch (type->nc_type_class)
        {
        case NC_COMPOUND:
        {
            NC_FIELD_INFO_T *field;

            /* Delete all the fields in this type (there will be some if its a
             * compound). */
            for(i=0;i<nclistlength(type->u.c.field);i++) {
                field = nclistget(type->u.c.field,i);
                field_free(field);
            }
            nclistfree(type->u.c.field);
        }
        break;

        case NC_ENUM:
        {
            NC_ENUM_MEMBER_INFO_T *enum_member;

            /* Delete all the enum_members, if any. */
            for(i=0;i<nclistlength(type->u.e.enum_member);i++) {
                enum_member = nclistget(type->u.e.enum_member,i);
                free(enum_member->value);
                free(enum_member->name);
                free(enum_member);
            }
            nclistfree(type->u.e.enum_member);
        }
        break;

        default:
            break;
        }

        /* Release the memory. */
        free(type);
    }

    return NC_NOERR;
}

/**
 * @internal Free memory of an attribute object
 *
 * @param att Pointer to attribute info struct.
 *
 * @return ::NC_NOERR No error.
 * @author Ed Hartnett
 */
int
nc4_att_free(NC_ATT_INFO_T *att)
{
    int stat = NC_NOERR;

    assert(att);
    LOG((3, "%s: name %s ", __func__, att->hdr.name));

    /* Free the name. */
    if (att->hdr.name)
        free(att->hdr.name);

    if (att->data) {
	NC_OBJ* parent;
	NC_FILE_INFO_T* h5 = NULL;

	/* Locate relevant objects */
	parent = att->container;
	if(parent->sort == NCVAR) parent = (NC_OBJ*)(((NC_VAR_INFO_T*)parent)->container);
	assert(parent->sort == NCGRP);
	h5 = ((NC_GRP_INFO_T*)parent)->nc4_info;
	/* Reclaim the attribute data */
	if((stat = NC_reclaim_data(h5->controller,att->nc_typeid,att->data,att->len))) goto done;
	free(att->data); /* reclaim top level */
	att->data = NULL;
    }

done:
    free(att);
    return stat;
}

/**
 * @internal Delete a var, and free the memory. All HDF5 objects for
 * the var must be closed before this is called.
 *
 * @param var Pointer to the var info struct of var to delete.
 *
 * @return ::NC_NOERR No error.
 * @author Ed Hartnett, Dennis Heimbigner
 */
static int
var_free(NC_VAR_INFO_T *var)
{
    int retval;

    assert(var);
    LOG((4, "%s: deleting var %s", __func__, var->hdr.name));

    /* First delete all the attributes attached to this var. */
    for (size_t i = 0; i < ncindexsize(var->att); i++)
        if ((retval = nc4_att_free((NC_ATT_INFO_T *)ncindexith(var->att, i))))
            return retval;
    ncindexfree(var->att);

    /* Free some things that may be allocated. */
    if (var->chunksizes)
        free(var->chunksizes);

    if (var->alt_name)
        free(var->alt_name);

    if (var->dimids)
        free(var->dimids);

    if (var->dim)
        free(var->dim);

    /* Delete any fill value allocation. */
    if (var->fill_value) {
	int tid = var->type_info->hdr.id;
        if((retval = NC_reclaim_data_all(var->container->nc4_info->controller, tid, var->fill_value, 1))) return retval;
	var->fill_value = NULL;
    }

    /* Release type information */
    if (var->type_info)
        if ((retval = nc4_type_free(var->type_info)))
            return retval;

    /* Do this last because debugging may need it */
    if (var->hdr.name)
        free(var->hdr.name);

    /* Delete the var. */
    free(var);

    return NC_NOERR;
}

/**
 * @internal  Delete a var, and free the memory.
 *
 * @param grp Pointer to the strct for the containing group.
 * @param var Pointer to the var info struct of var to delete.
 *
 * @return ::NC_NOERR No error.
 * @author Ed Hartnett, Dennis Heimbigner
 */
int
nc4_var_list_del(NC_GRP_INFO_T *grp, NC_VAR_INFO_T *var)
{
    int i;

    assert(var && grp);

    /* Remove from lists */
    i = ncindexfind(grp->vars, (NC_OBJ *)var);
    if (i >= 0)
        ncindexidel(grp->vars, (size_t)i);

    return var_free(var);
}

/**
 * @internal Free a dim
 *
 * @param dim Pointer to dim info struct of type to delete.
 *
 * @return ::NC_NOERR No error.
 * @author Ed Hartnett, Ward Fisher
 */
static int
dim_free(NC_DIM_INFO_T *dim)
{
    assert(dim);
    LOG((4, "%s: deleting dim %s", __func__, dim->hdr.name));

    /* Free memory allocated for names. */
    if (dim->hdr.name)
        free(dim->hdr.name);

    free(dim);
    return NC_NOERR;
}

/**
 * @internal Free a dim and unlist it
 *
 * @param grp Pointer to dim's containing group
 * @param dim Pointer to dim info struct of type to delete.
 *
 * @return ::NC_NOERR No error.
 * @author Dennis Heimbigner
 */
int
nc4_dim_list_del(NC_GRP_INFO_T *grp, NC_DIM_INFO_T *dim)
{
    if (grp && dim)
    {
        int pos = ncindexfind(grp->dim, (NC_OBJ *)dim);
        if(pos >= 0)
            ncindexidel(grp->dim, (size_t)pos);
    }

    return dim_free(dim);
}

/**
 * @internal Recursively delete the data for a group (and everything
 * it contains) in our internal metadata store.
 *
 * @param grp Pointer to group info struct.
 *
 * @return ::NC_NOERR No error.
 * @author Ed Hartnett, Dennis Heimbigner
 */
int
nc4_rec_grp_del(NC_GRP_INFO_T *grp)
{
    int retval;

    assert(grp);
    LOG((3, "%s: grp->name %s", __func__, grp->hdr.name));

    /* Recursively call this function for each child, if any, stopping
     * if there is an error. */
    for (size_t i = 0; i < ncindexsize(grp->children); i++)
        if ((retval = nc4_rec_grp_del((NC_GRP_INFO_T *)ncindexith(grp->children,
                                                                  i))))
            return retval;
    ncindexfree(grp->children);

    /* Free attributes */
    for (size_t i = 0; i < ncindexsize(grp->att); i++)
        if ((retval = nc4_att_free((NC_ATT_INFO_T *)ncindexith(grp->att, i))))
            return retval;
    ncindexfree(grp->att);

    /* Delete all vars. */
    for (size_t i = 0; i < ncindexsize(grp->vars); i++) {
        NC_VAR_INFO_T* v = (NC_VAR_INFO_T *)ncindexith(grp->vars, i);
        if ((retval = var_free(v)))
            return retval;
    }
    ncindexfree(grp->vars);

    /* Delete all dims, and free the list of dims. */
    for (size_t i = 0; i < ncindexsize(grp->dim); i++)
        if ((retval = dim_free((NC_DIM_INFO_T *)ncindexith(grp->dim, i))))
            return retval;
    ncindexfree(grp->dim);

    /* Delete all types. */
    for (size_t i = 0; i < ncindexsize(grp->type); i++)
        if ((retval = nc4_type_free((NC_TYPE_INFO_T *)ncindexith(grp->type, i))))
            return retval;
    ncindexfree(grp->type);

    /* Free the name. */
    free(grp->hdr.name);

    /* Free up this group */
    free(grp);

    return NC_NOERR;
}

/**
 * @internal Recursively delete the data for a group (and everything
 * it contains) in our internal metadata store.
 *
 * @param grp Pointer to group info struct.
 *
 * @return ::NC_NOERR No error.
 * @author Ed Hartnett, Dennis Heimbigner
 */
int
nc4_rec_grp_del_att_data(NC_GRP_INFO_T *grp)
{
    int retval;

    assert(grp);
    LOG((3, "%s: grp->name %s", __func__, grp->hdr.name));

    /* Recursively call this function for each child, if any, stopping
     * if there is an error. */
    for (size_t i = 0; i < ncindexsize(grp->children); i++)
        if ((retval = nc4_rec_grp_del_att_data((NC_GRP_INFO_T *)ncindexith(grp->children, i))))
            return retval;

    /* Free attribute data in this group */
    for (size_t i = 0; i < ncindexsize(grp->att); i++) {
        NC_ATT_INFO_T * att = (NC_ATT_INFO_T*)ncindexith(grp->att, i);
        if((retval = NC_reclaim_data_all(grp->nc4_info->controller,att->nc_typeid,att->data,att->len)))
            return retval;
	att->data = NULL;
	att->len = 0;
	att->dirty = 0;
    }

    /* Delete att data from all contained vars in this group */
    for (size_t i = 0; i < ncindexsize(grp->vars); i++) {
	NC_VAR_INFO_T* v = (NC_VAR_INFO_T *)ncindexith(grp->vars, i);
	for(size_t j=0;j<ncindexsize(v->att);j++) {
	    NC_ATT_INFO_T* att = (NC_ATT_INFO_T*)ncindexith(v->att, j);
   	    if((retval = NC_reclaim_data_all(grp->nc4_info->controller,att->nc_typeid,att->data,att->len)))
	        return retval;
	    att->data = NULL;
	    att->len = 0;
	    att->dirty = 0;
	}
    }

    return NC_NOERR;
}

/**
 * @internal Remove a NC_ATT_INFO_T from an index.
 * This will nc_free the memory too.
 *
 * @param list Pointer to pointer of list.
 * @param att Pointer to attribute info struct.
 *
 * @return ::NC_NOERR No error.
 * @author Dennis Heimbigner
 */
int
nc4_att_list_del(NCindex *list, NC_ATT_INFO_T *att)
{
    assert(att && list);
    ncindexidel(list, (size_t)((NC_OBJ *)att)->id);
    return nc4_att_free(att);
}

/**
 * @internal Free all resources and memory associated with a
 * NC_FILE_INFO_T. This is the same as nc4_nc4f_list_del(), except it
 * takes ncid. This function allows external dispatch layers, like
 * PIO, to manipulate the file list without needing to know about
 * internal netcdf structures.
 *
 * @param ncid The ncid of the file to release.
 *
 * @return ::NC_NOERR No error.
 * @return ::NC_EBADID Bad ncid.
 * @author Ed Hartnett
 */
int
nc4_file_list_del(int ncid)
{
    NC_FILE_INFO_T *h5;
    int retval;

    /* Find our metadata for this file. */
    if ((retval = nc4_find_grp_h5(ncid, NULL, &h5)))
        return retval;
    assert(h5);

    /* Delete the file resources. */
    if ((retval = nc4_nc4f_list_del(h5)))
        return retval;

    return NC_NOERR;
}

/**
 * @internal Free all resources and memory associated with a
 * NC_FILE_INFO_T.
 *
 * @param h5 Pointer to NC_FILE_INFO_T to be freed.
 *
 * @return ::NC_NOERR No error.
 * @author Ed Hartnett
 */
int
nc4_nc4f_list_del(NC_FILE_INFO_T *h5)
{
    int retval;

    assert(h5);

    /* Order is important here. We must delete the attribute contents
       before deleteing any metadata because nc_reclaim_data depends
       on the existence of the type info.
    */

    /* Delete all the attribute data contents in each group and variable. */
    if ((retval = nc4_rec_grp_del_att_data(h5->root_grp)))
        return retval;

    /* Delete all the list contents for vars, dims, and atts, in each
     * group. */
    if ((retval = nc4_rec_grp_del(h5->root_grp)))
        return retval;

    /* Cleanup these (extra) lists of all dims, groups, and types. */
    nclistfree(h5->alldims);
    nclistfree(h5->allgroups);
    nclistfree(h5->alltypes);

    /* Free the NC_FILE_INFO_T struct. */
    nullfree(h5->hdr.name);
    free(h5);

    return NC_NOERR;
}

/**
 * @internal Normalize a UTF8 name. Put the result in norm_name, which
 * can be NC_MAX_NAME + 1 in size. This function makes sure the free()
 * gets called on the return from utf8proc_NFC, and also ensures that
 * the name is not too long.
 *
 * @param name Name to normalize.
 * @param norm_name The normalized name.
 *
 * @return ::NC_NOERR No error.
 * @return ::NC_EMAXNAME Name too long.
 * @author Dennis Heimbigner
 */
int
nc4_normalize_name(const char *name, char *norm_name)
{
    char *temp_name;
    int stat = nc_utf8_normalize((const unsigned char *)name,(unsigned char **)&temp_name);
    if(stat != NC_NOERR)
        return stat;
    if (strlen(temp_name) > NC_MAX_NAME)
    {
        free(temp_name);
        return NC_EMAXNAME;
    }
    strcpy(norm_name, temp_name);
    free(temp_name);
    return NC_NOERR;
}

#ifdef ENABLE_SET_LOG_LEVEL

/**
 * Initialize parallel I/O logging. For parallel I/O builds, open log
 * file, if not opened yet, or increment ref count if already open.
 *
 * @author Ed Hartnett
 */
int
nc4_init_logging(void)
{
    int ret = NC_NOERR;

#if LOGGING
#if NC_HAS_PARALLEL4
    if (!LOG_FILE && nc_log_level >= 0)
    {
        char log_filename[NC_MAX_NAME];
        int my_rank = 0;
        int mpierr;
        int mpi_initialized;

        /* If MPI has been initialized find the rank. */
        if ((mpierr = MPI_Initialized(&mpi_initialized)))
            return NC_EMPI;
        if (mpi_initialized)
        {
            if ((mpierr = MPI_Comm_rank(MPI_COMM_WORLD, &my_rank)))
                return NC_EMPI;
        }

        /* Create a filename with the rank in it. */
        snprintf(log_filename, sizeof(log_filename), "nc4_log_%d.log", my_rank);

        /* Open a file for this rank to log messages. */
        if (!(LOG_FILE = fopen(log_filename, "w")))
            return NC_EINTERNAL;
    }
#endif /* NC_HAS_PARALLEL4 */
#endif /* LOGGING */

    return ret;
}

/**
 * Finalize logging - close parallel I/O log files, if open. This does
 * nothing if logging is not enabled.
 *
 * @author Ed Hartnett
 */
void
nc4_finalize_logging(void)
{
#if LOGGING
#if NC_HAS_PARALLEL4
    if (LOG_FILE)
    {
        fclose(LOG_FILE);
        LOG_FILE = NULL;
    }
#endif /* NC_HAS_PARALLEL4 */
#endif /* LOGGING */
}

/**
 * Use this to set the global log level. 
 * 
 * Set it to NC_TURN_OFF_LOGGING (-1) to turn off all logging. Set it
 * to 0 to show only errors, and to higher numbers to show more and
 * more logging details. If logging is not enabled when building
 * netCDF, this function will do nothing.
 *
 * @param new_level The new logging level.
 *
 * @return ::NC_NOERR No error.
 * @author Ed Hartnett
 */
int
nc_set_log_level(int new_level)
{
#if LOGGING
    /* Remember the new level. */
    nc_log_level = new_level;

#if NC_HAS_PARALLEL4
    /* For parallel I/O builds, call the log init/finalize functions
     * as needed, to open and close the log files. */
    if (new_level >= 0)
    {
        if (!LOG_FILE)
            nc4_init_logging();
    }
    else
        nc4_finalize_logging();
#endif /* NC_HAS_PARALLEL4 */
    
    LOG((1, "log_level changed to %d", nc_log_level));
#endif /* LOGGING */
    
    return NC_NOERR;
}
#endif /* ENABLE_SET_LOG_LEVEL */

#if LOGGING
#define MAX_NESTS 10
/**
 * @internal Recursively print the metadata of a group.
 *
 * @param grp Pointer to group info struct.
 * @param tab_count Number of tabs.
 *
 * @return ::NC_NOERR No error.
 * @author Ed Hartnett, Dennis Heimbigner
 */
static int
rec_print_metadata(NC_GRP_INFO_T *grp, int tab_count)
{
    NC_ATT_INFO_T *att;
    NC_VAR_INFO_T *var;
    NC_DIM_INFO_T *dim;
    NC_TYPE_INFO_T *type;
    NC_FIELD_INFO_T *field;
    char tabs[MAX_NESTS+1] = "";
    char temp_string[10];
    int t, retval, d, i;

    /* Come up with a number of tabs relative to the group. */
    for (t = 0; t < tab_count && t < MAX_NESTS; t++)
        tabs[t] = '\t';
    tabs[t] = '\0';

    LOG((2, "%s GROUP - %s nc_grpid: %d nvars: %d natts: %d",
         tabs, grp->hdr.name, grp->hdr.id, ncindexsize(grp->vars), ncindexsize(grp->att)));

    for (i = 0; i < ncindexsize(grp->att); i++)
    {
        att = (NC_ATT_INFO_T *)ncindexith(grp->att, i);
        assert(att);
        LOG((2, "%s GROUP ATTRIBUTE - attnum: %d name: %s type: %d len: %d",
             tabs, att->hdr.id, att->hdr.name, att->nc_typeid, att->len));
    }

    for (i = 0; i < ncindexsize(grp->dim); i++)
    {
        dim = (NC_DIM_INFO_T *)ncindexith(grp->dim, i);
        assert(dim);
        LOG((2, "%s DIMENSION - dimid: %d name: %s len: %d unlimited: %d",
             tabs, dim->hdr.id, dim->hdr.name, dim->len, dim->unlimited));
    }

    for (i = 0; i < ncindexsize(grp->vars); i++)
    {
        int j;
        char storage_str[NC_MAX_NAME] = "";
        char *dims_string = NULL;

        var = (NC_VAR_INFO_T*)ncindexith(grp->vars,i);
        assert(var);
        if (var->ndims > 0)
        {
            if (!(dims_string = malloc(sizeof(char) * var->ndims * 4)))
                return NC_ENOMEM;
            strcpy(dims_string, "");
            for (d = 0; d < var->ndims; d++)
            {
                snprintf(temp_string, sizeof(temp_string), " %d", var->dimids[d]);
                strcat(dims_string, temp_string);
            }
        }
        if (!var->meta_read)
            strcat(storage_str, "unknown");
        else if (var->storage == NC_CONTIGUOUS)
            strcat(storage_str, "contiguous");
        else if (var->storage == NC_COMPACT)
            strcat(storage_str, "compact");
        else if (var->storage == NC_CHUNKED)
            strcat(storage_str, "chunked");
        else if (var->storage == NC_VIRTUAL)
            strcat(storage_str, "virtual");
        else
            strcat(storage_str, "unknown");
        LOG((2, "%s VARIABLE - varid: %d name: %s ndims: %d "
             "dimids:%s storage: %s", tabs, var->hdr.id, var->hdr.name,
             var->ndims,
             (dims_string ? dims_string : " -"), storage_str));
        for (j = 0; j < ncindexsize(var->att); j++)
        {
            att = (NC_ATT_INFO_T *)ncindexith(var->att, j);
            assert(att);
            LOG((2, "%s VAR ATTRIBUTE - attnum: %d name: %s type: %d len: %d",
                 tabs, att->hdr.id, att->hdr.name, att->nc_typeid, att->len));
        }
        if (dims_string)
            free(dims_string);
    }

    for (i = 0; i < ncindexsize(grp->type); i++)
    {
        type = (NC_TYPE_INFO_T*)ncindexith(grp->type, i);
        assert(type);
        LOG((2, "%s TYPE - nc_typeid: %d size: %d committed: %d name: %s",
             tabs, type->hdr.id, type->size, (int)type->committed, type->hdr.name));
        /* Is this a compound type? */
        if (type->nc_type_class == NC_COMPOUND)
        {
            int j;
            LOG((3, "compound type"));
            for (j = 0; j < nclistlength(type->u.c.field); j++)
            {
                field = (NC_FIELD_INFO_T *)nclistget(type->u.c.field, j);
                LOG((4, "field %s offset %d nctype %d ndims %d", field->hdr.name,
                     field->offset, field->nc_typeid, field->ndims));
            }
        }
        else if (type->nc_type_class == NC_VLEN)
        {
            LOG((3, "VLEN type"));
            LOG((4, "base_nc_type: %d", type->u.v.base_nc_typeid));
        }
        else if (type->nc_type_class == NC_OPAQUE)
            LOG((3, "Opaque type"));
        else if (type->nc_type_class == NC_ENUM)
        {
            LOG((3, "Enum type"));
            LOG((4, "base_nc_type: %d", type->u.e.base_nc_typeid));
        }
        else
        {
            LOG((0, "Unknown class: %d", type->nc_type_class));
            return NC_EBADTYPE;
        }
    }

    /* Call self for each child of this group. */
    for (i = 0; i < ncindexsize(grp->children); i++)
        if ((retval = rec_print_metadata((NC_GRP_INFO_T *)ncindexith(grp->children, i),
                                         tab_count + 1)))
            return retval;

    return NC_NOERR;
}

/**
 * @internal Print out the internal metadata for a file. This is
 * useful to check that netCDF is working! Nonetheless, this function
 * will print nothing if logging is not set to at least two.
 *
 * @param Pointer to the file info struct.
 *
 * @return ::NC_NOERR No error.
 * @author Ed Hartnett
 */
int
log_metadata_nc(NC_FILE_INFO_T *h5)
{
    LOG((2, "*** NetCDF-4 Internal Metadata: int_ncid 0x%x ext_ncid 0x%x",
         h5->root_grp->nc4_info->controller->int_ncid,
         h5->root_grp->nc4_info->controller->ext_ncid));
    if (!h5)
    {
        LOG((2, "This is a netCDF-3 file."));
        return NC_NOERR;
    }
    LOG((2, "FILE - path: %s cmode: 0x%x parallel: %d redef: %d "
         "fill_mode: %d no_write: %d next_nc_grpid: %d", h5->root_grp->nc4_info->controller->path,
         h5->cmode, (int)h5->parallel, (int)h5->redef, h5->fill_mode, (int)h5->no_write,
         h5->next_nc_grpid));
    if(nc_log_level >= 2)
        return rec_print_metadata(h5->root_grp, 0);
    return NC_NOERR;
}

#endif /*LOGGING */

/**
 * @internal Show the in-memory metadata for a netcdf file. This
 * function does nothing unless netCDF was built with
 * the configure option --enable-logging.
 *
 * @param ncid File and group ID.
 *
 * @return ::NC_NOERR No error.
 * @return ::NC_EBADID Bad ncid.
 * @author Ed Hartnett
 */
int
NC4_show_metadata(int ncid)
{
    int retval = NC_NOERR;
#if LOGGING
    NC_FILE_INFO_T *h5;
    int old_log_level = nc_log_level;

    /* Find file metadata. */
    if ((retval = nc4_find_grp_h5(ncid, NULL, &h5)))
        return retval;

    /* Log level must be 2 to see metadata. */
    nc_log_level = 2;
    retval = log_metadata_nc(h5);
    nc_log_level = old_log_level;
#endif /*LOGGING*/
    return retval;
}

/**
 * @internal Define a binary searcher for reserved attributes
 * @param name for which to search
 * @return pointer to the matching NC_reservedatt structure.
 * @return NULL if not found.
 * @author Dennis Heimbigner
 */
const NC_reservedatt*
NC_findreserved(const char* name)
{
#if 0
    int n = NRESERVED;
    int L = 0;
    int R = (n - 1);

    for(;;) {
        if(L > R) break;
        int m = (L + R) / 2;
        const NC_reservedatt* p = &NC_reserved[m];
        int cmp = strcmp(p->name,name);
	if(cmp == 0) return p;
        if(cmp < 0)
            L = (m + 1);
        else /*cmp > 0*/
            R = (m - 1);
    }
    return NULL;
#else
    return (const NC_reservedatt*)bsearch(name,NC_reserved,NRESERVED,sizeof(NC_reservedatt),bincmp);
#endif
}

/* Ed Hartness requires this function */
static int
NC4_move_in_NCList(NC* nc, int new_id)
{
    int stat = move_in_NCList(nc,new_id);
    if(stat == NC_NOERR) {
        /* Synchronize header */
        if(nc->dispatchdata)
	    ((NC_OBJ*)nc->dispatchdata)->id = nc->ext_ncid;
    }
    return stat;
}

static int
sortcmp(const void* arg1, const void* arg2)
{
    NC_reservedatt* r1 = (NC_reservedatt*)arg1;
    NC_reservedatt* r2 = (NC_reservedatt*)arg2;
    return strcmp(r1->name,r2->name);
}

static int
bincmp(const void* arg1, const void* arg2)
{
    const char* name = (const char*)arg1;
    NC_reservedatt* ra = (NC_reservedatt*)arg2;
    return strcmp(name,ra->name);
}

void
NC_initialize_reserved(void)
{
<<<<<<< HEAD
    if(nc_globalstate != NULL) {
    nullfree(nc_globalstate->tempdir);
    nullfree(nc_globalstate->home);
    nullfree(nc_globalstate->cwd);
	nullfree(nc_globalstate->aws.default_region);
	nullfree(nc_globalstate->aws.config_file);
	nullfree(nc_globalstate->aws.profile);
	nullfree(nc_globalstate->aws.access_key_id);
	nullfree(nc_globalstate->aws.secret_access_key);
    nullfree(nc_globalstate->aws.session_token);
        if(nc_globalstate->rcinfo) {
	    NC_rcclear(nc_globalstate->rcinfo);
	    free(nc_globalstate->rcinfo);
	}
	free(nc_globalstate);
	nc_globalstate = NULL;
    }
}
/**************************************************/
/* Specific property functions */

/**
Provide a function to store global data alignment
information.
Repeated calls to nc_set_alignment will overwrite any existing values.

If defined, then for every file created or opened after the call to
nc_set_alignment, and for every new variable added to the file, the
most recently set threshold and alignment values will be applied
to that variable.

The nc_set_alignment function causes new data written to a
netCDF-4 file to be aligned on disk to a specified block
size. To be effective, alignment should be the system disk block
size, or a multiple of it. This setting is effective with MPI
I/O and other parallel systems.

This is a trade-off of write speed versus file size. Alignment
leaves holes between file objects. The default of no alignment
writes file objects contiguously, without holes. Alignment has
no impact on file readability.

Alignment settings apply only indirectly, through the file open
functions. Call nc_set_alignment first, then nc_create or
nc_open for one or more files. Current alignment settings are
locked in when each file is opened, then forgotten when the same
file is closed. For illustration, it is possible to write
different files at the same time with different alignments, by
interleaving nc_set_alignment and nc_open calls.

Alignment applies to all newly written low-level file objects at
or above the threshold size, including chunks of variables,
attributes, and internal infrastructure. Alignment is not locked
in to a data variable. It can change between data chunks of the
same variable, based on a file's history.

Refer to H5Pset_alignment in HDF5 documentation for more
specific details, interactions, and additional rules.

@param threshold The minimum size to which alignment is applied.
@param alignment The alignment value.

@return ::NC_NOERR No error.
@return ::NC_EINVAL Invalid input.
@author Dennis Heimbigner
@ingroup datasets
*/
int
nc_set_alignment(int threshold, int alignment)
{
    NCglobalstate* gs = NC_getglobalstate();
    gs->alignment.threshold = threshold;
    gs->alignment.alignment = alignment;
    gs->alignment.defined = 1;
    return NC_NOERR;
}

/**
Provide get function to retrieve global data alignment
information.

The nc_get_alignment function return the last values set by
nc_set_alignment.  If nc_set_alignment has not been called, then
it returns the value 0 for both threshold and alignment.

@param thresholdp Return the current minimum size to which alignment is applied or zero.
@param alignmentp Return the current alignment value or zero.

@return ::NC_NOERR No error.
@return ::NC_EINVAL Invalid input.
@author Dennis Heimbigner
@ingroup datasets
*/

int
nc_get_alignment(int* thresholdp, int* alignmentp)
{
    NCglobalstate* gs = NC_getglobalstate();
    if(thresholdp) *thresholdp = gs->alignment.threshold;
    if(alignmentp) *alignmentp = gs->alignment.alignment;
    return NC_NOERR;
=======
    /* Guarantee the reserved attribute list is sorted */
    qsort((void*)NC_reserved,NRESERVED,sizeof(NC_reservedatt),sortcmp);
>>>>>>> 09a5fa33
}<|MERGE_RESOLUTION|>--- conflicted
+++ resolved
@@ -2080,110 +2080,6 @@
 void
 NC_initialize_reserved(void)
 {
-<<<<<<< HEAD
-    if(nc_globalstate != NULL) {
-    nullfree(nc_globalstate->tempdir);
-    nullfree(nc_globalstate->home);
-    nullfree(nc_globalstate->cwd);
-	nullfree(nc_globalstate->aws.default_region);
-	nullfree(nc_globalstate->aws.config_file);
-	nullfree(nc_globalstate->aws.profile);
-	nullfree(nc_globalstate->aws.access_key_id);
-	nullfree(nc_globalstate->aws.secret_access_key);
-    nullfree(nc_globalstate->aws.session_token);
-        if(nc_globalstate->rcinfo) {
-	    NC_rcclear(nc_globalstate->rcinfo);
-	    free(nc_globalstate->rcinfo);
-	}
-	free(nc_globalstate);
-	nc_globalstate = NULL;
-    }
-}
-/**************************************************/
-/* Specific property functions */
-
-/**
-Provide a function to store global data alignment
-information.
-Repeated calls to nc_set_alignment will overwrite any existing values.
-
-If defined, then for every file created or opened after the call to
-nc_set_alignment, and for every new variable added to the file, the
-most recently set threshold and alignment values will be applied
-to that variable.
-
-The nc_set_alignment function causes new data written to a
-netCDF-4 file to be aligned on disk to a specified block
-size. To be effective, alignment should be the system disk block
-size, or a multiple of it. This setting is effective with MPI
-I/O and other parallel systems.
-
-This is a trade-off of write speed versus file size. Alignment
-leaves holes between file objects. The default of no alignment
-writes file objects contiguously, without holes. Alignment has
-no impact on file readability.
-
-Alignment settings apply only indirectly, through the file open
-functions. Call nc_set_alignment first, then nc_create or
-nc_open for one or more files. Current alignment settings are
-locked in when each file is opened, then forgotten when the same
-file is closed. For illustration, it is possible to write
-different files at the same time with different alignments, by
-interleaving nc_set_alignment and nc_open calls.
-
-Alignment applies to all newly written low-level file objects at
-or above the threshold size, including chunks of variables,
-attributes, and internal infrastructure. Alignment is not locked
-in to a data variable. It can change between data chunks of the
-same variable, based on a file's history.
-
-Refer to H5Pset_alignment in HDF5 documentation for more
-specific details, interactions, and additional rules.
-
-@param threshold The minimum size to which alignment is applied.
-@param alignment The alignment value.
-
-@return ::NC_NOERR No error.
-@return ::NC_EINVAL Invalid input.
-@author Dennis Heimbigner
-@ingroup datasets
-*/
-int
-nc_set_alignment(int threshold, int alignment)
-{
-    NCglobalstate* gs = NC_getglobalstate();
-    gs->alignment.threshold = threshold;
-    gs->alignment.alignment = alignment;
-    gs->alignment.defined = 1;
-    return NC_NOERR;
-}
-
-/**
-Provide get function to retrieve global data alignment
-information.
-
-The nc_get_alignment function return the last values set by
-nc_set_alignment.  If nc_set_alignment has not been called, then
-it returns the value 0 for both threshold and alignment.
-
-@param thresholdp Return the current minimum size to which alignment is applied or zero.
-@param alignmentp Return the current alignment value or zero.
-
-@return ::NC_NOERR No error.
-@return ::NC_EINVAL Invalid input.
-@author Dennis Heimbigner
-@ingroup datasets
-*/
-
-int
-nc_get_alignment(int* thresholdp, int* alignmentp)
-{
-    NCglobalstate* gs = NC_getglobalstate();
-    if(thresholdp) *thresholdp = gs->alignment.threshold;
-    if(alignmentp) *alignmentp = gs->alignment.alignment;
-    return NC_NOERR;
-=======
     /* Guarantee the reserved attribute list is sorted */
     qsort((void*)NC_reserved,NRESERVED,sizeof(NC_reservedatt),sortcmp);
->>>>>>> 09a5fa33
 }