/*
-------------------------------------------------------------------------------
lookup3.c, by Bob Jenkins, May 2006, Public Domain.
Original: http://burtleburtle.net/bob/c/lookup3.c
Modified by Russ Rew for adaption in netCDF.
- Make use of Paul Hsieh's pstdint.h, if stdint.h not available.
- Declare unused functions static to keep global namespace clean.
- Provide function hash_fast() that uses either hashlittle() or
  hashbig(), depending on endianness.
- Because portability is more important than speed for netCDF use, 
  we define VALGRIND to skip "#ifndef VALGRIND" code, so reads of
  strings don't access extra bytes after end of string.  This may 
  slow it down enough to justify a simpler hash, but blame me, not 
  original author!

These are functions for producing 32-bit hashes for hash table lookup.
hashword(), hashlittle(), hashlittle2(), hashbig(), mix(), and final() 
are externally useful functions.  Routines to test the hash are included 
if SELF_TEST is defined.  You can use this free for any purpose.  It's in
the public domain.  It has no warranty.

You probably want to use hashlittle().  hashlittle() and hashbig()
hash byte arrays.  hashlittle() is is faster than hashbig() on
little-endian machines.  Intel and AMD are little-endian machines.
On second thought, you probably want hashlittle2(), which is identical to
hashlittle() except it returns two 32-bit hashes for the price of one.  
You could implement hashbig2() if you wanted but I haven't bothered here.

If you want to find a hash of, say, exactly 7 integers, do
  a = i1;  b = i2;  c = i3;
  mix(a,b,c);
  a += i4; b += i5; c += i6;
  mix(a,b,c);
  a += i7;
  final(a,b,c);
then use c as the hash value.  If you have a variable length array of
4-byte integers to hash, use hashword().  If you have a byte array (like
a character string), use hashlittle().  If you have several byte arrays, or
a mix of things, see the comments above hashlittle().  

Why is this so big?  I read 12 bytes at a time into 3 4-byte integers, 
then mix those integers.  This is fast (you can do a lot more thorough
mixing with 12*3 instructions on 3 integers than you can with 3 instructions
on 1 byte), but shoehorning those bytes into integers efficiently is messy.
-------------------------------------------------------------------------------
*/
/* #define SELF_TEST 1 */

#include <config.h>
#include <stdio.h>      /* defines printf for tests */
#include <time.h>       /* defines time_t for timings in the test */
#ifndef HAVE_STDINT_H
#  include "pstdint.h"	/* attempts to define uint32_t etc portably */
#else
#  include <stdint.h>
#endif /* HAVE_STDINT_H */
#ifdef HAVE_SYS_PARAM_H
#include <sys/param.h>  /* attempt to define endianness */
<<<<<<< HEAD
#endif
=======
#endif /* HAVE_SYS_PARAM_H */
>>>>>>> e044b404
#ifdef linux
# include <endian.h>    /* attempt to define endianness */
#endif

#define VALGRIND   /* added by Russ Rew, for portability over speed */

#ifndef WORDS_BIGENDIAN		/* from config.h */
#define HASH_LITTLE_ENDIAN 1
#define HASH_BIG_ENDIAN 0
#else
#define HASH_LITTLE_ENDIAN 0
#define HASH_BIG_ENDIAN 1
#endif

#define hashsize(n) ((uint32_t)1<<(n))
#define hashmask(n) (hashsize(n)-1)
#define rot(x,k) (((x)<<(k)) | ((x)>>(32-(k))))

/*
-------------------------------------------------------------------------------
mix -- mix 3 32-bit values reversibly.

This is reversible, so any information in (a,b,c) before mix() is
still in (a,b,c) after mix().

If four pairs of (a,b,c) inputs are run through mix(), or through
mix() in reverse, there are at least 32 bits of the output that
are sometimes the same for one pair and different for another pair.
This was tested for:
* pairs that differed by one bit, by two bits, in any combination
  of top bits of (a,b,c), or in any combination of bottom bits of
  (a,b,c).
* "differ" is defined as +, -, ^, or ~^.  For + and -, I transformed
  the output delta to a Gray code (a^(a>>1)) so a string of 1's (as
  is commonly produced by subtraction) look like a single 1-bit
  difference.
* the base values were pseudorandom, all zero but one bit set, or 
  all zero plus a counter that starts at zero.

Some k values for my "a-=c; a^=rot(c,k); c+=b;" arrangement that
satisfy this are
    4  6  8 16 19  4
    9 15  3 18 27 15
   14  9  3  7 17  3
Well, "9 15 3 18 27 15" didn't quite get 32 bits diffing
for "differ" defined as + with a one-bit base and a two-bit delta.  I
used http://burtleburtle.net/bob/hash/avalanche.html to choose 
the operations, constants, and arrangements of the variables.

This does not achieve avalanche.  There are input bits of (a,b,c)
that fail to affect some output bits of (a,b,c), especially of a.  The
most thoroughly mixed value is c, but it doesn't really even achieve
avalanche in c.

This allows some parallelism.  Read-after-writes are good at doubling
the number of bits affected, so the goal of mixing pulls in the opposite
direction as the goal of parallelism.  I did what I could.  Rotates
seem to cost as much as shifts on every machine I could lay my hands
on, and rotates are much kinder to the top and bottom bits, so I used
rotates.
-------------------------------------------------------------------------------
*/
#define mix(a,b,c) \
{ \
  a -= c;  a ^= rot(c, 4);  c += b; \
  b -= a;  b ^= rot(a, 6);  a += c; \
  c -= b;  c ^= rot(b, 8);  b += a; \
  a -= c;  a ^= rot(c,16);  c += b; \
  b -= a;  b ^= rot(a,19);  a += c; \
  c -= b;  c ^= rot(b, 4);  b += a; \
}

/*
-------------------------------------------------------------------------------
final -- final mixing of 3 32-bit values (a,b,c) into c

Pairs of (a,b,c) values differing in only a few bits will usually
produce values of c that look totally different.  This was tested for
* pairs that differed by one bit, by two bits, in any combination
  of top bits of (a,b,c), or in any combination of bottom bits of
  (a,b,c).
* "differ" is defined as +, -, ^, or ~^.  For + and -, I transformed
  the output delta to a Gray code (a^(a>>1)) so a string of 1's (as
  is commonly produced by subtraction) look like a single 1-bit
  difference.
* the base values were pseudorandom, all zero but one bit set, or 
  all zero plus a counter that starts at zero.

These constants passed:
 14 11 25 16 4 14 24
 12 14 25 16 4 14 24
and these came close:
  4  8 15 26 3 22 24
 10  8 15 26 3 22 24
 11  8 15 26 3 22 24
-------------------------------------------------------------------------------
*/
#define final(a,b,c) \
{ \
  c ^= b; c -= rot(b,14); \
  a ^= c; a -= rot(c,11); \
  b ^= a; b -= rot(a,25); \
  c ^= b; c -= rot(b,16); \
  a ^= c; a -= rot(c,4);  \
  b ^= a; b -= rot(a,14); \
  c ^= b; c -= rot(b,24); \
}

/*
--------------------------------------------------------------------
 This works on all machines.  To be useful, it requires
 -- that the key be an array of uint32_t's, and
 -- that the length be the number of uint32_t's in the key

 The function hashword() is identical to hashlittle() on little-endian
 machines, and identical to hashbig() on big-endian machines,
 except that the length has to be measured in uint32_ts rather than in
 bytes.  hashlittle() is more complicated than hashword() only because
 hashlittle() has to dance around fitting the key bytes into registers.
--------------------------------------------------------------------
*/
static
uint32_t hashword(
const uint32_t *k,                   /* the key, an array of uint32_t values */
size_t          length,               /* the length of the key, in uint32_ts */
uint32_t        initval)         /* the previous hash, or an arbitrary value */
{
  uint32_t a,b,c;

  /* Set up the internal state */
  a = b = c = 0xdeadbeef + (((uint32_t)length)<<2) + initval;

  /*------------------------------------------------- handle most of the key */
  while (length > 3)
  {
    a += k[0];
    b += k[1];
    c += k[2];
    mix(a,b,c);
    length -= 3;
    k += 3;
  }

  /*------------------------------------------- handle the last 3 uint32_t's */
  switch(length)                     /* all the case statements fall through */
  { 
  case 3 : c+=k[2];
  case 2 : b+=k[1];
  case 1 : a+=k[0];
    final(a,b,c);
  case 0:     /* case 0: nothing left to add */
    break;
  }
  /*------------------------------------------------------ report the result */
  return c;
}


/*
--------------------------------------------------------------------
hashword2() -- same as hashword(), but take two seeds and return two
32-bit values.  pc and pb must both be nonnull, and *pc and *pb must
both be initialized with seeds.  If you pass in (*pb)==0, the output 
(*pc) will be the same as the return value from hashword().
--------------------------------------------------------------------
*/
static
void hashword2 (
const uint32_t *k,                   /* the key, an array of uint32_t values */
size_t          length,               /* the length of the key, in uint32_ts */
uint32_t       *pc,                      /* IN: seed OUT: primary hash value */
uint32_t       *pb)               /* IN: more seed OUT: secondary hash value */
{
  uint32_t a,b,c;

  /* Set up the internal state */
  a = b = c = 0xdeadbeef + ((uint32_t)(length<<2)) + *pc;
  c += *pb;

  /*------------------------------------------------- handle most of the key */
  while (length > 3)
  {
    a += k[0];
    b += k[1];
    c += k[2];
    mix(a,b,c);
    length -= 3;
    k += 3;
  }

  /*------------------------------------------- handle the last 3 uint32_t's */
  switch(length)                     /* all the case statements fall through */
  { 
  case 3 : c+=k[2];
  case 2 : b+=k[1];
  case 1 : a+=k[0];
    final(a,b,c);
  case 0:     /* case 0: nothing left to add */
    break;
  }
  /*------------------------------------------------------ report the result */
  *pc=c; *pb=b;
}


/*
-------------------------------------------------------------------------------
hashlittle() -- hash a variable-length key into a 32-bit value
  k       : the key (the unaligned variable-length array of bytes)
  length  : the length of the key, counting by bytes
  initval : can be any 4-byte value
Returns a 32-bit value.  Every bit of the key affects every bit of
the return value.  Two keys differing by one or two bits will have
totally different hash values.

The best hash table sizes are powers of 2.  There is no need to do
mod a prime (mod is sooo slow!).  If you need less than 32 bits,
use a bitmask.  For example, if you need only 10 bits, do
  h = (h & hashmask(10));
In which case, the hash table should have hashsize(10) elements.

If you are hashing n strings (uint8_t **)k, do it like this:
  for (i=0, h=0; i<n; ++i) h = hashlittle( k[i], len[i], h);

By Bob Jenkins, 2006.  bob_jenkins@burtleburtle.net.  You may use this
code any way you wish, private, educational, or commercial.  It's free.

Use for hash table lookup, or anything where one collision in 2^^32 is
acceptable.  Do NOT use for cryptographic purposes.
-------------------------------------------------------------------------------
*/

static uint32_t 
hashlittle( const void *key, size_t length, uint32_t initval)
{
  uint32_t a,b,c;                                          /* internal state */
  union { const void *ptr; size_t i; } u;     /* needed for Mac Powerbook G4 */

  /* Set up the internal state */
  a = b = c = 0xdeadbeef + ((uint32_t)length) + initval;

  u.ptr = key;
  if (HASH_LITTLE_ENDIAN && ((u.i & 0x3) == 0)) {
    const uint32_t *k = (const uint32_t *)key;         /* read 32-bit chunks */
    const uint8_t  *k8;

    /*------ all but last block: aligned reads and affect 32 bits of (a,b,c) */
    while (length > 12)
    {
      a += k[0];
      b += k[1];
      c += k[2];
      mix(a,b,c);
      length -= 12;
      k += 3;
    }

    /*----------------------------- handle the last (probably partial) block */
    /* 
     * "k[2]&0xffffff" actually reads beyond the end of the string, but
     * then masks off the part it's not allowed to read.  Because the
     * string is aligned, the masked-off tail is in the same word as the
     * rest of the string.  Every machine with memory protection I've seen
     * does it on word boundaries, so is OK with this.  But VALGRIND will
     * still catch it and complain.  The masking trick does make the hash
     * noticably faster for short strings (like English words).
     */
#ifndef VALGRIND

    switch(length)
    {
    case 12: c+=k[2]; b+=k[1]; a+=k[0]; break;
    case 11: c+=k[2]&0xffffff; b+=k[1]; a+=k[0]; break;
    case 10: c+=k[2]&0xffff; b+=k[1]; a+=k[0]; break;
    case 9 : c+=k[2]&0xff; b+=k[1]; a+=k[0]; break;
    case 8 : b+=k[1]; a+=k[0]; break;
    case 7 : b+=k[1]&0xffffff; a+=k[0]; break;
    case 6 : b+=k[1]&0xffff; a+=k[0]; break;
    case 5 : b+=k[1]&0xff; a+=k[0]; break;
    case 4 : a+=k[0]; break;
    case 3 : a+=k[0]&0xffffff; break;
    case 2 : a+=k[0]&0xffff; break;
    case 1 : a+=k[0]&0xff; break;
    case 0 : return c;              /* zero length strings require no mixing */
    }

#else /* make valgrind happy */

    k8 = (const uint8_t *)k;
    switch(length)
    {
    case 12: c+=k[2]; b+=k[1]; a+=k[0]; break;
    case 11: c+=((uint32_t)k8[10])<<16;  /* fall through */
    case 10: c+=((uint32_t)k8[9])<<8;    /* fall through */
    case 9 : c+=k8[8];                   /* fall through */
    case 8 : b+=k[1]; a+=k[0]; break;
    case 7 : b+=((uint32_t)k8[6])<<16;   /* fall through */
    case 6 : b+=((uint32_t)k8[5])<<8;    /* fall through */
    case 5 : b+=k8[4];                   /* fall through */
    case 4 : a+=k[0]; break;
    case 3 : a+=((uint32_t)k8[2])<<16;   /* fall through */
    case 2 : a+=((uint32_t)k8[1])<<8;    /* fall through */
    case 1 : a+=k8[0]; break;
    case 0 : return c;
    }

#endif /* !valgrind */

  } else if (HASH_LITTLE_ENDIAN && ((u.i & 0x1) == 0)) {
    const uint16_t *k = (const uint16_t *)key;         /* read 16-bit chunks */
    const uint8_t  *k8;

    /*--------------- all but last block: aligned reads and different mixing */
    while (length > 12)
    {
      a += k[0] + (((uint32_t)k[1])<<16);
      b += k[2] + (((uint32_t)k[3])<<16);
      c += k[4] + (((uint32_t)k[5])<<16);
      mix(a,b,c);
      length -= 12;
      k += 6;
    }

    /*----------------------------- handle the last (probably partial) block */
    k8 = (const uint8_t *)k;
    switch(length)
    {
    case 12: c+=k[4]+(((uint32_t)k[5])<<16);
             b+=k[2]+(((uint32_t)k[3])<<16);
             a+=k[0]+(((uint32_t)k[1])<<16);
             break;
    case 11: c+=((uint32_t)k8[10])<<16;     /* fall through */
    case 10: c+=k[4];
             b+=k[2]+(((uint32_t)k[3])<<16);
             a+=k[0]+(((uint32_t)k[1])<<16);
             break;
    case 9 : c+=k8[8];                      /* fall through */
    case 8 : b+=k[2]+(((uint32_t)k[3])<<16);
             a+=k[0]+(((uint32_t)k[1])<<16);
             break;
    case 7 : b+=((uint32_t)k8[6])<<16;      /* fall through */
    case 6 : b+=k[2];
             a+=k[0]+(((uint32_t)k[1])<<16);
             break;
    case 5 : b+=k8[4];                      /* fall through */
    case 4 : a+=k[0]+(((uint32_t)k[1])<<16);
             break;
    case 3 : a+=((uint32_t)k8[2])<<16;      /* fall through */
    case 2 : a+=k[0];
             break;
    case 1 : a+=k8[0];
             break;
    case 0 : return c;                     /* zero length requires no mixing */
    }

  } else {                        /* need to read the key one byte at a time */
    const uint8_t *k = (const uint8_t *)key;

    /*--------------- all but the last block: affect some 32 bits of (a,b,c) */
    while (length > 12)
    {
      a += k[0];
      a += ((uint32_t)k[1])<<8;
      a += ((uint32_t)k[2])<<16;
      a += ((uint32_t)k[3])<<24;
      b += k[4];
      b += ((uint32_t)k[5])<<8;
      b += ((uint32_t)k[6])<<16;
      b += ((uint32_t)k[7])<<24;
      c += k[8];
      c += ((uint32_t)k[9])<<8;
      c += ((uint32_t)k[10])<<16;
      c += ((uint32_t)k[11])<<24;
      mix(a,b,c);
      length -= 12;
      k += 12;
    }

    /*-------------------------------- last block: affect all 32 bits of (c) */
    switch(length)                   /* all the case statements fall through */
    {
    case 12: c+=((uint32_t)k[11])<<24;
    case 11: c+=((uint32_t)k[10])<<16;
    case 10: c+=((uint32_t)k[9])<<8;
    case 9 : c+=k[8];
    case 8 : b+=((uint32_t)k[7])<<24;
    case 7 : b+=((uint32_t)k[6])<<16;
    case 6 : b+=((uint32_t)k[5])<<8;
    case 5 : b+=k[4];
    case 4 : a+=((uint32_t)k[3])<<24;
    case 3 : a+=((uint32_t)k[2])<<16;
    case 2 : a+=((uint32_t)k[1])<<8;
    case 1 : a+=k[0];
             break;
    case 0 : return c;
    }
  }

  final(a,b,c);
  return c;
}


/*
 * hashlittle2: return 2 32-bit hash values
 *
 * This is identical to hashlittle(), except it returns two 32-bit hash
 * values instead of just one.  This is good enough for hash table
 * lookup with 2^^64 buckets, or if you want a second hash if you're not
 * happy with the first, or if you want a probably-unique 64-bit ID for
 * the key.  *pc is better mixed than *pb, so use *pc first.  If you want
 * a 64-bit value do something like "*pc + (((uint64_t)*pb)<<32)".
 */
static void 
hashlittle2( 
  const void *key,       /* the key to hash */
  size_t      length,    /* length of the key */
  uint32_t   *pc,        /* IN: primary initval, OUT: primary hash */
  uint32_t   *pb)        /* IN: secondary initval, OUT: secondary hash */
{
  uint32_t a,b,c;                                          /* internal state */
  union { const void *ptr; size_t i; } u;     /* needed for Mac Powerbook G4 */

  /* Set up the internal state */
  a = b = c = 0xdeadbeef + ((uint32_t)length) + *pc;
  c += *pb;

  u.ptr = key;
  if (HASH_LITTLE_ENDIAN && ((u.i & 0x3) == 0)) {
    const uint32_t *k = (const uint32_t *)key;         /* read 32-bit chunks */
    const uint8_t  *k8;

    /*------ all but last block: aligned reads and affect 32 bits of (a,b,c) */
    while (length > 12)
    {
      a += k[0];
      b += k[1];
      c += k[2];
      mix(a,b,c);
      length -= 12;
      k += 3;
    }

    /*----------------------------- handle the last (probably partial) block */
    /* 
     * "k[2]&0xffffff" actually reads beyond the end of the string, but
     * then masks off the part it's not allowed to read.  Because the
     * string is aligned, the masked-off tail is in the same word as the
     * rest of the string.  Every machine with memory protection I've seen
     * does it on word boundaries, so is OK with this.  But VALGRIND will
     * still catch it and complain.  The masking trick does make the hash
     * noticably faster for short strings (like English words).
     */
#ifndef VALGRIND

    switch(length)
    {
    case 12: c+=k[2]; b+=k[1]; a+=k[0]; break;
    case 11: c+=k[2]&0xffffff; b+=k[1]; a+=k[0]; break;
    case 10: c+=k[2]&0xffff; b+=k[1]; a+=k[0]; break;
    case 9 : c+=k[2]&0xff; b+=k[1]; a+=k[0]; break;
    case 8 : b+=k[1]; a+=k[0]; break;
    case 7 : b+=k[1]&0xffffff; a+=k[0]; break;
    case 6 : b+=k[1]&0xffff; a+=k[0]; break;
    case 5 : b+=k[1]&0xff; a+=k[0]; break;
    case 4 : a+=k[0]; break;
    case 3 : a+=k[0]&0xffffff; break;
    case 2 : a+=k[0]&0xffff; break;
    case 1 : a+=k[0]&0xff; break;
    case 0 : *pc=c; *pb=b; return;  /* zero length strings require no mixing */
    }

#else /* make valgrind happy */

    k8 = (const uint8_t *)k;
    switch(length)
    {
    case 12: c+=k[2]; b+=k[1]; a+=k[0]; break;
    case 11: c+=((uint32_t)k8[10])<<16;  /* fall through */
    case 10: c+=((uint32_t)k8[9])<<8;    /* fall through */
    case 9 : c+=k8[8];                   /* fall through */
    case 8 : b+=k[1]; a+=k[0]; break;
    case 7 : b+=((uint32_t)k8[6])<<16;   /* fall through */
    case 6 : b+=((uint32_t)k8[5])<<8;    /* fall through */
    case 5 : b+=k8[4];                   /* fall through */
    case 4 : a+=k[0]; break;
    case 3 : a+=((uint32_t)k8[2])<<16;   /* fall through */
    case 2 : a+=((uint32_t)k8[1])<<8;    /* fall through */
    case 1 : a+=k8[0]; break;
    case 0 : *pc=c; *pb=b; return;  /* zero length strings require no mixing */
    }

#endif /* !valgrind */

  } else if (HASH_LITTLE_ENDIAN && ((u.i & 0x1) == 0)) {
    const uint16_t *k = (const uint16_t *)key;         /* read 16-bit chunks */
    const uint8_t  *k8;

    /*--------------- all but last block: aligned reads and different mixing */
    while (length > 12)
    {
      a += k[0] + (((uint32_t)k[1])<<16);
      b += k[2] + (((uint32_t)k[3])<<16);
      c += k[4] + (((uint32_t)k[5])<<16);
      mix(a,b,c);
      length -= 12;
      k += 6;
    }

    /*----------------------------- handle the last (probably partial) block */
    k8 = (const uint8_t *)k;
    switch(length)
    {
    case 12: c+=k[4]+(((uint32_t)k[5])<<16);
             b+=k[2]+(((uint32_t)k[3])<<16);
             a+=k[0]+(((uint32_t)k[1])<<16);
             break;
    case 11: c+=((uint32_t)k8[10])<<16;     /* fall through */
    case 10: c+=k[4];
             b+=k[2]+(((uint32_t)k[3])<<16);
             a+=k[0]+(((uint32_t)k[1])<<16);
             break;
    case 9 : c+=k8[8];                      /* fall through */
    case 8 : b+=k[2]+(((uint32_t)k[3])<<16);
             a+=k[0]+(((uint32_t)k[1])<<16);
             break;
    case 7 : b+=((uint32_t)k8[6])<<16;      /* fall through */
    case 6 : b+=k[2];
             a+=k[0]+(((uint32_t)k[1])<<16);
             break;
    case 5 : b+=k8[4];                      /* fall through */
    case 4 : a+=k[0]+(((uint32_t)k[1])<<16);
             break;
    case 3 : a+=((uint32_t)k8[2])<<16;      /* fall through */
    case 2 : a+=k[0];
             break;
    case 1 : a+=k8[0];
             break;
    case 0 : *pc=c; *pb=b; return;  /* zero length strings require no mixing */
    }

  } else {                        /* need to read the key one byte at a time */
    const uint8_t *k = (const uint8_t *)key;

    /*--------------- all but the last block: affect some 32 bits of (a,b,c) */
    while (length > 12)
    {
      a += k[0];
      a += ((uint32_t)k[1])<<8;
      a += ((uint32_t)k[2])<<16;
      a += ((uint32_t)k[3])<<24;
      b += k[4];
      b += ((uint32_t)k[5])<<8;
      b += ((uint32_t)k[6])<<16;
      b += ((uint32_t)k[7])<<24;
      c += k[8];
      c += ((uint32_t)k[9])<<8;
      c += ((uint32_t)k[10])<<16;
      c += ((uint32_t)k[11])<<24;
      mix(a,b,c);
      length -= 12;
      k += 12;
    }

    /*-------------------------------- last block: affect all 32 bits of (c) */
    switch(length)                   /* all the case statements fall through */
    {
    case 12: c+=((uint32_t)k[11])<<24;
    case 11: c+=((uint32_t)k[10])<<16;
    case 10: c+=((uint32_t)k[9])<<8;
    case 9 : c+=k[8];
    case 8 : b+=((uint32_t)k[7])<<24;
    case 7 : b+=((uint32_t)k[6])<<16;
    case 6 : b+=((uint32_t)k[5])<<8;
    case 5 : b+=k[4];
    case 4 : a+=((uint32_t)k[3])<<24;
    case 3 : a+=((uint32_t)k[2])<<16;
    case 2 : a+=((uint32_t)k[1])<<8;
    case 1 : a+=k[0];
             break;
    case 0 : *pc=c; *pb=b; return;  /* zero length strings require no mixing */
    }
  }

  final(a,b,c);
  *pc=c; *pb=b;
}



/*
 * hashbig():
 * This is the same as hashword() on big-endian machines.  It is different
 * from hashlittle() on all machines.  hashbig() takes advantage of
 * big-endian byte ordering. 
 */
static uint32_t 
hashbig( const void *key, size_t length, uint32_t initval)
{
  uint32_t a,b,c;
  union { const void *ptr; size_t i; } u; /* to cast key to (size_t) happily */

  /* Set up the internal state */
  a = b = c = 0xdeadbeef + ((uint32_t)length) + initval;

  u.ptr = key;
  if (HASH_BIG_ENDIAN && ((u.i & 0x3) == 0)) {
    const uint32_t *k = (const uint32_t *)key;         /* read 32-bit chunks */
    const uint8_t  *k8;

    /*------ all but last block: aligned reads and affect 32 bits of (a,b,c) */
    while (length > 12)
    {
      a += k[0];
      b += k[1];
      c += k[2];
      mix(a,b,c);
      length -= 12;
      k += 3;
    }

    /*----------------------------- handle the last (probably partial) block */
    /* 
     * "k[2]<<8" actually reads beyond the end of the string, but
     * then shifts out the part it's not allowed to read.  Because the
     * string is aligned, the illegal read is in the same word as the
     * rest of the string.  Every machine with memory protection I've seen
     * does it on word boundaries, so is OK with this.  But VALGRIND will
     * still catch it and complain.  The masking trick does make the hash
     * noticably faster for short strings (like English words).
     */
#ifndef VALGRIND

    switch(length)
    {
    case 12: c+=k[2]; b+=k[1]; a+=k[0]; break;
    case 11: c+=k[2]&0xffffff00; b+=k[1]; a+=k[0]; break;
    case 10: c+=k[2]&0xffff0000; b+=k[1]; a+=k[0]; break;
    case 9 : c+=k[2]&0xff000000; b+=k[1]; a+=k[0]; break;
    case 8 : b+=k[1]; a+=k[0]; break;
    case 7 : b+=k[1]&0xffffff00; a+=k[0]; break;
    case 6 : b+=k[1]&0xffff0000; a+=k[0]; break;
    case 5 : b+=k[1]&0xff000000; a+=k[0]; break;
    case 4 : a+=k[0]; break;
    case 3 : a+=k[0]&0xffffff00; break;
    case 2 : a+=k[0]&0xffff0000; break;
    case 1 : a+=k[0]&0xff000000; break;
    case 0 : return c;              /* zero length strings require no mixing */
    }

#else  /* make valgrind happy */

    k8 = (const uint8_t *)k;
    switch(length)                   /* all the case statements fall through */
    {
    case 12: c+=k[2]; b+=k[1]; a+=k[0]; break;
    case 11: c+=((uint32_t)k8[10])<<8;  /* fall through */
    case 10: c+=((uint32_t)k8[9])<<16;  /* fall through */
    case 9 : c+=((uint32_t)k8[8])<<24;  /* fall through */
    case 8 : b+=k[1]; a+=k[0]; break;
    case 7 : b+=((uint32_t)k8[6])<<8;   /* fall through */
    case 6 : b+=((uint32_t)k8[5])<<16;  /* fall through */
    case 5 : b+=((uint32_t)k8[4])<<24;  /* fall through */
    case 4 : a+=k[0]; break;
    case 3 : a+=((uint32_t)k8[2])<<8;   /* fall through */
    case 2 : a+=((uint32_t)k8[1])<<16;  /* fall through */
    case 1 : a+=((uint32_t)k8[0])<<24; break;
    case 0 : return c;
    }

#endif /* !VALGRIND */

  } else {                        /* need to read the key one byte at a time */
    const uint8_t *k = (const uint8_t *)key;

    /*--------------- all but the last block: affect some 32 bits of (a,b,c) */
    while (length > 12)
    {
      a += ((uint32_t)k[0])<<24;
      a += ((uint32_t)k[1])<<16;
      a += ((uint32_t)k[2])<<8;
      a += ((uint32_t)k[3]);
      b += ((uint32_t)k[4])<<24;
      b += ((uint32_t)k[5])<<16;
      b += ((uint32_t)k[6])<<8;
      b += ((uint32_t)k[7]);
      c += ((uint32_t)k[8])<<24;
      c += ((uint32_t)k[9])<<16;
      c += ((uint32_t)k[10])<<8;
      c += ((uint32_t)k[11]);
      mix(a,b,c);
      length -= 12;
      k += 12;
    }

    /*-------------------------------- last block: affect all 32 bits of (c) */
    switch(length)                   /* all the case statements fall through */
    {
    case 12: c+=k[11];
    case 11: c+=((uint32_t)k[10])<<8;
    case 10: c+=((uint32_t)k[9])<<16;
    case 9 : c+=((uint32_t)k[8])<<24;
    case 8 : b+=k[7];
    case 7 : b+=((uint32_t)k[6])<<8;
    case 6 : b+=((uint32_t)k[5])<<16;
    case 5 : b+=((uint32_t)k[4])<<24;
    case 4 : a+=k[3];
    case 3 : a+=((uint32_t)k[2])<<8;
    case 2 : a+=((uint32_t)k[1])<<16;
    case 1 : a+=((uint32_t)k[0])<<24;
             break;
    case 0 : return c;
    }
  }

  final(a,b,c);
  return c;
}

/* 
 * hash_fast(key, length, initval)
 * Wrapper that calls either hashlittle or hashbig, depending on endianness.
 */
uint32_t
hash_fast( const void *key, size_t length) {
#define NC_ARBITRARY_UINT (992099683U)
#ifndef WORDS_BIGENDIAN
    return hashlittle(key, length, NC_ARBITRARY_UINT);
#else
    return hashbig(key, length, NC_ARBITRARY_UINT);
#endif
}

#ifdef SELF_TEST
/* used for timings */
void driver1()
{
  uint8_t buf[256];
  uint32_t i;
  uint32_t h=0;
  time_t a,z;

  time(&a);
  for (i=0; i<256; ++i) buf[i] = 'x';
  for (i=0; i<1; ++i) 
  {
    h = hashlittle(&buf[0],1,h);
  }
  time(&z);
  if (z-a > 0) printf("time %d %.8x\n", z-a, h);
}

/* check that every input bit changes every output bit half the time */
#define HASHSTATE 1
#define HASHLEN   1
#define MAXPAIR 60
#define MAXLEN  70
void driver2()
{
  uint8_t qa[MAXLEN+1], qb[MAXLEN+2], *a = &qa[0], *b = &qb[1];
  uint32_t c[HASHSTATE], d[HASHSTATE], i=0, j=0, k, l, m=0, z;
  uint32_t e[HASHSTATE],f[HASHSTATE],g[HASHSTATE],h[HASHSTATE];
  uint32_t x[HASHSTATE],y[HASHSTATE];
  uint32_t hlen;

  printf("No more than %d trials should ever be needed \n",MAXPAIR/2);
  for (hlen=0; hlen < MAXLEN; ++hlen)
  {
    z=0;
    for (i=0; i<hlen; ++i)  /*----------------------- for each input byte, */
    {
      for (j=0; j<8; ++j)   /*------------------------ for each input bit, */
      {
	for (m=1; m<8; ++m) /*------------ for serveral possible initvals, */
	{
	  for (l=0; l<HASHSTATE; ++l)
	    e[l]=f[l]=g[l]=h[l]=x[l]=y[l]=~((uint32_t)0);

      	  /*---- check that every output bit is affected by that input bit */
	  for (k=0; k<MAXPAIR; k+=2)
	  { 
	    uint32_t finished=1;
	    /* keys have one bit different */
	    for (l=0; l<hlen+1; ++l) {a[l] = b[l] = (uint8_t)0;}
	    /* have a and b be two keys differing in only one bit */
	    a[i] ^= (k<<j);
	    a[i] ^= (k>>(8-j));
	     c[0] = hashlittle(a, hlen, m);
	    b[i] ^= ((k+1)<<j);
	    b[i] ^= ((k+1)>>(8-j));
	     d[0] = hashlittle(b, hlen, m);
	    /* check every bit is 1, 0, set, and not set at least once */
	    for (l=0; l<HASHSTATE; ++l)
	    {
	      e[l] &= (c[l]^d[l]);
	      f[l] &= ~(c[l]^d[l]);
	      g[l] &= c[l];
	      h[l] &= ~c[l];
	      x[l] &= d[l];
	      y[l] &= ~d[l];
	      if (e[l]|f[l]|g[l]|h[l]|x[l]|y[l]) finished=0;
	    }
	    if (finished) break;
	  }
	  if (k>z) z=k;
	  if (k==MAXPAIR) 
	  {
	     printf("Some bit didn't change: ");
	     printf("%.8x %.8x %.8x %.8x %.8x %.8x  ",
	            e[0],f[0],g[0],h[0],x[0],y[0]);
	     printf("i %d j %d m %d len %d\n", i, j, m, hlen);
	  }
	  if (z==MAXPAIR) goto done;
	}
      }
    }
   done:
    if (z < MAXPAIR)
    {
      printf("Mix success  %2d bytes  %2d initvals  ",i,m);
      printf("required  %d  trials\n", z/2);
    }
  }
  printf("\n");
}

/* Check for reading beyond the end of the buffer and alignment problems */
void driver3()
{
  uint8_t buf[MAXLEN+20], *b;
  uint32_t len;
  uint8_t q[] = "This is the time for all good men to come to the aid of their country...";
  uint32_t h;
  uint8_t qq[] = "xThis is the time for all good men to come to the aid of their country...";
  uint32_t i;
  uint8_t qqq[] = "xxThis is the time for all good men to come to the aid of their country...";
  uint32_t j;
  uint8_t qqqq[] = "xxxThis is the time for all good men to come to the aid of their country...";
  uint32_t ref,x,y;
  uint8_t *p;

  printf("Endianness.  These lines should all be the same (for values filled in):\n");
  printf("%.8x                            %.8x                            %.8x\n",
         hashword((const uint32_t *)q, (sizeof(q)-1)/4, 13),
         hashword((const uint32_t *)q, (sizeof(q)-5)/4, 13),
         hashword((const uint32_t *)q, (sizeof(q)-9)/4, 13));
  p = q;
  printf("%.8x %.8x %.8x %.8x %.8x %.8x %.8x %.8x %.8x %.8x %.8x %.8x\n",
         hashlittle(p, sizeof(q)-1, 13), hashlittle(p, sizeof(q)-2, 13),
         hashlittle(p, sizeof(q)-3, 13), hashlittle(p, sizeof(q)-4, 13),
         hashlittle(p, sizeof(q)-5, 13), hashlittle(p, sizeof(q)-6, 13),
         hashlittle(p, sizeof(q)-7, 13), hashlittle(p, sizeof(q)-8, 13),
         hashlittle(p, sizeof(q)-9, 13), hashlittle(p, sizeof(q)-10, 13),
         hashlittle(p, sizeof(q)-11, 13), hashlittle(p, sizeof(q)-12, 13));
  p = &qq[1];
  printf("%.8x %.8x %.8x %.8x %.8x %.8x %.8x %.8x %.8x %.8x %.8x %.8x\n",
         hashlittle(p, sizeof(q)-1, 13), hashlittle(p, sizeof(q)-2, 13),
         hashlittle(p, sizeof(q)-3, 13), hashlittle(p, sizeof(q)-4, 13),
         hashlittle(p, sizeof(q)-5, 13), hashlittle(p, sizeof(q)-6, 13),
         hashlittle(p, sizeof(q)-7, 13), hashlittle(p, sizeof(q)-8, 13),
         hashlittle(p, sizeof(q)-9, 13), hashlittle(p, sizeof(q)-10, 13),
         hashlittle(p, sizeof(q)-11, 13), hashlittle(p, sizeof(q)-12, 13));
  p = &qqq[2];
  printf("%.8x %.8x %.8x %.8x %.8x %.8x %.8x %.8x %.8x %.8x %.8x %.8x\n",
         hashlittle(p, sizeof(q)-1, 13), hashlittle(p, sizeof(q)-2, 13),
         hashlittle(p, sizeof(q)-3, 13), hashlittle(p, sizeof(q)-4, 13),
         hashlittle(p, sizeof(q)-5, 13), hashlittle(p, sizeof(q)-6, 13),
         hashlittle(p, sizeof(q)-7, 13), hashlittle(p, sizeof(q)-8, 13),
         hashlittle(p, sizeof(q)-9, 13), hashlittle(p, sizeof(q)-10, 13),
         hashlittle(p, sizeof(q)-11, 13), hashlittle(p, sizeof(q)-12, 13));
  p = &qqqq[3];
  printf("%.8x %.8x %.8x %.8x %.8x %.8x %.8x %.8x %.8x %.8x %.8x %.8x\n",
         hashlittle(p, sizeof(q)-1, 13), hashlittle(p, sizeof(q)-2, 13),
         hashlittle(p, sizeof(q)-3, 13), hashlittle(p, sizeof(q)-4, 13),
         hashlittle(p, sizeof(q)-5, 13), hashlittle(p, sizeof(q)-6, 13),
         hashlittle(p, sizeof(q)-7, 13), hashlittle(p, sizeof(q)-8, 13),
         hashlittle(p, sizeof(q)-9, 13), hashlittle(p, sizeof(q)-10, 13),
         hashlittle(p, sizeof(q)-11, 13), hashlittle(p, sizeof(q)-12, 13));
  printf("\n");

  /* check that hashlittle2 and hashlittle produce the same results */
  i=47; j=0;
  hashlittle2(q, sizeof(q), &i, &j);
  if (hashlittle(q, sizeof(q), 47) != i)
    printf("hashlittle2 and hashlittle mismatch\n");

  /* check that hashword2 and hashword produce the same results */
  len = 0xdeadbeef;
  i=47, j=0;
  hashword2(&len, 1, &i, &j);
  if (hashword(&len, 1, 47) != i)
    printf("hashword2 and hashword mismatch %x %x\n", 
	   i, hashword(&len, 1, 47));

  /* check hashlittle doesn't read before or after the ends of the string */
  for (h=0, b=buf+1; h<8; ++h, ++b)
  {
    for (i=0; i<MAXLEN; ++i)
    {
      len = i;
      for (j=0; j<i; ++j) *(b+j)=0;

      /* these should all be equal */
      ref = hashlittle(b, len, (uint32_t)1);
      *(b+i)=(uint8_t)~0;
      *(b-1)=(uint8_t)~0;
      x = hashlittle(b, len, (uint32_t)1);
      y = hashlittle(b, len, (uint32_t)1);
      if ((ref != x) || (ref != y)) 
      {
	printf("alignment error: %.8x %.8x %.8x %d %d\n",ref,x,y,
               h, i);
      }
    }
  }
}

/* check for problems with nulls */
 void driver4()
{
  uint8_t buf[1];
  uint32_t h,i,state[HASHSTATE];


  buf[0] = ~0;
  for (i=0; i<HASHSTATE; ++i) state[i] = 1;
  printf("These should all be different\n");
  for (i=0, h=0; i<8; ++i)
  {
    h = hashlittle(buf, 0, h);
    printf("%2ld  0-byte strings, hash is  %.8x\n", i, h);
  }
}

void driver5()
{
  uint32_t b,c;
  b=0, c=0, hashlittle2("", 0, &c, &b);
  printf("hash is %.8lx %.8lx\n", c, b);   /* deadbeef deadbeef */
  b=0xdeadbeef, c=0, hashlittle2("", 0, &c, &b);
  printf("hash is %.8lx %.8lx\n", c, b);   /* bd5b7dde deadbeef */
  b=0xdeadbeef, c=0xdeadbeef, hashlittle2("", 0, &c, &b);
  printf("hash is %.8lx %.8lx\n", c, b);   /* 9c093ccd bd5b7dde */
  b=0, c=0, hashlittle2("Four score and seven years ago", 30, &c, &b);
  printf("hash is %.8lx %.8lx\n", c, b);   /* 17770551 ce7226e6 */
  b=1, c=0, hashlittle2("Four score and seven years ago", 30, &c, &b);
  printf("hash is %.8lx %.8lx\n", c, b);   /* e3607cae bd371de4 */
  b=0, c=1, hashlittle2("Four score and seven years ago", 30, &c, &b);
  printf("hash is %.8lx %.8lx\n", c, b);   /* cd628161 6cbea4b3 */
  c = hashlittle("Four score and seven years ago", 30, 0);
  printf("hash is %.8lx\n", c);   /* 17770551 */
  c = hashlittle("Four score and seven years ago", 30, 1);
  printf("hash is %.8lx\n", c);   /* cd628161 */
}


int main()
{
  driver1();   /* test that the key is hashed: used for timings */
  driver2();   /* test that whole key is hashed thoroughly */
  driver3();   /* test that nothing but the key is hashed */
  driver4();   /* test hashing multiple buffers (all buffers are null) */
  driver5();   /* test the hash against known vectors */
  return 1;
}

#endif  /* SELF_TEST */<|MERGE_RESOLUTION|>--- conflicted
+++ resolved
@@ -56,11 +56,7 @@
 #endif /* HAVE_STDINT_H */
 #ifdef HAVE_SYS_PARAM_H
 #include <sys/param.h>  /* attempt to define endianness */
-<<<<<<< HEAD
-#endif
-=======
 #endif /* HAVE_SYS_PARAM_H */
->>>>>>> e044b404
 #ifdef linux
 # include <endian.h>    /* attempt to define endianness */
 #endif
