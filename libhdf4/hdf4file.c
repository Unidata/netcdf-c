/* Copyright 2018, UCAR/Unidata See netcdf/COPYRIGHT file for copying
 * and redistribution conditions.*/
/**
 * @file @internal The HDF4 file functions.
 *
 * @author Ed Hartnett
 */

#include "config.h"
#include <errno.h>  /* netcdf functions sometimes return system errors */
#include "nc.h"
#include "nc4internal.h"
#include "hdf4dispatch.h"
#include <mfhdf.h>

extern int nc4_vararray_add(NC_GRP_INFO_T *grp, NC_VAR_INFO_T *var);

/** @internal These flags may not be set for open mode. */
static const int ILLEGAL_OPEN_FLAGS = (NC_MMAP|NC_64BIT_OFFSET|NC_MPIIO|NC_MPIPOSIX|NC_DISKLESS);

/**
 * @internal This function will free all allocated metadata memory,
 * and close the HDF4 file.
 *
 * @param h5 Pointer to HDF5 file info struct.
 * @param abort True if this is an abort.
 *
 * @return ::NC_NOERR No error.
 * @author Ed Hartnett
*/
static int
close_hdf4_file(NC_HDF5_FILE_INFO_T *h5, int abort)
{
   NC_HDF4_FILE_INFO_T *hdf4_file;   
   int varid;
   int retval;

   assert(h5 && h5->controller->path && h5->root_grp && h5->no_write &&
          h5->format_file_info);
   LOG((3, "%s: h5->controller->path %s abort %d", __func__,
        h5->controller->path, abort));

   /* According to the docs, always end define mode on close. */
   if (h5->flags & NC_INDEF)
      h5->flags ^= NC_INDEF;

   /* Delete the HDF4-sepefic var info. */
   for (varid = 0; varid < h5->root_grp->vars.nelems; varid++)
      free(h5->root_grp->vars.value[varid]->format_var_info);

   /* Delete all the list contents for vars, dims, and atts, in each
    * group. */
   if ((retval = nc4_rec_grp_del(&h5->root_grp, h5->root_grp)))
      return retval;

   /* Close hdf4 file and free HDF4 file info. */
   hdf4_file = (NC_HDF4_FILE_INFO_T *)h5->format_file_info;
   if (SDend(hdf4_file->sdid))
      return NC_EHDFERR;
   free(hdf4_file);

   /* Free the nc4_info struct; above code should have reclaimed
      everything else */
   free(h5);
   
   return NC_NOERR;
}

#define NUM_TYPES 12 /**< Number of netCDF atomic types. */

/** @internal NetCDF atomic type names. */
static const char nc_type_name_g[NUM_TYPES][NC_MAX_NAME + 1] = {"char", "byte", "short",
                                                                "int", "float", "double", "ubyte",
                                                                "ushort", "uint", "int64",
                                                                "uint64", "string"};

/** @internal NetCDF atomic type sizes. */
static const int nc_type_size_g[NUM_TYPES] = {sizeof(char), sizeof(char), sizeof(short),
                                              sizeof(int), sizeof(float), sizeof(double), sizeof(unsigned char),
                                              sizeof(unsigned short), sizeof(unsigned int), sizeof(long long),
                                              sizeof(unsigned long long), sizeof(char *)};

/**
 * @internal Given an HDF4 type, set a pointer to netcdf type.
 *
 * See http://www.hdfgroup.org/training/HDFtraining/UsersGuide/Fundmtls.fm3.html
 * for more information re: HDF4 types.
 *
 * @param h5 Pointer to HDF5 file info struct.
 * @param hdf4_typeid Type ID for hdf4 datatype.
 * @param xtype Pointer to netcdf type, where result will be stored.
 * @param type_info Pointer to type info for the variable.
 *
 * @return ::NC_NOERR No error.
 * @author Ed Hartnett
 */
static int
get_netcdf_type_from_hdf4(NC_HDF5_FILE_INFO_T *h5, int32 hdf4_typeid,
                          nc_type *xtype, NC_TYPE_INFO_T *type_info)
{
   int t = 0;

   /* Added this variable in the course of fixing NCF-332.
    * Prior to the fix, all data types were assigned
    * NC_ENDIAN_BIG, so I am preserving that here for now.
    * Not sure why it wouldn't be NC_ENDIAN_NATIVE, although
    * I can hazard a guess or two.
    */
   int endianness = NC_ENDIAN_BIG;
   assert(h5 && xtype);

   switch(hdf4_typeid)
   {
   case DFNT_CHAR:
      *xtype = NC_CHAR;
      t = 0;
      break;
   case DFNT_UCHAR:
   case DFNT_UINT8:
      *xtype = NC_UBYTE;
      t = 6;
      break;
   case DFNT_LUINT8:
      *xtype = NC_UBYTE;
      t = 6;
      endianness = NC_ENDIAN_LITTLE;
      break;
   case DFNT_INT8:
      *xtype = NC_BYTE;
      t = 1;
      break;
   case DFNT_LINT8:
      *xtype = NC_BYTE;
      t = 1;
      endianness = NC_ENDIAN_LITTLE;
      break;
   case DFNT_INT16:
      *xtype = NC_SHORT;
      t = 2;
      break;
   case DFNT_LINT16:
      *xtype = NC_SHORT;
      t = 2;
      endianness = NC_ENDIAN_LITTLE;
      break;
   case DFNT_UINT16:
      *xtype = NC_USHORT;
      t = 7;
      break;
   case DFNT_LUINT16:
      *xtype = NC_USHORT;
      t = 7;
      endianness = NC_ENDIAN_LITTLE;
      break;
   case DFNT_INT32:
      *xtype = NC_INT;
      t = 3;
      break;
   case DFNT_LINT32:
      *xtype = NC_INT;
      t = 3;
      endianness = NC_ENDIAN_LITTLE;
      break;
   case DFNT_UINT32:
      *xtype = NC_UINT;
      t = 8;
      break;
   case DFNT_LUINT32:
      *xtype = NC_UINT;
      t = 8;
      endianness = NC_ENDIAN_LITTLE;
      break;
   case DFNT_FLOAT32:
      *xtype = NC_FLOAT;
      t = 4;
      break;
   case DFNT_LFLOAT32:
      *xtype = NC_FLOAT;
      t = 4;
      endianness = NC_ENDIAN_LITTLE;
      break;
   case DFNT_FLOAT64:
      *xtype = NC_DOUBLE;
      t = 5;
      break;
   case DFNT_LFLOAT64:
      *xtype = NC_DOUBLE;
      t = 5;
      endianness = NC_ENDIAN_LITTLE;
      break;
   default:
      *xtype = NC_NAT;
      return NC_EBADTYPID;
   }

   if (type_info)
   {
      if (hdf4_typeid == DFNT_FLOAT32)
         type_info->nc_type_class = NC_FLOAT;
      else if (hdf4_typeid == DFNT_FLOAT64)
         type_info->nc_type_class = NC_DOUBLE;
      else if (hdf4_typeid == DFNT_CHAR)
         type_info->nc_type_class = NC_STRING;
      else
         type_info->nc_type_class = NC_INT;
      type_info->endianness = endianness;
      type_info->nc_typeid = *xtype;
      type_info->size = nc_type_size_g[t];
      if (!(type_info->name = strdup(nc_type_name_g[t])))
         return NC_ENOMEM;
   }

   return NC_NOERR;
}

/**
 * @internal Open a HDF4 file.
 *
 * @param path The file name of the new file.
 * @param mode The open mode flag.
 * @param nc Pointer that gets the NC file info struct.
 *
 * @return ::NC_NOERR No error.
 * @author Ed Hartnett
*/
static int
nc4_open_hdf4_file(const char *path, int mode, NC *nc)
{
   NC_HDF5_FILE_INFO_T *h5;
   NC_GRP_INFO_T *grp;
   NC_ATT_INFO_T *att;
   NC_HDF4_FILE_INFO_T *hdf4_file;   
   int32 num_datasets, num_gatts;
   int32 rank;
   int v, d, a;
   int retval;

   LOG((3, "%s: path %s mode %d", __func__, path, mode));
   assert(path && nc);

   /* Must be read-only access to hdf4 files. */
   if (mode & NC_WRITE)
      return NC_EINVAL;

   /* Add necessary structs to hold netcdf-4 file data. */
   if ((retval = nc4_nc4f_list_add(nc, path, mode)))
      return retval;
   h5 = NC4_DATA(nc);
   assert(h5 && h5->root_grp);

   /* Allocate data to hold HDF4 specific file data. */
   if (!(hdf4_file = malloc(sizeof(NC_HDF4_FILE_INFO_T))))
      return NC_ENOMEM;
   h5->format_file_info = hdf4_file;
   grp = h5->root_grp;
   h5->no_write = NC_TRUE;

   /* Open the file and initialize SD interface. */
   if ((hdf4_file->sdid = SDstart(path, DFACC_READ)) == FAIL)
      return NC_EHDFERR;

   /* Learn how many datasets and global atts we have. */
   if (SDfileinfo(hdf4_file->sdid, &num_datasets, &num_gatts))
      return NC_EHDFERR;

   /* Read the atts. */
   for (a = 0; a < num_gatts; a++)
   {
      int32 att_data_type, att_count;
      size_t att_type_size;

      /* Add to the end of the list of atts for this var. */
      if ((retval = nc4_att_list_add(&h5->root_grp->att, &att)))
         return retval;
      att->attnum = grp->natts++;
      att->created = NC_TRUE;

      /* Learn about this attribute. */
      if (!(att->name = malloc(NC_MAX_HDF4_NAME * sizeof(char))))
         return NC_ENOMEM;
      if (SDattrinfo(hdf4_file->sdid, a, att->name, &att_data_type, &att_count))
         return NC_EATTMETA;
      if ((retval = get_netcdf_type_from_hdf4(h5, att_data_type,
                                              &att->nc_typeid, NULL)))
         return retval;
      att->len = att_count;

      /* Allocate memory to hold the data. */
      if ((retval = nc4_get_typelen_mem(h5, att->nc_typeid, 0, &att_type_size)))
         return retval;
      if (!(att->data = malloc(att_type_size * att->len)))
         return NC_ENOMEM;

      /* Read the data. */
      if (SDreadattr(hdf4_file->sdid, a, att->data))
         return NC_EHDFERR;
   }

   /* Read each dataset. */
   for (v = 0; v < num_datasets; v++)
   {
      NC_VAR_INFO_T *var;
      int32 data_type, num_atts;
      NC_VAR_HDF4_INFO_T *hdf4_var;
<<<<<<< HEAD

=======
>>>>>>> 0b49204e
      /* Problem: Number of dims is returned by the call that requires
         a pre-allocated array, 'dimsize'.
         From SDS_SD website:
         http://www.hdfgroup.org/training/HDFtraining/UsersGuide/SDS_SD.fm3.html
         The maximum rank is 32, or MAX_VAR_DIMS (as defined in netcdf.h).

         int32 dimsize[MAX_VAR_DIMS];
      */
      int32 *dimsize = NULL;
      size_t var_type_size;
      int a;

      /* Add a variable. */
      if ((retval = nc4_var_add(&var)))
         return retval;

      var->varid = grp->nvars++;
      var->created = NC_TRUE;
      var->written_to = NC_TRUE;

      /* Add a var to the variable array, growing it as needed. */
      if ((retval = nc4_vararray_add(grp, var)))
         return retval;

      /* Malloc a struct to hold HDF4-specific variable
       * information. */
      if (!(hdf4_var = malloc(sizeof(NC_VAR_HDF4_INFO_T))))
         return NC_ENOMEM;

      /* Point the format_info pointer at the HDF4 var info. */
      var->format_var_info = hdf4_var;      

      /* Open this dataset in HDF4 file. */
      if ((hdf4_var->sdsid = SDselect(hdf4_file->sdid, v)) == FAIL)
         return NC_EVARMETA;

      /* Get shape, name, type, and attribute info about this dataset. */
      if (!(var->name = malloc(NC_MAX_HDF4_NAME + 1)))
         return NC_ENOMEM;

      /* Invoke SDgetInfo with null dimsize to get rank. */
      if (SDgetinfo(hdf4_var->sdsid, var->name, &rank, NULL, &data_type,
                    &num_atts))
         return NC_EVARMETA;

      var->hash = hash_fast(var->name, strlen(var->name));

      if (!(dimsize = (int32 *)malloc(sizeof(int32) * rank)))
         return NC_ENOMEM;

      if (SDgetinfo(hdf4_var->sdsid, var->name, &rank, dimsize,
                    &data_type, &num_atts)) {
         free(dimsize);
         return NC_EVARMETA;
      }

      var->ndims = rank;
      hdf4_var->hdf4_data_type = data_type;

      /* Fill special type_info struct for variable type information. */
      if (!(var->type_info = calloc(1, sizeof(NC_TYPE_INFO_T)))) {
         if(dimsize) free(dimsize);
         return NC_ENOMEM;
      }

      if ((retval = get_netcdf_type_from_hdf4(h5, data_type, &var->type_info->nc_typeid, var->type_info))) {
         if(dimsize) free(dimsize);
         return retval;
      }

      /* Indicate that the variable has a pointer to the type */
      var->type_info->rc++;

      if ((retval = nc4_get_typelen_mem(h5, var->type_info->nc_typeid, 0, &var_type_size))) {
         if(dimsize) free(dimsize);
         return retval;
      }

      var->type_info->size = var_type_size;
      LOG((3, "reading HDF4 dataset %s, rank %d netCDF type %d", var->name,
           rank, var->type_info->nc_typeid));

      /* Get the fill value. */
      if (!(var->fill_value = malloc(var_type_size))) {
         if(dimsize) free(dimsize);
         return NC_ENOMEM;
      }

      if (SDgetfillvalue(hdf4_var->sdsid, var->fill_value))
      {
         /* Whoops! No fill value! */
         free(var->fill_value);
         var->fill_value = NULL;
      }

      /* Allocate storage for dimension info in this variable. */
      if (var->ndims)
      {
         if (!(var->dim = malloc(sizeof(NC_DIM_INFO_T *) * var->ndims))) {
            if(dimsize) free(dimsize);
            return NC_ENOMEM;
         }

         if (!(var->dimids = malloc(sizeof(int) * var->ndims))) {
            if(dimsize) free(dimsize);
            return NC_ENOMEM;
         }
      }


      /* Find its dimensions. */
      for (d = 0; d < var->ndims; d++)
      {
         int32 dimid, dim_len, dim_data_type, dim_num_attrs;
         char dim_name[NC_MAX_NAME + 1];
         NC_DIM_INFO_T *dim;

         if ((dimid = SDgetdimid(hdf4_var->sdsid, d)) == FAIL) {
            if(dimsize) free(dimsize);
            return NC_EDIMMETA;
         }
         if (SDdiminfo(dimid, dim_name, &dim_len, &dim_data_type,
                       &dim_num_attrs))
         {
            if(dimsize) free(dimsize);
            return NC_EDIMMETA;
         }

         /* Do we already have this dimension? HDF4 explicitly uses
          * the name to tell. */
         for (dim = grp->dim; dim; dim = dim->l.next)
            if (!strcmp(dim->name, dim_name))
               break;

         /* If we didn't find this dimension, add one. */
         if (!dim)
         {
            LOG((4, "adding dimension %s for HDF4 dataset %s",
                 dim_name, var->name));
            if ((retval = nc4_dim_list_add(&grp->dim, &dim)))
               return retval;
            dim->dimid = grp->nc4_info->next_dimid++;
            if (strlen(dim_name) > NC_MAX_HDF4_NAME)
               return NC_EMAXNAME;
            if (!(dim->name = strdup(dim_name)))
               return NC_ENOMEM;
            if (dim_len)
               dim->len = dim_len;
            else
               dim->len = *dimsize;
            dim->hash = hash_fast(dim_name, strlen(dim_name));
         }

         /* Tell the variable the id of this dimension. */
         var->dimids[d] = dim->dimid;
         var->dim[d] = dim;
      }

      /* Read the atts. */
      for (a = 0; a < num_atts; a++)
      {
         int32 att_data_type, att_count;
         size_t att_type_size;

         /* Add to the end of the list of atts for this var. */
         if ((retval = nc4_att_list_add(&var->att, &att))) {
            if(dimsize) free(dimsize);
            return retval;
         }
         att->attnum = var->natts++;
         att->created = NC_TRUE;

         /* Learn about this attribute. */
         if (!(att->name = malloc(NC_MAX_HDF4_NAME * sizeof(char)))) {
            if(dimsize) free(dimsize);
            return NC_ENOMEM;
         }
         if (SDattrinfo(hdf4_var->sdsid, a, att->name, &att_data_type, &att_count)) {
            if(dimsize) free(dimsize);
            return NC_EATTMETA;
         }
         if ((retval = get_netcdf_type_from_hdf4(h5, att_data_type,
                                                 &att->nc_typeid, NULL))) {
            if(dimsize) free(dimsize);
            return retval;
         }

         att->len = att_count;

         /* Allocate memory to hold the data. */
         if ((retval = nc4_get_typelen_mem(h5, att->nc_typeid, 0, &att_type_size))) {
            if(dimsize) free(dimsize);
            return retval;
         }
         if (!(att->data = malloc(att_type_size * att->len))) {
            if(dimsize) free(dimsize);
            return NC_ENOMEM;
         }

         /* Read the data. */
         if (SDreadattr(hdf4_var->sdsid, a, att->data)) {
            if(dimsize) free(dimsize);
            return NC_EHDFERR;
         }
      }
      if(dimsize) free(dimsize);

      {
         /* HDF4 files can be chunked */
         HDF_CHUNK_DEF chunkdefs;
         int flag;
         if(!SDgetchunkinfo(hdf4_var->sdsid, &chunkdefs, &flag)) {
            if(flag == HDF_NONE)
               var->contiguous = NC_TRUE;
            else if((flag & HDF_CHUNK) != 0) {
               var->contiguous = NC_FALSE;
               if (!(var->chunksizes = malloc(var->ndims * sizeof(size_t))))
                  return NC_ENOMEM;
               for (d = 0; d < var->ndims; d++) {
                  var->chunksizes[d] = chunkdefs.chunk_lengths[d];
               }
            }
         }
      }

   } /* next var */

#ifdef LOGGING
   /* This will print out the names, types, lens, etc of the vars and
      atts in the file, if the logging level is 2 or greater. */
   log_metadata_nc(h5->root_grp->nc4_info->controller);
#endif
   return NC_NOERR;
}

/**
 * @internal Open a HDF4 file.
 *
 * @param path The file name of the file.
 * @param mode The open mode flag.
 * @param basepe Ignored by this function.
 * @param chunksizehintp Ignored by this function.
 * @param use_parallel Must be 0 for sequential, access. Parallel
 * access not supported for HDF4.
 * @param parameters pointer to struct holding extra data (e.g. for
 * parallel I/O) layer. Ignored if NULL.
 * @param dispatch Pointer to the dispatch table for this file.
 * @param nc_file Pointer to an instance of NC.
 *
 * @return ::NC_NOERR No error.
 * @return ::NC_EINVAL Invalid input.
 * @author Ed Hartnett
 */
int
HDF4_open(const char *path, int mode, int basepe, size_t *chunksizehintp,
          int use_parallel, void *parameters, NC_Dispatch *dispatch,
          NC *nc_file)
{
   assert(nc_file && path);

   LOG((1, "%s: path %s mode %d params %x", __func__, path, mode,
        parameters));

   /* Check inputs. */
   assert(path && !use_parallel);

   /* Check the mode for validity */
   if (mode & ILLEGAL_OPEN_FLAGS)
      return NC_EINVAL;

   /* Open the file. */
   nc_file->int_ncid = nc_file->ext_ncid;
   return nc4_open_hdf4_file(path, mode, nc_file);
}

/**
 * @internal Closes the file. There can be no changes to abort since
 * HDF4 files are read only.
 *
 * @param ncid File and group ID.
 *
 * @return ::NC_NOERR No error.
 * @author Ed Hartnett
 */
int
HDF4_abort(int ncid)
{
   NC *nc;
   NC_HDF5_FILE_INFO_T* nc4_info;
   int retval;

   LOG((2, "%s: ncid 0x%x", __func__, ncid));

   /* Find metadata for this file. */
   if (!(nc = nc4_find_nc_file(ncid, &nc4_info)))
      return NC_EBADID;
   assert(nc4_info);

   /* Free any resources the netcdf-4 library has for this file's
    * metadata. */
   if ((retval = close_hdf4_file(nc4_info, 1)))
      return retval;

   return NC_NOERR;
}

/**
 * @internal Close the HDF4 file. 
 *
 * @param ncid File ID.
 *
 * @return ::NC_NOERR No error.
 * @return ::NC_EBADID Bad ncid.
 * @author Ed Hartnett
*/
int
HDF4_close(int ncid)
{
   NC_GRP_INFO_T *grp;
   NC *nc;
   NC_HDF5_FILE_INFO_T *h5;
   int retval;

   LOG((1, "%s: ncid 0x%x", __func__, ncid));

   /* Find our metadata for this file. */
   if ((retval = nc4_find_nc_grp_h5(ncid, &nc, &grp, &h5)))
      return retval;
   assert(nc && h5 && grp && !grp->parent);

   /* Call the nc4 close. */
   if ((retval = close_hdf4_file(grp->nc4_info, 0)))
      return retval;

   return NC_NOERR;
}<|MERGE_RESOLUTION|>--- conflicted
+++ resolved
@@ -302,10 +302,6 @@
       NC_VAR_INFO_T *var;
       int32 data_type, num_atts;
       NC_VAR_HDF4_INFO_T *hdf4_var;
-<<<<<<< HEAD
-
-=======
->>>>>>> 0b49204e
       /* Problem: Number of dims is returned by the call that requires
          a pre-allocated array, 'dimsize'.
          From SDS_SD website:
