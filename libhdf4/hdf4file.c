/* Copyright 2018, UCAR/Unidata See netcdf/COPYRIGHT file for copying
 * and redistribution conditions.*/
/**
 * @file @internal The HDF4 file functions.
 *
 * @author Ed Hartnett
 */

#include "config.h"
#include "nc4internal.h"
#include "hdf4dispatch.h"
#include <mfhdf.h>

extern int nc4_vararray_add(NC_GRP_INFO_T *grp, NC_VAR_INFO_T *var);

/** @internal These flags may not be set for open mode. */
static const int ILLEGAL_OPEN_FLAGS = (NC_MMAP|NC_64BIT_OFFSET|NC_MPIIO|NC_MPIPOSIX|NC_DISKLESS);

<<<<<<< HEAD
/**
 * @internal This function will free all allocated metadata memory,
 * and close the HDF4 file.
 *
 * @param h5 Pointer to HDF5 file info struct.
 * @param abort True if this is an abort.
 *
 * @return ::NC_NOERR No error.
 * @author Ed Hartnett
*/
static int
close_hdf4_file(NC_HDF5_FILE_INFO_T *h5, int abort)
{
   int retval;

   assert(h5 && h5->controller->path && h5->root_grp && h5->no_write);
   LOG((3, "%s: h5->controller->path %s abort %d", __func__,
        h5->controller->path, abort));

   /* According to the docs, always end define mode on close. */
   if (h5->flags & NC_INDEF)
      h5->flags ^= NC_INDEF;

   /* Delete all the list contents for vars, dims, and atts, in each
    * group. */
   if ((retval = nc4_rec_grp_del(h5->root_grp)))
      return retval;

   /* Close hdf file. */
   if (SDend(h5->sdid))
      return NC_EHDFERR;

   /* Misc. Cleanup */
   nclistfree(h5->alldims);
   nclistfree(h5->allgroups);
   nclistfree(h5->alltypes);

   /* Free the nc4_info struct; above code should have reclaimed
      everything else */
   free(h5);
   
   return NC_NOERR;
}

=======
>>>>>>> 37c02fee
#define NUM_TYPES 12 /**< Number of netCDF atomic types. */

/** @internal NetCDF atomic type names. */
static const char* nc_type_name_g[NUM_TYPES] = {"char", "byte", "short",
                                                "int", "float", "double", "ubyte",
                                                "ushort", "uint", "int64",
                                                "uint64", "string"};

/** @internal NetCDF atomic type sizes. */
static const int nc_type_size_g[NUM_TYPES] = {sizeof(char), sizeof(char), sizeof(short),
                                              sizeof(int), sizeof(float), sizeof(double), sizeof(unsigned char),
                                              sizeof(unsigned short), sizeof(unsigned int), sizeof(long long),
                                              sizeof(unsigned long long), sizeof(char *)};

/**
 * @internal Given an HDF4 type, set a pointer to netcdf type.
 *
 * See http://www.hdfgroup.org/training/HDFtraining/UsersGuide/Fundmtls.fm3.html
 * for more information re: HDF4 types.
 *
 * @param h5 Pointer to HDF5 file info struct.
 * @param hdf4_typeid Type ID for hdf4 datatype.
 * @param xtype Pointer to netcdf type, where result will be stored.
 * @param type_info Pointer to type info for the variable.
 *
 * @return ::NC_NOERR No error.
 * @return ::NC_EBADTYPEID Type not found.
 * @return ::NC_ENOMEM Out of memory.
 * @author Ed Hartnett
 */
static int
get_netcdf_type_from_hdf4(NC_HDF5_FILE_INFO_T *h5, int32 hdf4_typeid,
                          nc_type* xtypep, NC_TYPE_INFO_T **typep)
{
   int t = 0;
   nc_type xtype;

   /* Added this variable in the course of fixing NCF-332. Prior to
    * the fix, all data types were assigned NC_ENDIAN_BIG, so I am
    * preserving that. */
   int endianness = NC_ENDIAN_BIG;
   assert(h5);

   switch(hdf4_typeid)
   {
   case DFNT_CHAR:
      xtype = NC_CHAR;
      t = 0;
      break;
   case DFNT_UCHAR:
   case DFNT_UINT8:
      xtype = NC_UBYTE;
      t = 6;
      break;
   case DFNT_LUINT8:
      xtype = NC_UBYTE;
      t = 6;
      endianness = NC_ENDIAN_LITTLE;
      break;
   case DFNT_INT8:
      xtype = NC_BYTE;
      t = 1;
      break;
   case DFNT_LINT8:
      xtype = NC_BYTE;
      t = 1;
      endianness = NC_ENDIAN_LITTLE;
      break;
   case DFNT_INT16:
      xtype = NC_SHORT;
      t = 2;
      break;
   case DFNT_LINT16:
      xtype = NC_SHORT;
      t = 2;
      endianness = NC_ENDIAN_LITTLE;
      break;
   case DFNT_UINT16:
      xtype = NC_USHORT;
      t = 7;
      break;
   case DFNT_LUINT16:
      xtype = NC_USHORT;
      t = 7;
      endianness = NC_ENDIAN_LITTLE;
      break;
   case DFNT_INT32:
      xtype = NC_INT;
      t = 3;
      break;
   case DFNT_LINT32:
      xtype = NC_INT;
      t = 3;
      endianness = NC_ENDIAN_LITTLE;
      break;
   case DFNT_UINT32:
      xtype = NC_UINT;
      t = 8;
      break;
   case DFNT_LUINT32:
      xtype = NC_UINT;
      t = 8;
      endianness = NC_ENDIAN_LITTLE;
      break;
   case DFNT_FLOAT32:
      xtype = NC_FLOAT;
      t = 4;
      break;
   case DFNT_LFLOAT32:
      xtype = NC_FLOAT;
      t = 4;
      endianness = NC_ENDIAN_LITTLE;
      break;
   case DFNT_FLOAT64:
      xtype = NC_DOUBLE;
      t = 5;
      break;
   case DFNT_LFLOAT64:
      xtype = NC_DOUBLE;
      t = 5;
      endianness = NC_ENDIAN_LITTLE;
      break;
   default:
      if(xtypep) *xtypep = NC_NAT;
      return NC_EBADTYPID;
   }
   if(xtypep) *xtypep = xtype;

   if (typep)
   {
      NC_TYPE_INFO_T* type = NULL;

      if (!(type = calloc(1, sizeof(NC_TYPE_INFO_T))))
         return NC_ENOMEM;
      type->hdr.sort = NCTYP;
      if (hdf4_typeid == DFNT_FLOAT32)
         type->nc_type_class = NC_FLOAT;
      else if (hdf4_typeid == DFNT_FLOAT64)
         type->nc_type_class = NC_DOUBLE;
      else if (hdf4_typeid == DFNT_CHAR)
         type->nc_type_class = NC_STRING;
      else
         type->nc_type_class = NC_INT;
      type->endianness = endianness;
      type->size = nc_type_size_g[t];
      type->hdr.id = xtype;
      type->hdr.name = strdup(nc_type_name_g[t]);
      if(type->hdr.name == NULL)
	return NC_ENOMEM;
      type->hdr.hashkey = NC_hashmapkey(type->hdr.name,strlen(type->hdr.name));
      if(typep) *typep = type;
   }

   return NC_NOERR;
}

/**
 * @internal Read an attribute from a HDF4 file.
 *
 * @param h5 Pointer to the file metadata struct.
 * @param var Pointer to variable metadata struct or NULL for global
 * attributes.
 * @param a Index of attribute to read.
 *
 * @return ::NC_NOERR No error.
 * @return ::NC_EHDFERR HDF4 error.
 * @return ::NC_EATTMETA Error reading HDF4 attribute.
 * @return ::NC_ENOMEM Out of memory.
 * @author Ed Hartnett
 */
static int
hdf4_read_att(NC_HDF5_FILE_INFO_T *h5, NC_VAR_INFO_T *var, int a)
{
<<<<<<< HEAD
   NC_HDF5_FILE_INFO_T *h5;
   NC_GRP_INFO_T *grp;
   NC_ATT_INFO_T *att;
   NC_VAR_INFO_T *var = NULL;
   int32 num_datasets, num_gatts;
   int32 rank;
   int v, d, a;
   int retval = NC_NOERR;
   NC_HDF5_FILE_INFO_T* nc4_info = NULL;
   int32 *dimsize = NULL;

   LOG((3, "%s: path %s mode %d", __func__, path, mode));
   assert(path && nc);

   /* Must be read-only access to hdf4 files. */
   if (mode & NC_WRITE)
      return NC_EINVAL;
=======
   NC_HDF4_FILE_INFO_T *hdf4_file;
   NC_ATT_INFO_T *att;   
   NC_ATT_INFO_T **att_list;   
   int32 att_data_type, att_count;
   size_t att_type_size;
   int hdf4_sd_id;
   int retval;
   
   LOG((3, "%s: a %d var %s", __func__, a, var ? var->name : "global"));
>>>>>>> 37c02fee

   /* Check inputs. */
   assert(h5 && h5->format_file_info);

   /* Get the HDF4 file info. */
   hdf4_file = h5->format_file_info;

   /* Decide what att list to use, global or from a var. */
   if (var) {
      NC_VAR_HDF4_INFO_T *hdf4_var;
      assert(var->format_var_info);
      att_list = &var->att;
      hdf4_var = var->format_var_info;
      hdf4_sd_id = hdf4_var->sdsid;
   } else {
      att_list = &h5->root_grp->att;
      hdf4_sd_id = hdf4_file->sdid;
   }
   
   /* Add to the end of the list of atts. */
   if ((retval = nc4_att_list_add(att_list, &att)))
      return retval;
   att->attnum = !var ? h5->root_grp->natts++ : var->natts++;
   att->created = NC_TRUE;
   
   /* Learn about this attribute. */
   if (!(att->name = malloc((NC_MAX_HDF4_NAME + 1) * sizeof(char))))
      return NC_ENOMEM;
   if (SDattrinfo(hdf4_sd_id, a, att->name, &att_data_type, &att_count))
      return NC_EATTMETA;
   if ((retval = get_netcdf_type_from_hdf4(h5, att_data_type, &att->nc_typeid,
                                           NULL)))
      return retval;
   att->len = att_count;
   LOG((4, "att->name %s att->nc_typeid %d att->len %d", att->name,
        att->nc_typeid, att->len));
   
   /* Allocate memory to hold the data. */
   if ((retval = nc4_get_typelen_mem(h5, att->nc_typeid, 0, &att_type_size)))
      return retval;
   if (!(att->data = malloc(att_type_size * att->len)))
      return NC_ENOMEM;
   
   /* Read the data. */
   if (SDreadattr(hdf4_sd_id, a, att->data))
      return NC_EHDFERR;
   
   return NC_NOERR;
}

/**
 * @internal Read a HDF4 dimension. As new dimensions are found, add
 * them to the metadata list of dimensions.
 *
 * @param h5 Pointer to the file metadata struct.
 * @param var Pointer to variable metadata struct or NULL for global
 * attributes.
 * 
 * @return ::NC_NOERR No error.
 * @return ::NC_EHDFERR HDF4 error.
 * @return ::NC_EDIMMETA Error reading HDF4 dimension info.
 * @return ::NC_ENOMEM Out of memory.
 * @return ::NC_EMAXNAME Name too long.
 * @author Ed Hartnett
 */
static int
hdf4_read_dim(NC_HDF5_FILE_INFO_T *h5, NC_VAR_INFO_T *var, int rec_dim_size, int d)
{
   NC_VAR_HDF4_INFO_T *hdf4_var;
   NC_DIM_INFO_T *dim;
   int32 dimid, dim_len, dim_data_type, dim_num_attrs;
   char dim_name[NC_MAX_NAME + 1];
   int retval;
   
   assert(h5 && h5->format_file_info && var && var->format_var_info);
   hdf4_var = var->format_var_info;         
   if ((dimid = SDgetdimid(hdf4_var->sdsid, d)) == FAIL) 
      return NC_EDIMMETA;

   if (SDdiminfo(dimid, dim_name, &dim_len, &dim_data_type,
                 &dim_num_attrs))
      return NC_EDIMMETA;

   /* Do we already have this dimension? HDF4 explicitly uses
    * the name to tell. */
   for (dim = h5->root_grp->dim; dim; dim = dim->l.next)
      if (!strcmp(dim->name, dim_name))
         break;

   /* If we didn't find this dimension, add one. */
   if (!dim)
   {
<<<<<<< HEAD
      int32 att_data_type, att_count;
      size_t att_type_size;
      char name[NC_MAX_HDF4_NAME+1];

      /* Learn about this attribute. */
      if (SDattrinfo(h5->sdid, a, name, &att_data_type, &att_count))
         return NC_EATTMETA;

      /* Add to the end of the list of atts for this var. */
      if ((retval = nc4_att_list_add(h5->root_grp->att, name, &att)))
         return retval;
      att->created = NC_TRUE;

      if ((retval = get_netcdf_type_from_hdf4(h5, att_data_type, &att->nc_typeid, NULL)))
         return retval;
      att->len = att_count;

      /* Allocate memory to hold the data. */
      if ((retval = nc4_get_typelen_mem(h5, att->nc_typeid, &att_type_size)))
=======
      LOG((4, "adding dimension %s for HDF4 dataset %s",
           dim_name, var->name));
      if ((retval = nc4_dim_list_add(&h5->root_grp->dim, &dim)))
>>>>>>> 37c02fee
         return retval;
      dim->dimid = h5->root_grp->nc4_info->next_dimid++;
      if (strlen(dim_name) > NC_MAX_HDF4_NAME)
         return NC_EMAXNAME;
      if (!(dim->name = strdup(dim_name)))
         return NC_ENOMEM;
      if (dim_len)
         dim->len = dim_len;
      else
         dim->len = rec_dim_size;
      dim->hash = hash_fast(dim_name, strlen(dim_name));
   }

<<<<<<< HEAD
   /* Read each dataset. */
   for (v = 0; v < num_datasets; v++)
   {
      int32 data_type, num_atts;
      int sdsid;

      /* Problem: Number of dims is returned by the call that requires
         a pre-allocated array, 'dimsize'.
         From SDS_SD website:
         http://www.hdfgroup.org/training/HDFtraining/UsersGuide/SDS_SD.fm3.html
         The maximum rank is 32, or MAX_VAR_DIMS (as defined in netcdf.h).

         int32 dimsize[MAX_VAR_DIMS];
      */
      size_t var_type_size;
      int a;
      char name[NC_MAX_HDF4_NAME+1];

      /* Open this dataset in HDF4 file. */
      if ((sdsid = SDselect(h5->sdid, v)) == FAIL)
         {retval = NC_EVARMETA; goto fail;}

      /* Invoke SDgetInfo with null dimsize to get rank. */
      if (SDgetinfo(sdsid, name, &rank, NULL, &data_type, &num_atts))
         {retval = NC_EVARMETA; goto fail;}

      if(!(dimsize = (int32*)malloc(sizeof(int32)*rank)))
         {retval = NC_ENOMEM; goto fail;}

      if (SDgetinfo(sdsid, name, &rank, dimsize, &data_type, &num_atts))
         {retval = NC_EVARMETA; goto fail;}

      /* Add a variable. */
      if ((retval = nc4_var_list_add(grp,name,rank,&var)))
         return retval;
      var->created = NC_TRUE;
      var->written_to = NC_TRUE;
      var->hdf4_data_type = data_type;
      var->sdsid = sdsid;

      /* Fill special type_info struct for variable type information. */
      if ((retval = get_netcdf_type_from_hdf4(h5, data_type, NULL, &var->type_info)))
	 goto fail;
      if ((retval = nc4_get_typelen_mem(h5, var->type_info->hdr.id, &var_type_size)))
	goto fail;
=======
   /* Tell the variable the id of this dimension. */
   var->dimids[d] = dim->dimid;
   var->dim[d] = dim;

   return NC_NOERR;
}

/**
 * @internal Read a HDF4 variable, including its associated dimensions
 * and attributes.
 *
 * @param h5 Pointer to the file metadata struct.
 * @param v Index of variable to read.
 * 
 * @return ::NC_NOERR No error.
 * @return ::NC_EHDFERR HDF4 error.
 * @return ::NC_EDIMMETA Error reading HDF4 dimension info.
 * @return ::NC_EVARMETA Error reading HDF4 dataset or att.
 * @return ::NC_EATTMETA Error reading HDF4 attribute.
 * @return ::NC_ENOMEM Out of memory.
 * @return ::NC_EMAXNAME Name too long.
 * @author Ed Hartnett
 */
static int
hdf4_read_var(NC_HDF5_FILE_INFO_T *h5, int v)
{
   NC_HDF4_FILE_INFO_T *hdf4_file;
   NC_VAR_INFO_T *var;
   NC_VAR_HDF4_INFO_T *hdf4_var;
   HDF_CHUNK_DEF chunkdefs;
   int flag;
   int32 data_type, num_atts;
   int32 *dimsize;
   int32 rec_dim_size;
   int32 rank;
   int d, a;
   int retval;

   assert(h5 && h5->format_file_info);
   hdf4_file = h5->format_file_info;

   /* Create and init a variable metadata struct. */
   if ((retval = nc4_var_add(&var)))
      return retval;
   var->varid = h5->root_grp->nvars++;
   var->created = NC_TRUE;
   var->written_to = NC_TRUE;

   /* Add the var to the variable array, growing it as needed. */
   if ((retval = nc4_vararray_add(h5->root_grp, var)))
      return retval;

   /* Malloc a struct to hold HDF4-specific variable
    * information. */
   if (!(hdf4_var = malloc(sizeof(NC_VAR_HDF4_INFO_T))))
      return NC_ENOMEM;

   /* Point the format_info pointer at the HDF4 var info. */
   var->format_var_info = hdf4_var;      

   /* Open this dataset in HDF4 file. */
   if ((hdf4_var->sdsid = SDselect(hdf4_file->sdid, v)) == FAIL)
      return NC_EVARMETA;

   /* Get shape, name, type, and attribute info about this dataset. */
   if (!(var->name = malloc(NC_MAX_HDF4_NAME + 1)))
      return NC_ENOMEM;

   /* Invoke SDgetInfo with null dimsize to get rank. */
   if (SDgetinfo(hdf4_var->sdsid, var->name, &rank, NULL, &data_type,
                 &num_atts))
      return NC_EVARMETA;
>>>>>>> 37c02fee

   /* Create hash for names for quick lookups. */
   var->hash = hash_fast(var->name, strlen(var->name));

<<<<<<< HEAD
      LOG((3, "reading HDF4 dataset %s, rank %d netCDF type %d", var->hdr.name,
           rank, var->type_info->hdr.id));

      /* Get the fill value. */
      if (!(var->fill_value = malloc(var_type_size)))
	{retval = NC_ENOMEM; goto fail;}
=======
   /* Allocate space for dim sizes. */
   if (!(dimsize = malloc(sizeof(int32) * rank)))
      return NC_ENOMEM;

   /* Get the length of the dimensions. */
   if (SDgetinfo(hdf4_var->sdsid, var->name, &rank, dimsize,
                 &data_type, &num_atts)) {
      free(dimsize);
      return NC_EVARMETA;
   }
   rec_dim_size = rank ? dimsize[0] : 0;
   free(dimsize);      
   var->ndims = rank;
   hdf4_var->hdf4_data_type = data_type;

   /* Fill special type_info struct for variable type information. */
   if (!(var->type_info = calloc(1, sizeof(NC_TYPE_INFO_T)))) 
      return NC_ENOMEM;

   if ((retval = get_netcdf_type_from_hdf4(h5, data_type,
                                           &var->type_info->nc_typeid,
                                           var->type_info))) 
      return retval;
   LOG((3, "var->name %s var->ndims %d var->type_info->nc_typeid %d "
        "num_atts %d", var->name, var->ndims, var->type_info->nc_typeid,
        num_atts));

   /* Indicate that the variable has a pointer to the type */
   var->type_info->rc++;
>>>>>>> 37c02fee

   /* Get the size of the type. */
   if ((retval = nc4_get_typelen_mem(h5, var->type_info->nc_typeid, 0,
                                     &var->type_info->size))) 
      return retval;

<<<<<<< HEAD
      /* Allocate storage for dimension info in this variable. */
      if (var->ndims)
      {
         if (!(var->dim = malloc(sizeof(NC_DIM_INFO_T *) * var->ndims)))
	    {retval = NC_ENOMEM; goto fail;}
         if (!(var->dimids = malloc(sizeof(int) * var->ndims)))
	    {retval = NC_ENOMEM; goto fail;}
      }

      /* Find its dimensions. */
      for (d = 0; d < var->ndims; d++)
      {
	 int i;
         int32 dimid, dim_len, dim_data_type, dim_num_attrs;
         char dim_name[NC_MAX_NAME + 1];
         NC_DIM_INFO_T *dim = NULL;

         if ((dimid = SDgetdimid(var->sdsid, d)) == FAIL)
	    {retval = NC_EDIMMETA; goto fail;}
         if (SDdiminfo(dimid, dim_name, &dim_len, &dim_data_type, &dim_num_attrs))
	    {retval = NC_EDIMMETA; goto fail;}
         if (strlen(dim_name) > NC_MAX_HDF4_NAME)
            {retval = NC_EMAXNAME; goto fail;}

         /* Do we already have this dimension? HDF4 explicitly uses
          * the name to tell. */
	 for(i=0;i<ncindexsize(grp->dim);i++) {
            dim = (NC_DIM_INFO_T*)ncindexith(grp->dim,i);
            if (!strcmp(dim->hdr.name, dim_name))
               break;
	    dim = NULL;
	 }

         /* If we didn't find this dimension, add one. */
         if (!dim)
         {
            LOG((4, "adding dimension %s for HDF4 dataset %s",
                 dim_name, var->hdr.name));
            if ((retval = nc4_dim_list_add(grp, dim_name, (dim_len?dim_len:*dimsize), -1, &dim)))
               return retval;
         }

         /* Tell the variable the id of this dimension. */
         var->dimids[d] = dim->hdr.id;
         var->dim[d] = dim;
      }
=======
   LOG((3, "reading HDF4 dataset %s, rank %d netCDF type %d", var->name,
        rank, var->type_info->nc_typeid));

   /* Get the fill value. */
   if (!(var->fill_value = malloc(var->type_info->size))) 
      return NC_ENOMEM;

   if (SDgetfillvalue(hdf4_var->sdsid, var->fill_value))
   {
      /* Whoops! No fill value! */
      free(var->fill_value);
      var->fill_value = NULL;
   }

   /* Allocate storage for dimension info in this variable. */
   if (var->ndims)
   {
      if (!(var->dim = malloc(sizeof(NC_DIM_INFO_T *) * var->ndims))) 
         return NC_ENOMEM;
      if (!(var->dimids = malloc(sizeof(int) * var->ndims))) 
         return NC_ENOMEM;
   }
>>>>>>> 37c02fee

   /* Determine whether chunking is in use. */
   if (!SDgetchunkinfo(hdf4_var->sdsid, &chunkdefs, &flag))
   {
      if (flag == HDF_NONE)
         var->contiguous = NC_TRUE;
      else if (flag & HDF_CHUNK)
      {
<<<<<<< HEAD
         int32 att_data_type, att_count;
         size_t att_type_size;
	 char name[NC_MAX_HDF4_NAME+1];

         /* Learn about this attribute. */
         if (SDattrinfo(var->sdsid, a, name, &att_data_type, &att_count))
            {retval = NC_EATTMETA; goto fail;}
         /* Add to the end of the list of atts for this var. */
         if ((retval = nc4_att_list_add(var->att, name, &att)))
	    goto fail;
         att->created = NC_TRUE;
         att->len = att_count;

         if ((retval = get_netcdf_type_from_hdf4(h5, att_data_type, &att->nc_typeid, NULL)))
	    goto fail;

         /* Allocate memory to hold the data. */
         if ((retval = nc4_get_typelen_mem(h5, att->nc_typeid, &att_type_size)))
	    goto fail;
         if (!(att->data = malloc(att_type_size * att->len)))
            {retval = NC_ENOMEM; goto fail;}

         /* Read the data. */
         if (SDreadattr(var->sdsid, a, att->data))
            {retval = NC_EHDFERR; goto fail;}
      }
      if(dimsize) {free(dimsize); dimsize = NULL;}

      {
         /* HDF4 files can be chunked */
         HDF_CHUNK_DEF chunkdefs;
         int flag;
         if(!SDgetchunkinfo(var->sdsid, &chunkdefs, &flag)) {
            if(flag == HDF_NONE)
               var->contiguous = NC_TRUE;
            else if((flag & HDF_CHUNK) != 0) {
               var->contiguous = NC_FALSE;
               if (!(var->chunksizes = malloc(var->ndims * sizeof(size_t))))
                  return NC_ENOMEM;
               for (d = 0; d < var->ndims; d++) {
                  var->chunksizes[d] = chunkdefs.chunk_lengths[d];
               }
            }
         }
      }
   } /* next var */

#ifdef LOGGING
   /* This will print out the names, types, lens, etc of the vars and
      atts in the file, if the logging level is 2 or greater. */
   log_metadata_nc(h5->root_grp->nc4_info->controller);
#endif
   return retval;

fail:
   if(dimsize) free(dimsize);
   if(var) nc4_var_list_del(grp,var);
   return retval;
=======
         /* Chunking is in use. Find the chunk sizes. */
         var->contiguous = NC_FALSE;
         if (!(var->chunksizes = malloc(var->ndims * sizeof(size_t))))
            return NC_ENOMEM;
         for (d = 0; d < var->ndims; d++) 
            var->chunksizes[d] = chunkdefs.chunk_lengths[d];
      }
   }

   /* Read the dimensions for this var. */
   for (d = 0; d < var->ndims; d++)
      if ((retval = hdf4_read_dim(h5, var, rec_dim_size, d)))
         return retval;

   /* Read the variable atts. */
   for (a = 0; a < num_atts; a++)
      if ((retval = hdf4_read_att(h5, var, a)))
         return retval;
      
   return NC_NOERR;
>>>>>>> 37c02fee
}

/**
 * @internal Open a HDF4 file.
 *
 * @param path The file name of the file.
 * @param mode The open mode flag.
 * @param basepe Ignored by this function.
 * @param chunksizehintp Ignored by this function.
 * @param use_parallel Must be 0 for sequential, access. Parallel
 * access not supported for HDF4.
 * @param parameters pointer to struct holding extra data (e.g. for
 * parallel I/O) layer. Not supported for HDF4.
 * @param dispatch Pointer to the dispatch table for this file.
 * @param nc Pointer to an instance of NC.
 *
 * @return ::NC_NOERR No error.
 * @return ::NC_NOERR No error.
 * @return ::NC_EHDFERR HDF4 error.
 * @return ::NC_EINVAL Access must be read-only.
 * @return ::NC_EVARMETA Error reading HDF4 dataset or att.
 * @return ::NC_EDIMMETA Error reading HDF4 dimension info.
 * @return ::NC_EATTMETA Error reading HDF4 attribute.
 * @return ::NC_EMAXNAME Name too long.
 * @return ::NC_ENOMEM Out of memory.
 * @author Ed Hartnett
 */
int
NC_HDF4_open(const char *path, int mode, int basepe, size_t *chunksizehintp,
             int use_parallel, void *parameters, NC_Dispatch *dispatch,
             NC *nc)
{
   NC_HDF5_FILE_INFO_T *h5;
   NC_HDF4_FILE_INFO_T *hdf4_file;   
   int32 num_datasets, num_gatts;
   int v, a;
   int retval;

   /* Check inputs. */
   assert(nc && path && !use_parallel && !parameters);

   LOG((1, "%s: path %s mode %d params %x", __func__, path, mode,
        parameters));

   /* Check the mode for validity */
   if (mode & ILLEGAL_OPEN_FLAGS)
      return NC_EINVAL;

   /* Open the file. */
   nc->int_ncid = nc->ext_ncid;

   /* Add necessary structs to hold netcdf-4 file data. */
   if ((retval = nc4_nc4f_list_add(nc, path, mode)))
      return retval;
   h5 = NC4_DATA(nc);
   assert(h5 && h5->root_grp);

   /* Allocate data to hold HDF4 specific file data. */
   if (!(hdf4_file = malloc(sizeof(NC_HDF4_FILE_INFO_T))))
      return NC_ENOMEM;
   h5->format_file_info = hdf4_file;
   h5->no_write = NC_TRUE;

   /* Open the file and initialize SD interface. */
   if ((hdf4_file->sdid = SDstart(path, DFACC_READ)) == FAIL)
      return NC_EHDFERR;

   /* Learn how many datasets and global atts we have. */
   if (SDfileinfo(hdf4_file->sdid, &num_datasets, &num_gatts))
      return NC_EHDFERR;

   /* Read the global atts. */
   for (a = 0; a < num_gatts; a++)
      if ((retval = hdf4_read_att(h5, NULL, a)))
         return retval;

   /* Read each dataset, including dimensions and attributes. */
   for (v = 0; v < num_datasets; v++)
      if ((retval = hdf4_read_var(h5, v)))
         return retval;

#ifdef LOGGING
   /* This will print out the names, types, lens, etc of the vars and
      atts in the file, if the logging level is 2 or greater. */
   log_metadata_nc(nc);
#endif
   return NC_NOERR;
}

/**
 * @internal Close the HDF4 file. 
 *
 * @param ncid File ID.
 *
 * @return ::NC_NOERR No error.
 * @return ::NC_EBADID Bad ncid.
 * @return ::NC_EHDFERR HDF4 error.
 * @author Ed Hartnett
*/
int
NC_HDF4_close(int ncid)
{
   NC_HDF5_FILE_INFO_T *h5;
   NC_GRP_INFO_T *grp;
   NC_HDF4_FILE_INFO_T *hdf4_file;   
   int varid;
   int retval;

   LOG((1, "%s: ncid 0x%x", __func__, ncid));

   /* Find our metadata for this file. */
   if ((retval = nc4_find_grp_h5(ncid, &grp, &h5)))
      return retval;
   assert(h5 && grp && !grp->parent);

   /* Delete the HDF4-specific var info. */
   for (varid = 0; varid < h5->root_grp->vars.nelems; varid++)
      free(h5->root_grp->vars.value[varid]->format_var_info);

   /* Delete all the list contents for vars, dims, and atts, in each
    * group. */
   if ((retval = nc4_rec_grp_del(&h5->root_grp, h5->root_grp)))
      return retval;

   /* Close hdf4 file and free HDF4 file info. */
   hdf4_file = (NC_HDF4_FILE_INFO_T *)h5->format_file_info;
   if (SDend(hdf4_file->sdid))
      return NC_EHDFERR;
   free(hdf4_file);

<<<<<<< HEAD

=======
   /* Free the nc4_info struct; above code should have reclaimed
      everything else */
   free(h5);

   return NC_NOERR;
}
>>>>>>> 37c02fee
<|MERGE_RESOLUTION|>--- conflicted
+++ resolved
@@ -11,71 +11,67 @@
 #include "hdf4dispatch.h"
 #include <mfhdf.h>
 
+#define NUM_TYPES 12 /**< Number of netCDF atomic types. */
+
 extern int nc4_vararray_add(NC_GRP_INFO_T *grp, NC_VAR_INFO_T *var);
 
 /** @internal These flags may not be set for open mode. */
-static const int ILLEGAL_OPEN_FLAGS = (NC_MMAP|NC_64BIT_OFFSET|NC_MPIIO|NC_MPIPOSIX|NC_DISKLESS);
-
-<<<<<<< HEAD
-/**
- * @internal This function will free all allocated metadata memory,
- * and close the HDF4 file.
- *
- * @param h5 Pointer to HDF5 file info struct.
- * @param abort True if this is an abort.
- *
- * @return ::NC_NOERR No error.
- * @author Ed Hartnett
-*/
+static const int
+ILLEGAL_OPEN_FLAGS = (NC_MMAP|NC_64BIT_OFFSET|NC_MPIIO|NC_MPIPOSIX|NC_DISKLESS|NC_WRITE);
+
+/** @internal NetCDF atomic type names. */
+static const char*
+nc_type_name_g[NUM_TYPES] = {"char", "byte", "short", "int", "float", "double",
+                             "ubyte", "ushort", "uint", "int64", "uint64",
+                             "string"};
+
+/** @internal NetCDF atomic type sizes. */
+static const size_t
+nc_type_size_g[NUM_TYPES] = {sizeof(char), sizeof(char), sizeof(short),
+                             sizeof(int), sizeof(float), sizeof(double),
+                             sizeof(unsigned char), sizeof(unsigned short),
+                             sizeof(unsigned int), sizeof(long long),
+                             sizeof(unsigned long long), sizeof(char *)};
+
+/**
+ * @internal Recursively delete the data for a group (and everything
+ * it contains) in our internal metadata store.
+ *
+ * @param grp Pointer to group info struct.
+ *
+ * @return ::NC_NOERR No error.
+ * @author Ed Hartnett
+ */
 static int
-close_hdf4_file(NC_HDF5_FILE_INFO_T *h5, int abort)
-{
-   int retval;
-
-   assert(h5 && h5->controller->path && h5->root_grp && h5->no_write);
-   LOG((3, "%s: h5->controller->path %s abort %d", __func__,
-        h5->controller->path, abort));
-
-   /* According to the docs, always end define mode on close. */
-   if (h5->flags & NC_INDEF)
-      h5->flags ^= NC_INDEF;
-
-   /* Delete all the list contents for vars, dims, and atts, in each
-    * group. */
-   if ((retval = nc4_rec_grp_del(h5->root_grp)))
-      return retval;
-
-   /* Close hdf file. */
-   if (SDend(h5->sdid))
-      return NC_EHDFERR;
-
-   /* Misc. Cleanup */
-   nclistfree(h5->alldims);
-   nclistfree(h5->allgroups);
-   nclistfree(h5->alltypes);
-
-   /* Free the nc4_info struct; above code should have reclaimed
-      everything else */
-   free(h5);
-   
+hdf4_rec_grp_del(NC_GRP_INFO_T *grp)
+{
+   NC_VAR_INFO_T *var;
+   int i;
+
+   assert(grp);
+   LOG((3, "%s: grp->name %s", __func__, grp->hdr.name));
+
+   /* Delete all vars. */
+   for (i = 0; i < ncindexsize(grp->vars); i++)
+   {
+      NC_VAR_HDF4_INFO_T *hdf4_var;
+      
+      var = (NC_VAR_INFO_T *)ncindexith(grp->vars, i);
+      if (var == NULL) continue;
+      LOG((4, "%s: deleting var %s", __func__, var->hdr.name));
+
+      /* Get the HDF4 specific var metadata. */
+      hdf4_var = (NC_VAR_HDF4_INFO_T *)var->format_var_info;
+
+      /* Close HDF4 dataset associated with this var, unless it's a
+       * scale. */
+      if (hdf4_var->sdsid && SDendaccess(hdf4_var->sdsid) < 0)
+         return NC_EHDFERR;
+      free(hdf4_var);
+   }
+
    return NC_NOERR;
 }
-
-=======
->>>>>>> 37c02fee
-#define NUM_TYPES 12 /**< Number of netCDF atomic types. */
-
-/** @internal NetCDF atomic type names. */
-static const char* nc_type_name_g[NUM_TYPES] = {"char", "byte", "short",
-                                                "int", "float", "double", "ubyte",
-                                                "ushort", "uint", "int64",
-                                                "uint64", "string"};
-
-/** @internal NetCDF atomic type sizes. */
-static const int nc_type_size_g[NUM_TYPES] = {sizeof(char), sizeof(char), sizeof(short),
-                                              sizeof(int), sizeof(float), sizeof(double), sizeof(unsigned char),
-                                              sizeof(unsigned short), sizeof(unsigned int), sizeof(long long),
-                                              sizeof(unsigned long long), sizeof(char *)};
 
 /**
  * @internal Given an HDF4 type, set a pointer to netcdf type.
@@ -85,25 +81,22 @@
  *
  * @param h5 Pointer to HDF5 file info struct.
  * @param hdf4_typeid Type ID for hdf4 datatype.
- * @param xtype Pointer to netcdf type, where result will be stored.
- * @param type_info Pointer to type info for the variable.
- *
- * @return ::NC_NOERR No error.
- * @return ::NC_EBADTYPEID Type not found.
- * @return ::NC_ENOMEM Out of memory.
+ * @param xtype Pointer that gets netcdf type. Ignored if NULL.
+ * @param endniannessp Pointer that gets endianness. Ignored if NULL.
+ * @param type_sizep Pointer that gets type size. Ignored if NULL.
+ * @param type_name Pointer that gets the type name. Ignored if NULL.
+ *
+ * @return ::NC_NOERR No error.
  * @author Ed Hartnett
  */
 static int
-get_netcdf_type_from_hdf4(NC_HDF5_FILE_INFO_T *h5, int32 hdf4_typeid,
-                          nc_type* xtypep, NC_TYPE_INFO_T **typep)
+hdf4_type_info(NC_HDF5_FILE_INFO_T *h5, int32 hdf4_typeid, nc_type* xtypep,
+               int *endiannessp, size_t *type_sizep, char *type_name)
 {
    int t = 0;
+   int endianness = NC_ENDIAN_BIG;
    nc_type xtype;
 
-   /* Added this variable in the course of fixing NCF-332. Prior to
-    * the fix, all data types were assigned NC_ENDIAN_BIG, so I am
-    * preserving that. */
-   int endianness = NC_ENDIAN_BIG;
    assert(h5);
 
    switch(hdf4_typeid)
@@ -186,35 +179,71 @@
       endianness = NC_ENDIAN_LITTLE;
       break;
    default:
-      if(xtypep) *xtypep = NC_NAT;
       return NC_EBADTYPID;
    }
-   if(xtypep) *xtypep = xtype;
-
-   if (typep)
-   {
-      NC_TYPE_INFO_T* type = NULL;
-
-      if (!(type = calloc(1, sizeof(NC_TYPE_INFO_T))))
-         return NC_ENOMEM;
-      type->hdr.sort = NCTYP;
-      if (hdf4_typeid == DFNT_FLOAT32)
-         type->nc_type_class = NC_FLOAT;
-      else if (hdf4_typeid == DFNT_FLOAT64)
-         type->nc_type_class = NC_DOUBLE;
-      else if (hdf4_typeid == DFNT_CHAR)
-         type->nc_type_class = NC_STRING;
-      else
-         type->nc_type_class = NC_INT;
-      type->endianness = endianness;
-      type->size = nc_type_size_g[t];
-      type->hdr.id = xtype;
-      type->hdr.name = strdup(nc_type_name_g[t]);
-      if(type->hdr.name == NULL)
-	return NC_ENOMEM;
-      type->hdr.hashkey = NC_hashmapkey(type->hdr.name,strlen(type->hdr.name));
-      if(typep) *typep = type;
-   }
+
+   /* Return results to caller. */
+   if (xtypep)
+      *xtypep = xtype;
+   if (endiannessp)
+      *endiannessp = endianness;
+   if (type_sizep)
+      *type_sizep = nc_type_size_g[t];
+   if (type_name)
+      strncpy(type_name, nc_type_name_g[t], NC_MAX_NAME);
+
+   return NC_NOERR;
+}
+
+/**
+ * @internal Set the type of a netCDF-4 variable.
+ *
+ * @param xtype A netcdf type.
+ * @param endianness The endianness of the data.
+ * @param type_size The size in bytes of one element of this type.
+ * @param type_name A name for the type.
+ * @param typep Pointer to a pointer that gets the TYPE_INFO_T struct.
+ *
+ * @return ::NC_NOERR No error.
+ * @author Ed Hartnett
+ */
+static int
+nc4_set_var_type(nc_type xtype, int endianness, size_t type_size, char *type_name,
+                 NC_TYPE_INFO_T **typep)
+{
+   NC_TYPE_INFO_T *type;
+
+   /* Check inputs. */
+   assert(typep);
+
+   /* Allocate space for the type info struct. */
+   if (!(type = calloc(1, sizeof(NC_TYPE_INFO_T))))
+      return NC_ENOMEM;
+   if (!(type->hdr.name = strdup(type_name)))
+   {
+      free(type);
+      return NC_ENOMEM;
+   }
+   type->hdr.sort = NCTYP;
+
+   /* Determine the type class. */
+   if (xtype == NC_FLOAT)
+      type->nc_type_class = NC_FLOAT;
+   else if (xtype == NC_DOUBLE)
+      type->nc_type_class = NC_DOUBLE;
+   else if (xtype == NC_CHAR)
+      type->nc_type_class = NC_STRING;
+   else
+      type->nc_type_class = NC_INT;
+
+   /* Set other type info values. */
+   type->endianness = endianness;
+   type->size = type_size;
+   type->hdr.id = (size_t)xtype;
+   type->hdr.hashkey = NC_hashmapkey(type->hdr.name, strlen(type->hdr.name));
+
+   /* Return to caller. */
+   *typep = type;
 
    return NC_NOERR;
 }
@@ -236,35 +265,16 @@
 static int
 hdf4_read_att(NC_HDF5_FILE_INFO_T *h5, NC_VAR_INFO_T *var, int a)
 {
-<<<<<<< HEAD
-   NC_HDF5_FILE_INFO_T *h5;
-   NC_GRP_INFO_T *grp;
-   NC_ATT_INFO_T *att;
-   NC_VAR_INFO_T *var = NULL;
-   int32 num_datasets, num_gatts;
-   int32 rank;
-   int v, d, a;
-   int retval = NC_NOERR;
-   NC_HDF5_FILE_INFO_T* nc4_info = NULL;
-   int32 *dimsize = NULL;
-
-   LOG((3, "%s: path %s mode %d", __func__, path, mode));
-   assert(path && nc);
-
-   /* Must be read-only access to hdf4 files. */
-   if (mode & NC_WRITE)
-      return NC_EINVAL;
-=======
    NC_HDF4_FILE_INFO_T *hdf4_file;
    NC_ATT_INFO_T *att;   
-   NC_ATT_INFO_T **att_list;   
+   NCindex *att_list;   
    int32 att_data_type, att_count;
    size_t att_type_size;
-   int hdf4_sd_id;
+   char name[NC_MAX_HDF4_NAME+1];
+   int sd_id;
    int retval;
    
-   LOG((3, "%s: a %d var %s", __func__, a, var ? var->name : "global"));
->>>>>>> 37c02fee
+   LOG((3, "%s: a %d var %s", __func__, a, var ? var->hdr.name : "global"));
 
    /* Check inputs. */
    assert(h5 && h5->format_file_info);
@@ -273,45 +283,44 @@
    hdf4_file = h5->format_file_info;
 
    /* Decide what att list to use, global or from a var. */
-   if (var) {
+   if (var)
+   {
       NC_VAR_HDF4_INFO_T *hdf4_var;
       assert(var->format_var_info);
-      att_list = &var->att;
+      att_list = var->att;
       hdf4_var = var->format_var_info;
-      hdf4_sd_id = hdf4_var->sdsid;
+      sd_id = hdf4_var->sdsid;
    } else {
-      att_list = &h5->root_grp->att;
-      hdf4_sd_id = hdf4_file->sdid;
-   }
-   
-   /* Add to the end of the list of atts. */
-   if ((retval = nc4_att_list_add(att_list, &att)))
-      return retval;
-   att->attnum = !var ? h5->root_grp->natts++ : var->natts++;
+      att_list = h5->root_grp->att;
+      sd_id = hdf4_file->sdid;
+   }
+
+   /* Learn about this attribute. */
+   if (SDattrinfo(sd_id, a, name, &att_data_type, &att_count))
+      return NC_EATTMETA;
+   
+   /* Get information about the attribute type. */
+   nc_type xtype;
+   if ((retval = hdf4_type_info(h5, att_data_type, &xtype, NULL,
+                                &att_type_size, NULL)))
+      return retval;
+
+   /* Add to the end of the list of atts for this var. */
+   if ((retval = nc4_att_list_add(att_list, name, &att)))
+      return retval;
+   att->nc_typeid = xtype;
    att->created = NC_TRUE;
-   
-   /* Learn about this attribute. */
-   if (!(att->name = malloc((NC_MAX_HDF4_NAME + 1) * sizeof(char))))
-      return NC_ENOMEM;
-   if (SDattrinfo(hdf4_sd_id, a, att->name, &att_data_type, &att_count))
-      return NC_EATTMETA;
-   if ((retval = get_netcdf_type_from_hdf4(h5, att_data_type, &att->nc_typeid,
-                                           NULL)))
-      return retval;
    att->len = att_count;
-   LOG((4, "att->name %s att->nc_typeid %d att->len %d", att->name,
-        att->nc_typeid, att->len));
    
    /* Allocate memory to hold the data. */
-   if ((retval = nc4_get_typelen_mem(h5, att->nc_typeid, 0, &att_type_size)))
-      return retval;
-   if (!(att->data = malloc(att_type_size * att->len)))
-      return NC_ENOMEM;
+   if (att->len)
+      if (!(att->data = malloc(att_type_size * att->len)))
+         return NC_ENOMEM;
    
    /* Read the data. */
-   if (SDreadattr(hdf4_sd_id, a, att->data))
+   if (SDreadattr(sd_id, a, att->data))
       return NC_EHDFERR;
-   
+
    return NC_NOERR;
 }
 
@@ -322,6 +331,8 @@
  * @param h5 Pointer to the file metadata struct.
  * @param var Pointer to variable metadata struct or NULL for global
  * attributes.
+ * @param rec_dim_len Actual length of first dim for this SD.
+ * @param d Dimension index for this SD.
  * 
  * @return ::NC_NOERR No error.
  * @return ::NC_EHDFERR HDF4 error.
@@ -331,120 +342,107 @@
  * @author Ed Hartnett
  */
 static int
-hdf4_read_dim(NC_HDF5_FILE_INFO_T *h5, NC_VAR_INFO_T *var, int rec_dim_size, int d)
+hdf4_read_dim(NC_HDF5_FILE_INFO_T *h5, NC_VAR_INFO_T *var, int rec_dim_len, int d)
 {
    NC_VAR_HDF4_INFO_T *hdf4_var;
-   NC_DIM_INFO_T *dim;
+   NC_DIM_INFO_T *dim = NULL;
    int32 dimid, dim_len, dim_data_type, dim_num_attrs;
    char dim_name[NC_MAX_NAME + 1];
+   int i;
    int retval;
    
    assert(h5 && h5->format_file_info && var && var->format_var_info);
    hdf4_var = var->format_var_info;         
-   if ((dimid = SDgetdimid(hdf4_var->sdsid, d)) == FAIL) 
+
+   /* Get information about the dimension. */
+   if ((dimid = SDgetdimid(hdf4_var->sdsid, d)) == FAIL)
       return NC_EDIMMETA;
-
-   if (SDdiminfo(dimid, dim_name, &dim_len, &dim_data_type,
-                 &dim_num_attrs))
+   if (SDdiminfo(dimid, dim_name, &dim_len, &dim_data_type, &dim_num_attrs))
       return NC_EDIMMETA;
-
+   if (strlen(dim_name) > NC_MAX_HDF4_NAME)
+      return NC_EMAXNAME;
+   
    /* Do we already have this dimension? HDF4 explicitly uses
     * the name to tell. */
-   for (dim = h5->root_grp->dim; dim; dim = dim->l.next)
-      if (!strcmp(dim->name, dim_name))
+   for (i = 0; i < ncindexsize(h5->root_grp->dim); i++)
+   {
+      dim = (NC_DIM_INFO_T*)ncindexith(h5->root_grp->dim, i);
+      if (!strcmp(dim->hdr.name, dim_name))
          break;
-
+      dim = NULL;
+   }
+   
    /* If we didn't find this dimension, add one. */
    if (!dim)
    {
-<<<<<<< HEAD
-      int32 att_data_type, att_count;
-      size_t att_type_size;
-      char name[NC_MAX_HDF4_NAME+1];
-
-      /* Learn about this attribute. */
-      if (SDattrinfo(h5->sdid, a, name, &att_data_type, &att_count))
-         return NC_EATTMETA;
-
-      /* Add to the end of the list of atts for this var. */
-      if ((retval = nc4_att_list_add(h5->root_grp->att, name, &att)))
+      LOG((4, "adding dim %s for dataset %s", dim_name, var->hdr.name));
+      if ((retval = nc4_dim_list_add(h5->root_grp, dim_name,
+                                     (dim_len ? dim_len : rec_dim_len), -1, &dim)))
          return retval;
-      att->created = NC_TRUE;
-
-      if ((retval = get_netcdf_type_from_hdf4(h5, att_data_type, &att->nc_typeid, NULL)))
-         return retval;
-      att->len = att_count;
-
-      /* Allocate memory to hold the data. */
-      if ((retval = nc4_get_typelen_mem(h5, att->nc_typeid, &att_type_size)))
-=======
-      LOG((4, "adding dimension %s for HDF4 dataset %s",
-           dim_name, var->name));
-      if ((retval = nc4_dim_list_add(&h5->root_grp->dim, &dim)))
->>>>>>> 37c02fee
-         return retval;
-      dim->dimid = h5->root_grp->nc4_info->next_dimid++;
-      if (strlen(dim_name) > NC_MAX_HDF4_NAME)
-         return NC_EMAXNAME;
-      if (!(dim->name = strdup(dim_name)))
+   }
+   
+   /* Tell the variable the id of this dimension. */
+   var->dimids[d] = dim->hdr.id;
+   var->dim[d] = dim;
+
+   return NC_NOERR;
+}
+
+/**
+ * @internal Create a new variable and insert int relevant lists
+ *
+ * @param grp the containing group
+ * @param name the name for the new variable
+ * @param ndims the rank of the new variable
+ * @param format_var_info Pointer to format-specific var info struct.
+ * @param var Pointer in which to return a pointer to the new var.
+ *
+ * @return ::NC_NOERR No error.
+ * @return ::NC_ENOMEM Out of memory.
+ * @author Ed Hartnett
+ */
+static int
+nc4_var_list_add_full(NC_GRP_INFO_T* grp, const char* name, int ndims, nc_type xtype,
+                      int endianness, size_t type_size, char *type_name, void *fill_value,
+                      int contiguous, size_t *chunksizes, void *format_var_info,
+                      NC_VAR_INFO_T **var)
+{
+   int d;
+   int retval;
+
+   /* Add the VAR_INFO_T struct to our list of vars. */
+   if ((retval = nc4_var_list_add(grp, name, ndims, var)))
+      return retval;
+   (*var)->created = NC_TRUE;
+   (*var)->written_to = NC_TRUE;
+   (*var)->format_var_info = format_var_info;
+
+   /* Fill special type_info struct for variable type information. */
+   if ((retval = nc4_set_var_type(xtype, endianness, type_size, type_name,
+                                  &(*var)->type_info)))
+      return retval;
+
+   (*var)->type_info->rc++;
+   
+   /* Handle fill value, if provided. */
+   if (fill_value)
+   {
+      if (!((*var)->fill_value = malloc(type_size)))
          return NC_ENOMEM;
-      if (dim_len)
-         dim->len = dim_len;
-      else
-         dim->len = rec_dim_size;
-      dim->hash = hash_fast(dim_name, strlen(dim_name));
-   }
-
-<<<<<<< HEAD
-   /* Read each dataset. */
-   for (v = 0; v < num_datasets; v++)
-   {
-      int32 data_type, num_atts;
-      int sdsid;
-
-      /* Problem: Number of dims is returned by the call that requires
-         a pre-allocated array, 'dimsize'.
-         From SDS_SD website:
-         http://www.hdfgroup.org/training/HDFtraining/UsersGuide/SDS_SD.fm3.html
-         The maximum rank is 32, or MAX_VAR_DIMS (as defined in netcdf.h).
-
-         int32 dimsize[MAX_VAR_DIMS];
-      */
-      size_t var_type_size;
-      int a;
-      char name[NC_MAX_HDF4_NAME+1];
-
-      /* Open this dataset in HDF4 file. */
-      if ((sdsid = SDselect(h5->sdid, v)) == FAIL)
-         {retval = NC_EVARMETA; goto fail;}
-
-      /* Invoke SDgetInfo with null dimsize to get rank. */
-      if (SDgetinfo(sdsid, name, &rank, NULL, &data_type, &num_atts))
-         {retval = NC_EVARMETA; goto fail;}
-
-      if(!(dimsize = (int32*)malloc(sizeof(int32)*rank)))
-         {retval = NC_ENOMEM; goto fail;}
-
-      if (SDgetinfo(sdsid, name, &rank, dimsize, &data_type, &num_atts))
-         {retval = NC_EVARMETA; goto fail;}
-
-      /* Add a variable. */
-      if ((retval = nc4_var_list_add(grp,name,rank,&var)))
-         return retval;
-      var->created = NC_TRUE;
-      var->written_to = NC_TRUE;
-      var->hdf4_data_type = data_type;
-      var->sdsid = sdsid;
-
-      /* Fill special type_info struct for variable type information. */
-      if ((retval = get_netcdf_type_from_hdf4(h5, data_type, NULL, &var->type_info)))
-	 goto fail;
-      if ((retval = nc4_get_typelen_mem(h5, var->type_info->hdr.id, &var_type_size)))
-	goto fail;
-=======
-   /* Tell the variable the id of this dimension. */
-   var->dimids[d] = dim->dimid;
-   var->dim[d] = dim;
+      memcpy((*var)->fill_value, fill_value, type_size);
+   }
+
+   /* Var contiguous or chunked? */
+   (*var)->contiguous = contiguous;
+   
+   /* Were chunksizes provided? */
+   if (chunksizes)
+   {
+      if (!((*var)->chunksizes = malloc(ndims * sizeof(size_t))))
+         return NC_ENOMEM;
+      for (d = 0; d < ndims; d++) 
+         (*var)->chunksizes[d] = chunksizes[d];
+   }
 
    return NC_NOERR;
 }
@@ -472,257 +470,110 @@
    NC_VAR_INFO_T *var;
    NC_VAR_HDF4_INFO_T *hdf4_var;
    HDF_CHUNK_DEF chunkdefs;
+   int32 data_type, num_atts;
+   int32 dimsize[NC_MAX_HDF4_DIMS];
+   int32 rec_dim_len;
+   int32 rank;
+   int32 sdsid;
+   int contiguous;
+   int d, a;
    int flag;
-   int32 data_type, num_atts;
-   int32 *dimsize;
-   int32 rec_dim_size;
-   int32 rank;
-   int d, a;
+   char name[NC_MAX_HDF4_NAME+1];
+   int xtype;
+   char type_name[NC_MAX_NAME + 1];
+   int endianness;
+   size_t type_size;
+   void *fill_value;
+   size_t *chunksizes = NULL;
    int retval;
 
+   /* Check inputs. */
    assert(h5 && h5->format_file_info);
+
+   /* Get HDF4 file metadata. */
    hdf4_file = h5->format_file_info;
 
-   /* Create and init a variable metadata struct. */
-   if ((retval = nc4_var_add(&var)))
-      return retval;
-   var->varid = h5->root_grp->nvars++;
-   var->created = NC_TRUE;
-   var->written_to = NC_TRUE;
-
-   /* Add the var to the variable array, growing it as needed. */
-   if ((retval = nc4_vararray_add(h5->root_grp, var)))
-      return retval;
+   /* Open this dataset in HDF4 file. */
+   if ((sdsid = SDselect(hdf4_file->sdid, v)) == FAIL)
+      return  NC_EVARMETA;
+
+   /* Learn about this dataset. */
+   if (SDgetinfo(sdsid, name, &rank, dimsize, &data_type, &num_atts))
+      return NC_EVARMETA;
+   rec_dim_len = dimsize[0];
+
+   /* Get chunking info from HDF4 file. */
+   if (SDgetchunkinfo(sdsid, &chunkdefs, &flag))
+      return NC_EVARMETA;
+
+   /* Learn about the HDF4 type. */
+   if ((retval = hdf4_type_info(h5, data_type, &xtype, &endianness, &type_size,
+                                type_name)))
+      return retval;
+
+   /* Get the fill value. */
+   if (!(fill_value = malloc(type_size)))
+      return NC_ENOMEM;
+   if (SDgetfillvalue(sdsid, fill_value))
+   {
+      /* Whoops! No fill value! */
+      free(fill_value);
+      fill_value = NULL;
+   }
+
+   /* Is variable chunked or contiguous? */
+   if (flag == HDF_NONE)
+      contiguous = NC_TRUE;
+   else if (flag & HDF_CHUNK)
+   {
+      contiguous = NC_FALSE;
+      if (!(chunksizes = malloc(rank * sizeof(size_t))))
+         return NC_ENOMEM;
+      for (d = 0; d < rank; d++) 
+         chunksizes[d] = chunkdefs.chunk_lengths[d];
+   }
 
    /* Malloc a struct to hold HDF4-specific variable
     * information. */
    if (!(hdf4_var = malloc(sizeof(NC_VAR_HDF4_INFO_T))))
       return NC_ENOMEM;
 
-   /* Point the format_info pointer at the HDF4 var info. */
-   var->format_var_info = hdf4_var;      
-
-   /* Open this dataset in HDF4 file. */
-   if ((hdf4_var->sdsid = SDselect(hdf4_file->sdid, v)) == FAIL)
-      return NC_EVARMETA;
-
-   /* Get shape, name, type, and attribute info about this dataset. */
-   if (!(var->name = malloc(NC_MAX_HDF4_NAME + 1)))
-      return NC_ENOMEM;
-
-   /* Invoke SDgetInfo with null dimsize to get rank. */
-   if (SDgetinfo(hdf4_var->sdsid, var->name, &rank, NULL, &data_type,
-                 &num_atts))
-      return NC_EVARMETA;
->>>>>>> 37c02fee
-
-   /* Create hash for names for quick lookups. */
-   var->hash = hash_fast(var->name, strlen(var->name));
-
-<<<<<<< HEAD
-      LOG((3, "reading HDF4 dataset %s, rank %d netCDF type %d", var->hdr.name,
-           rank, var->type_info->hdr.id));
-
-      /* Get the fill value. */
-      if (!(var->fill_value = malloc(var_type_size)))
-	{retval = NC_ENOMEM; goto fail;}
-=======
-   /* Allocate space for dim sizes. */
-   if (!(dimsize = malloc(sizeof(int32) * rank)))
-      return NC_ENOMEM;
-
-   /* Get the length of the dimensions. */
-   if (SDgetinfo(hdf4_var->sdsid, var->name, &rank, dimsize,
-                 &data_type, &num_atts)) {
-      free(dimsize);
-      return NC_EVARMETA;
-   }
-   rec_dim_size = rank ? dimsize[0] : 0;
-   free(dimsize);      
-   var->ndims = rank;
+   /* Remember these values. */
    hdf4_var->hdf4_data_type = data_type;
-
-   /* Fill special type_info struct for variable type information. */
-   if (!(var->type_info = calloc(1, sizeof(NC_TYPE_INFO_T)))) 
-      return NC_ENOMEM;
-
-   if ((retval = get_netcdf_type_from_hdf4(h5, data_type,
-                                           &var->type_info->nc_typeid,
-                                           var->type_info))) 
-      return retval;
-   LOG((3, "var->name %s var->ndims %d var->type_info->nc_typeid %d "
-        "num_atts %d", var->name, var->ndims, var->type_info->nc_typeid,
-        num_atts));
-
-   /* Indicate that the variable has a pointer to the type */
-   var->type_info->rc++;
->>>>>>> 37c02fee
-
-   /* Get the size of the type. */
-   if ((retval = nc4_get_typelen_mem(h5, var->type_info->nc_typeid, 0,
-                                     &var->type_info->size))) 
-      return retval;
-
-<<<<<<< HEAD
-      /* Allocate storage for dimension info in this variable. */
-      if (var->ndims)
-      {
-         if (!(var->dim = malloc(sizeof(NC_DIM_INFO_T *) * var->ndims)))
-	    {retval = NC_ENOMEM; goto fail;}
-         if (!(var->dimids = malloc(sizeof(int) * var->ndims)))
-	    {retval = NC_ENOMEM; goto fail;}
-      }
-
-      /* Find its dimensions. */
-      for (d = 0; d < var->ndims; d++)
-      {
-	 int i;
-         int32 dimid, dim_len, dim_data_type, dim_num_attrs;
-         char dim_name[NC_MAX_NAME + 1];
-         NC_DIM_INFO_T *dim = NULL;
-
-         if ((dimid = SDgetdimid(var->sdsid, d)) == FAIL)
-	    {retval = NC_EDIMMETA; goto fail;}
-         if (SDdiminfo(dimid, dim_name, &dim_len, &dim_data_type, &dim_num_attrs))
-	    {retval = NC_EDIMMETA; goto fail;}
-         if (strlen(dim_name) > NC_MAX_HDF4_NAME)
-            {retval = NC_EMAXNAME; goto fail;}
-
-         /* Do we already have this dimension? HDF4 explicitly uses
-          * the name to tell. */
-	 for(i=0;i<ncindexsize(grp->dim);i++) {
-            dim = (NC_DIM_INFO_T*)ncindexith(grp->dim,i);
-            if (!strcmp(dim->hdr.name, dim_name))
-               break;
-	    dim = NULL;
-	 }
-
-         /* If we didn't find this dimension, add one. */
-         if (!dim)
-         {
-            LOG((4, "adding dimension %s for HDF4 dataset %s",
-                 dim_name, var->hdr.name));
-            if ((retval = nc4_dim_list_add(grp, dim_name, (dim_len?dim_len:*dimsize), -1, &dim)))
-               return retval;
-         }
-
-         /* Tell the variable the id of this dimension. */
-         var->dimids[d] = dim->hdr.id;
-         var->dim[d] = dim;
-      }
-=======
-   LOG((3, "reading HDF4 dataset %s, rank %d netCDF type %d", var->name,
-        rank, var->type_info->nc_typeid));
-
-   /* Get the fill value. */
-   if (!(var->fill_value = malloc(var->type_info->size))) 
-      return NC_ENOMEM;
-
-   if (SDgetfillvalue(hdf4_var->sdsid, var->fill_value))
-   {
-      /* Whoops! No fill value! */
-      free(var->fill_value);
-      var->fill_value = NULL;
-   }
-
-   /* Allocate storage for dimension info in this variable. */
-   if (var->ndims)
-   {
-      if (!(var->dim = malloc(sizeof(NC_DIM_INFO_T *) * var->ndims))) 
-         return NC_ENOMEM;
-      if (!(var->dimids = malloc(sizeof(int) * var->ndims))) 
-         return NC_ENOMEM;
-   }
->>>>>>> 37c02fee
-
-   /* Determine whether chunking is in use. */
-   if (!SDgetchunkinfo(hdf4_var->sdsid, &chunkdefs, &flag))
-   {
-      if (flag == HDF_NONE)
-         var->contiguous = NC_TRUE;
-      else if (flag & HDF_CHUNK)
-      {
-<<<<<<< HEAD
-         int32 att_data_type, att_count;
-         size_t att_type_size;
-	 char name[NC_MAX_HDF4_NAME+1];
-
-         /* Learn about this attribute. */
-         if (SDattrinfo(var->sdsid, a, name, &att_data_type, &att_count))
-            {retval = NC_EATTMETA; goto fail;}
-         /* Add to the end of the list of atts for this var. */
-         if ((retval = nc4_att_list_add(var->att, name, &att)))
-	    goto fail;
-         att->created = NC_TRUE;
-         att->len = att_count;
-
-         if ((retval = get_netcdf_type_from_hdf4(h5, att_data_type, &att->nc_typeid, NULL)))
-	    goto fail;
-
-         /* Allocate memory to hold the data. */
-         if ((retval = nc4_get_typelen_mem(h5, att->nc_typeid, &att_type_size)))
-	    goto fail;
-         if (!(att->data = malloc(att_type_size * att->len)))
-            {retval = NC_ENOMEM; goto fail;}
-
-         /* Read the data. */
-         if (SDreadattr(var->sdsid, a, att->data))
-            {retval = NC_EHDFERR; goto fail;}
-      }
-      if(dimsize) {free(dimsize); dimsize = NULL;}
-
-      {
-         /* HDF4 files can be chunked */
-         HDF_CHUNK_DEF chunkdefs;
-         int flag;
-         if(!SDgetchunkinfo(var->sdsid, &chunkdefs, &flag)) {
-            if(flag == HDF_NONE)
-               var->contiguous = NC_TRUE;
-            else if((flag & HDF_CHUNK) != 0) {
-               var->contiguous = NC_FALSE;
-               if (!(var->chunksizes = malloc(var->ndims * sizeof(size_t))))
-                  return NC_ENOMEM;
-               for (d = 0; d < var->ndims; d++) {
-                  var->chunksizes[d] = chunkdefs.chunk_lengths[d];
-               }
-            }
-         }
-      }
-   } /* next var */
-
-#ifdef LOGGING
-   /* This will print out the names, types, lens, etc of the vars and
-      atts in the file, if the logging level is 2 or greater. */
-   log_metadata_nc(h5->root_grp->nc4_info->controller);
-#endif
-   return retval;
-
-fail:
-   if(dimsize) free(dimsize);
-   if(var) nc4_var_list_del(grp,var);
-   return retval;
-=======
-         /* Chunking is in use. Find the chunk sizes. */
-         var->contiguous = NC_FALSE;
-         if (!(var->chunksizes = malloc(var->ndims * sizeof(size_t))))
-            return NC_ENOMEM;
-         for (d = 0; d < var->ndims; d++) 
-            var->chunksizes[d] = chunkdefs.chunk_lengths[d];
-      }
-   }
-
-   /* Read the dimensions for this var. */
+   hdf4_var->sdsid = sdsid;   
+
+   /* Add a variable to metadata structures. */
+   LOG((3, "adding var for HDF4 dataset %s, rank %d netCDF type %d", name,
+        rank, xtype));
+   retval = nc4_var_list_add_full(h5->root_grp, name, (int)rank,
+                                  xtype, endianness, type_size, type_name,                                       
+                                  fill_value, contiguous, chunksizes, hdf4_var,
+                                  &var);
+
+   /* Free resources. */
+   if (chunksizes)
+      free(chunksizes);
+   if (fill_value)
+      free(fill_value);
+
+   /* Did the add fail? */
+   if (retval)
+   {
+      free(hdf4_var);
+      return retval;
+   }
+
+   /* Find the variable's dimensions. */
    for (d = 0; d < var->ndims; d++)
-      if ((retval = hdf4_read_dim(h5, var, rec_dim_size, d)))
+      if ((retval = hdf4_read_dim(h5, var, rec_dim_len, d)))
          return retval;
 
-   /* Read the variable atts. */
+   /* Read the variable's attributes. */
    for (a = 0; a < num_atts; a++)
       if ((retval = hdf4_read_att(h5, var, a)))
          return retval;
-      
+
    return NC_NOERR;
->>>>>>> 37c02fee
 }
 
 /**
@@ -735,116 +586,117 @@
  * @param use_parallel Must be 0 for sequential, access. Parallel
  * access not supported for HDF4.
  * @param parameters pointer to struct holding extra data (e.g. for
- * parallel I/O) layer. Not supported for HDF4.
+ * parallel I/O) layer. Ignored if NULL.
  * @param dispatch Pointer to the dispatch table for this file.
- * @param nc Pointer to an instance of NC.
- *
- * @return ::NC_NOERR No error.
- * @return ::NC_NOERR No error.
- * @return ::NC_EHDFERR HDF4 error.
- * @return ::NC_EINVAL Access must be read-only.
- * @return ::NC_EVARMETA Error reading HDF4 dataset or att.
- * @return ::NC_EDIMMETA Error reading HDF4 dimension info.
- * @return ::NC_EATTMETA Error reading HDF4 attribute.
- * @return ::NC_EMAXNAME Name too long.
- * @return ::NC_ENOMEM Out of memory.
+ * @param nc_file Pointer to an instance of NC.
+ *
+ * @return ::NC_NOERR No error.
+ * @return ::NC_EINVAL Invalid input.
  * @author Ed Hartnett
  */
 int
 NC_HDF4_open(const char *path, int mode, int basepe, size_t *chunksizehintp,
              int use_parallel, void *parameters, NC_Dispatch *dispatch,
-             NC *nc)
+             NC *nc_file)
 {
    NC_HDF5_FILE_INFO_T *h5;
-   NC_HDF4_FILE_INFO_T *hdf4_file;   
+   NC_HDF4_FILE_INFO_T *hdf4_file;
    int32 num_datasets, num_gatts;
+   int32 sdid;
    int v, a;
-   int retval;
+   NC_HDF5_FILE_INFO_T* nc4_info = NULL;
+   int retval = NC_NOERR;
 
    /* Check inputs. */
-   assert(nc && path && !use_parallel && !parameters);
-
-   LOG((1, "%s: path %s mode %d params %x", __func__, path, mode,
-        parameters));
+   assert(nc_file && path && !use_parallel);
+
+   LOG((1, "%s: path %s mode %d params %x", __func__, path, mode, parameters));
 
    /* Check the mode for validity */
    if (mode & ILLEGAL_OPEN_FLAGS)
       return NC_EINVAL;
 
    /* Open the file. */
-   nc->int_ncid = nc->ext_ncid;
+   nc_file->int_ncid = nc_file->ext_ncid;
+
+   /* Open the file and initialize SD interface. */
+   if ((sdid = SDstart(path, DFACC_READ)) == FAIL)
+      return NC_EHDFERR;
+
+   /* Learn how many datasets and global atts we have. */
+   if (SDfileinfo(sdid, &num_datasets, &num_gatts))
+      return NC_EHDFERR;
 
    /* Add necessary structs to hold netcdf-4 file data. */
-   if ((retval = nc4_nc4f_list_add(nc, path, mode)))
-      return retval;
-   h5 = NC4_DATA(nc);
-   assert(h5 && h5->root_grp);
+   if ((retval = nc4_nc4f_list_add(nc_file, path, mode)))
+      return retval;
+   nc4_info = NC4_DATA(nc_file);
+   assert(nc4_info && nc4_info->root_grp);
+   h5 = nc4_info;
+   h5->no_write = NC_TRUE;
 
    /* Allocate data to hold HDF4 specific file data. */
    if (!(hdf4_file = malloc(sizeof(NC_HDF4_FILE_INFO_T))))
       return NC_ENOMEM;
    h5->format_file_info = hdf4_file;
-   h5->no_write = NC_TRUE;
-
-   /* Open the file and initialize SD interface. */
-   if ((hdf4_file->sdid = SDstart(path, DFACC_READ)) == FAIL)
-      return NC_EHDFERR;
-
-   /* Learn how many datasets and global atts we have. */
-   if (SDfileinfo(hdf4_file->sdid, &num_datasets, &num_gatts))
-      return NC_EHDFERR;
+   hdf4_file->sdid = sdid;   
 
    /* Read the global atts. */
    for (a = 0; a < num_gatts; a++)
       if ((retval = hdf4_read_att(h5, NULL, a)))
-         return retval;
-
-   /* Read each dataset, including dimensions and attributes. */
-   for (v = 0; v < num_datasets; v++)
-      if ((retval = hdf4_read_var(h5, v)))
-         return retval;
-
+         break;
+
+   /* Read each dataset. */
+   if (!retval)
+      for (v = 0; v < num_datasets; v++)
+         if ((retval = hdf4_read_var(h5, v)))
+            break;
+
+   /* If there is an error, free resources. */
+   if (retval)
+      free(hdf4_file);
+   
 #ifdef LOGGING
    /* This will print out the names, types, lens, etc of the vars and
       atts in the file, if the logging level is 2 or greater. */
-   log_metadata_nc(nc);
+   log_metadata_nc(h5->root_grp->nc4_info->controller);
 #endif
-   return NC_NOERR;
-}
-
-/**
- * @internal Close the HDF4 file. 
+
+   return retval;
+}
+
+/**
+ * @internal Close the HDF4 file.
  *
  * @param ncid File ID.
  *
  * @return ::NC_NOERR No error.
  * @return ::NC_EBADID Bad ncid.
- * @return ::NC_EHDFERR HDF4 error.
- * @author Ed Hartnett
-*/
+ * @author Ed Hartnett
+ */
 int
 NC_HDF4_close(int ncid)
 {
+   NC_GRP_INFO_T *grp;
+   NC *nc;
    NC_HDF5_FILE_INFO_T *h5;
-   NC_GRP_INFO_T *grp;
-   NC_HDF4_FILE_INFO_T *hdf4_file;   
-   int varid;
+   NC_HDF4_FILE_INFO_T *hdf4_file;
    int retval;
 
    LOG((1, "%s: ncid 0x%x", __func__, ncid));
 
    /* Find our metadata for this file. */
-   if ((retval = nc4_find_grp_h5(ncid, &grp, &h5)))
-      return retval;
-   assert(h5 && grp && !grp->parent);
-
-   /* Delete the HDF4-specific var info. */
-   for (varid = 0; varid < h5->root_grp->vars.nelems; varid++)
-      free(h5->root_grp->vars.value[varid]->format_var_info);
+   if ((retval = nc4_find_nc_grp_h5(ncid, &nc, &grp, &h5)))
+      return retval;
+   assert(nc && h5 && grp && !grp->parent);
+
+   /* Clean up HDF4 specific allocations. */
+   if ((retval = hdf4_rec_grp_del(h5->root_grp)))
+      return retval;
 
    /* Delete all the list contents for vars, dims, and atts, in each
     * group. */
-   if ((retval = nc4_rec_grp_del(&h5->root_grp, h5->root_grp)))
+   if ((retval = nc4_rec_grp_del(h5->root_grp)))
       return retval;
 
    /* Close hdf4 file and free HDF4 file info. */
@@ -853,13 +705,16 @@
       return NC_EHDFERR;
    free(hdf4_file);
 
-<<<<<<< HEAD
-
-=======
+   /* Misc. Cleanup */
+   nclistfree(h5->alldims);
+   nclistfree(h5->allgroups);
+   nclistfree(h5->alltypes);
+
    /* Free the nc4_info struct; above code should have reclaimed
       everything else */
    free(h5);
 
    return NC_NOERR;
 }
->>>>>>> 37c02fee
+
+
