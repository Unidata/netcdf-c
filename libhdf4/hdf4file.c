/* Copyright 2018, UCAR/Unidata See netcdf/COPYRIGHT file for copying
 * and redistribution conditions.*/
/**
 * @file @internal The HDF4 file functions.
 *
 * @author Ed Hartnett
 */

#include "config.h"
#include "nc4internal.h"
#include "hdf4dispatch.h"
#include <mfhdf.h>

#define NUM_TYPES 12 /**< Number of netCDF atomic types. */

extern int nc4_vararray_add(NC_GRP_INFO_T *grp, NC_VAR_INFO_T *var);

/** @internal These flags may not be set for open mode. */
static const int
ILLEGAL_OPEN_FLAGS = (NC_MMAP|NC_64BIT_OFFSET|NC_MPIIO|NC_MPIPOSIX|NC_DISKLESS|NC_WRITE);

/** @internal NetCDF atomic type names. */
static const char*
nc_type_name_g[NUM_TYPES] = {"char", "byte", "short", "int", "float", "double",
                             "ubyte", "ushort", "uint", "int64", "uint64",
                             "string"};

/** @internal NetCDF atomic type sizes. */
static const size_t
nc_type_size_g[NUM_TYPES] = {sizeof(char), sizeof(char), sizeof(short),
                             sizeof(int), sizeof(float), sizeof(double),
                             sizeof(unsigned char), sizeof(unsigned short),
                             sizeof(unsigned int), sizeof(long long),
                             sizeof(unsigned long long), sizeof(char *)};

/**
 * @internal Recursively delete the data for a group (and everything
 * it contains) in our internal metadata store.
 *
 * @param grp Pointer to group info struct.
 *
 * @return ::NC_NOERR No error.
 * @author Ed Hartnett
 */
static int
hdf4_rec_grp_del(NC_GRP_INFO_T *grp)
{
   NC_VAR_INFO_T *var;
   int i;

   assert(grp);
   LOG((3, "%s: grp->name %s", __func__, grp->hdr.name));

   /* Delete all vars. */
   for (i = 0; i < ncindexsize(grp->vars); i++)
   {
      NC_VAR_HDF4_INFO_T *hdf4_var;
      
      var = (NC_VAR_INFO_T *)ncindexith(grp->vars, i);
      if (var == NULL) continue;
      LOG((4, "%s: deleting var %s", __func__, var->hdr.name));

      /* Get the HDF4 specific var metadata. */
      hdf4_var = (NC_VAR_HDF4_INFO_T *)var->format_var_info;

      /* Close HDF4 dataset associated with this var, unless it's a
<<<<<<< HEAD
       * scale. */
      if (hdf4_var->sdsid && SDendaccess(hdf4_var->sdsid) < 0)
         return NC_EHDFERR;
      free(hdf4_var);
=======
       * scale. The hdf4_var storage is freed by nc4_rec_grp_del(). */
      if (hdf4_var->sdsid && SDendaccess(hdf4_var->sdsid) < 0)
         return NC_EHDFERR;
>>>>>>> 72bf2173
   }

   return NC_NOERR;
}

/**
 * @internal Given an HDF4 type, set a pointer to netcdf type.
 *
 * See http://www.hdfgroup.org/training/HDFtraining/UsersGuide/Fundmtls.fm3.html
 * for more information re: HDF4 types.
 *
 * @param h5 Pointer to HDF5 file info struct.
 * @param hdf4_typeid Type ID for hdf4 datatype.
 * @param xtype Pointer that gets netcdf type. Ignored if NULL.
 * @param endniannessp Pointer that gets endianness. Ignored if NULL.
 * @param type_sizep Pointer that gets type size. Ignored if NULL.
 * @param type_name Pointer that gets the type name. Ignored if NULL.
 *
 * @return ::NC_NOERR No error.
 * @author Ed Hartnett
 */
static int
hdf4_type_info(NC_HDF5_FILE_INFO_T *h5, int32 hdf4_typeid, nc_type* xtypep,
               int *endiannessp, size_t *type_sizep, char *type_name)
{
   int t = 0;
   int endianness = NC_ENDIAN_BIG;
   nc_type xtype;

   assert(h5);

   switch(hdf4_typeid)
   {
   case DFNT_CHAR:
      xtype = NC_CHAR;
      t = 0;
      break;
   case DFNT_UCHAR:
   case DFNT_UINT8:
      xtype = NC_UBYTE;
      t = 6;
      break;
   case DFNT_LUINT8:
      xtype = NC_UBYTE;
      t = 6;
      endianness = NC_ENDIAN_LITTLE;
      break;
   case DFNT_INT8:
      xtype = NC_BYTE;
      t = 1;
      break;
   case DFNT_LINT8:
      xtype = NC_BYTE;
      t = 1;
      endianness = NC_ENDIAN_LITTLE;
      break;
   case DFNT_INT16:
      xtype = NC_SHORT;
      t = 2;
      break;
   case DFNT_LINT16:
      xtype = NC_SHORT;
      t = 2;
      endianness = NC_ENDIAN_LITTLE;
      break;
   case DFNT_UINT16:
      xtype = NC_USHORT;
      t = 7;
      break;
   case DFNT_LUINT16:
      xtype = NC_USHORT;
      t = 7;
      endianness = NC_ENDIAN_LITTLE;
      break;
   case DFNT_INT32:
      xtype = NC_INT;
      t = 3;
      break;
   case DFNT_LINT32:
      xtype = NC_INT;
      t = 3;
      endianness = NC_ENDIAN_LITTLE;
      break;
   case DFNT_UINT32:
      xtype = NC_UINT;
      t = 8;
      break;
   case DFNT_LUINT32:
      xtype = NC_UINT;
      t = 8;
      endianness = NC_ENDIAN_LITTLE;
      break;
   case DFNT_FLOAT32:
      xtype = NC_FLOAT;
      t = 4;
      break;
   case DFNT_LFLOAT32:
      xtype = NC_FLOAT;
      t = 4;
      endianness = NC_ENDIAN_LITTLE;
      break;
   case DFNT_FLOAT64:
      xtype = NC_DOUBLE;
      t = 5;
      break;
   case DFNT_LFLOAT64:
      xtype = NC_DOUBLE;
      t = 5;
      endianness = NC_ENDIAN_LITTLE;
      break;
   default:
      return NC_EBADTYPID;
   }

   /* Return results to caller. */
   if (xtypep)
      *xtypep = xtype;
   if (endiannessp)
      *endiannessp = endianness;
   if (type_sizep)
      *type_sizep = nc_type_size_g[t];
   if (type_name)
      strncpy(type_name, nc_type_name_g[t], NC_MAX_NAME);

   return NC_NOERR;
}

/**
 * @internal Set the type of a netCDF-4 variable.
 *
 * @param xtype A netcdf type.
 * @param endianness The endianness of the data.
 * @param type_size The size in bytes of one element of this type.
 * @param type_name A name for the type.
 * @param typep Pointer to a pointer that gets the TYPE_INFO_T struct.
 *
 * @return ::NC_NOERR No error.
 * @author Ed Hartnett
 */
static int
nc4_set_var_type(nc_type xtype, int endianness, size_t type_size, char *type_name,
                 NC_TYPE_INFO_T **typep)
{
   NC_TYPE_INFO_T *type;

   /* Check inputs. */
   assert(typep);

   /* Allocate space for the type info struct. */
   if (!(type = calloc(1, sizeof(NC_TYPE_INFO_T))))
      return NC_ENOMEM;
   if (!(type->hdr.name = strdup(type_name)))
   {
      free(type);
      return NC_ENOMEM;
   }
   type->hdr.sort = NCTYP;

   /* Determine the type class. */
   if (xtype == NC_FLOAT)
      type->nc_type_class = NC_FLOAT;
   else if (xtype == NC_DOUBLE)
      type->nc_type_class = NC_DOUBLE;
   else if (xtype == NC_CHAR)
      type->nc_type_class = NC_STRING;
   else
      type->nc_type_class = NC_INT;

   /* Set other type info values. */
   type->endianness = endianness;
   type->size = type_size;
   type->hdr.id = (size_t)xtype;
   type->hdr.hashkey = NC_hashmapkey(type->hdr.name, strlen(type->hdr.name));

   /* Return to caller. */
   *typep = type;

   return NC_NOERR;
}

/**
 * @internal Read an attribute from a HDF4 file.
 *
 * @param h5 Pointer to the file metadata struct.
 * @param var Pointer to variable metadata struct or NULL for global
 * attributes.
 * @param a Index of attribute to read.
 *
 * @return ::NC_NOERR No error.
 * @return ::NC_EHDFERR HDF4 error.
 * @return ::NC_EATTMETA Error reading HDF4 attribute.
 * @return ::NC_ENOMEM Out of memory.
 * @author Ed Hartnett
 */
static int
hdf4_read_att(NC_HDF5_FILE_INFO_T *h5, NC_VAR_INFO_T *var, int a)
{
   NC_HDF4_FILE_INFO_T *hdf4_file;
   NC_ATT_INFO_T *att;   
   NCindex *att_list;   
   int32 att_data_type, att_count;
   size_t att_type_size;
   char name[NC_MAX_HDF4_NAME+1];
   int sd_id;
   int retval;
   
   LOG((3, "%s: a %d var %s", __func__, a, var ? var->hdr.name : "global"));

   /* Check inputs. */
   assert(h5 && h5->format_file_info);

   /* Get the HDF4 file info. */
   hdf4_file = h5->format_file_info;

   /* Decide what att list to use, global or from a var. */
   if (var)
   {
      NC_VAR_HDF4_INFO_T *hdf4_var;
      assert(var->format_var_info);
      att_list = var->att;
      hdf4_var = var->format_var_info;
      sd_id = hdf4_var->sdsid;
   } else {
      att_list = h5->root_grp->att;
      sd_id = hdf4_file->sdid;
   }

   /* Learn about this attribute. */
   if (SDattrinfo(sd_id, a, name, &att_data_type, &att_count))
      return NC_EATTMETA;
   
   /* Get information about the attribute type. */
   nc_type xtype;
   if ((retval = hdf4_type_info(h5, att_data_type, &xtype, NULL,
                                &att_type_size, NULL)))
      return retval;

   /* Add to the end of the list of atts for this var. */
   if ((retval = nc4_att_list_add(att_list, name, &att)))
      return retval;
   att->nc_typeid = xtype;
   att->created = NC_TRUE;
   att->len = att_count;
   
   /* Allocate memory to hold the data. */
   if (att->len)
      if (!(att->data = malloc(att_type_size * att->len)))
         return NC_ENOMEM;
   
   /* Read the data. */
   if (SDreadattr(sd_id, a, att->data))
      return NC_EHDFERR;

   return NC_NOERR;
}

/**
 * @internal Read a HDF4 dimension. As new dimensions are found, add
 * them to the metadata list of dimensions.
 *
 * @param h5 Pointer to the file metadata struct.
 * @param var Pointer to variable metadata struct or NULL for global
 * attributes.
 * @param rec_dim_len Actual length of first dim for this SD.
 * @param d Dimension index for this SD.
 * 
 * @return ::NC_NOERR No error.
 * @return ::NC_EHDFERR HDF4 error.
 * @return ::NC_EDIMMETA Error reading HDF4 dimension info.
 * @return ::NC_ENOMEM Out of memory.
 * @return ::NC_EMAXNAME Name too long.
 * @author Ed Hartnett
 */
static int
hdf4_read_dim(NC_HDF5_FILE_INFO_T *h5, NC_VAR_INFO_T *var, int rec_dim_len, int d)
{
   NC_VAR_HDF4_INFO_T *hdf4_var;
   NC_DIM_INFO_T *dim = NULL;
   int32 dimid, dim_len, dim_data_type, dim_num_attrs;
   char dim_name[NC_MAX_NAME + 1];
   int i;
   int retval;
   
   assert(h5 && h5->format_file_info && var && var->format_var_info);
   hdf4_var = var->format_var_info;         

   /* Get information about the dimension. */
   if ((dimid = SDgetdimid(hdf4_var->sdsid, d)) == FAIL)
      return NC_EDIMMETA;
   if (SDdiminfo(dimid, dim_name, &dim_len, &dim_data_type, &dim_num_attrs))
      return NC_EDIMMETA;
   if (strlen(dim_name) > NC_MAX_HDF4_NAME)
      return NC_EMAXNAME;
   
   /* Do we already have this dimension? HDF4 explicitly uses
    * the name to tell. */
   for (i = 0; i < ncindexsize(h5->root_grp->dim); i++)
   {
      dim = (NC_DIM_INFO_T*)ncindexith(h5->root_grp->dim, i);
      if (!strcmp(dim->hdr.name, dim_name))
         break;
      dim = NULL;
   }
   
   /* If we didn't find this dimension, add one. */
   if (!dim)
   {
      LOG((4, "adding dim %s for dataset %s", dim_name, var->hdr.name));
      if ((retval = nc4_dim_list_add(h5->root_grp, dim_name,
                                     (dim_len ? dim_len : rec_dim_len), -1, &dim)))
         return retval;
   }
   
   /* Tell the variable the id of this dimension. */
   var->dimids[d] = dim->hdr.id;
   var->dim[d] = dim;

   return NC_NOERR;
}

/**
 * @internal Create a new variable and insert int relevant lists
 *
 * @param grp the containing group
 * @param name the name for the new variable
 * @param ndims the rank of the new variable
 * @param format_var_info Pointer to format-specific var info struct.
 * @param var Pointer in which to return a pointer to the new var.
 *
 * @return ::NC_NOERR No error.
 * @return ::NC_ENOMEM Out of memory.
 * @author Ed Hartnett
 */
static int
nc4_var_list_add_full(NC_GRP_INFO_T* grp, const char* name, int ndims, nc_type xtype,
                      int endianness, size_t type_size, char *type_name, void *fill_value,
                      int contiguous, size_t *chunksizes, void *format_var_info,
                      NC_VAR_INFO_T **var)
{
   int d;
   int retval;

   /* Add the VAR_INFO_T struct to our list of vars. */
   if ((retval = nc4_var_list_add(grp, name, ndims, var)))
      return retval;
   (*var)->created = NC_TRUE;
   (*var)->written_to = NC_TRUE;
   (*var)->format_var_info = format_var_info;

   /* Fill special type_info struct for variable type information. */
   if ((retval = nc4_set_var_type(xtype, endianness, type_size, type_name,
                                  &(*var)->type_info)))
      return retval;

   (*var)->type_info->rc++;
   
   /* Handle fill value, if provided. */
   if (fill_value)
   {
      if (!((*var)->fill_value = malloc(type_size)))
         return NC_ENOMEM;
      memcpy((*var)->fill_value, fill_value, type_size);
   }

   /* Var contiguous or chunked? */
   (*var)->contiguous = contiguous;
   
   /* Were chunksizes provided? */
   if (chunksizes)
   {
      if (!((*var)->chunksizes = malloc(ndims * sizeof(size_t))))
         return NC_ENOMEM;
      for (d = 0; d < ndims; d++) 
         (*var)->chunksizes[d] = chunksizes[d];
   }

   return NC_NOERR;
}

/**
 * @internal Read a HDF4 variable, including its associated dimensions
 * and attributes.
 *
 * @param h5 Pointer to the file metadata struct.
 * @param v Index of variable to read.
 * 
 * @return ::NC_NOERR No error.
 * @return ::NC_EHDFERR HDF4 error.
 * @return ::NC_EDIMMETA Error reading HDF4 dimension info.
 * @return ::NC_EVARMETA Error reading HDF4 dataset or att.
 * @return ::NC_EATTMETA Error reading HDF4 attribute.
 * @return ::NC_ENOMEM Out of memory.
 * @return ::NC_EMAXNAME Name too long.
 * @author Ed Hartnett
 */
static int
hdf4_read_var(NC_HDF5_FILE_INFO_T *h5, int v)
{
   NC_HDF4_FILE_INFO_T *hdf4_file;
   NC_VAR_INFO_T *var;
   NC_VAR_HDF4_INFO_T *hdf4_var;
   HDF_CHUNK_DEF chunkdefs;
   int32 data_type, num_atts;
   int32 dimsize[NC_MAX_HDF4_DIMS];
   int32 rec_dim_len;
   int32 rank;
   int32 sdsid;
   int contiguous;
   int d, a;
   int flag;
   char name[NC_MAX_HDF4_NAME+1];
   int xtype;
   char type_name[NC_MAX_NAME + 1];
   int endianness;
   size_t type_size;
   void *fill_value;
   size_t *chunksizes = NULL;
   int retval;

   /* Check inputs. */
   assert(h5 && h5->format_file_info);

   /* Get HDF4 file metadata. */
   hdf4_file = h5->format_file_info;

   /* Open this dataset in HDF4 file. */
   if ((sdsid = SDselect(hdf4_file->sdid, v)) == FAIL)
      return  NC_EVARMETA;

   /* Learn about this dataset. */
   if (SDgetinfo(sdsid, name, &rank, dimsize, &data_type, &num_atts))
      return NC_EVARMETA;
   rec_dim_len = dimsize[0];

   /* Get chunking info from HDF4 file. */
   if (SDgetchunkinfo(sdsid, &chunkdefs, &flag))
      return NC_EVARMETA;

   /* Learn about the HDF4 type. */
   if ((retval = hdf4_type_info(h5, data_type, &xtype, &endianness, &type_size,
                                type_name)))
      return retval;

   /* Get the fill value. */
   if (!(fill_value = malloc(type_size)))
      return NC_ENOMEM;
   if (SDgetfillvalue(sdsid, fill_value))
   {
      /* Whoops! No fill value! */
      free(fill_value);
      fill_value = NULL;
   }

   /* Is variable chunked or contiguous? */
   if (flag == HDF_NONE)
      contiguous = NC_TRUE;
   else if (flag & HDF_CHUNK)
   {
      contiguous = NC_FALSE;
      if (!(chunksizes = malloc(rank * sizeof(size_t))))
         return NC_ENOMEM;
      for (d = 0; d < rank; d++) 
         chunksizes[d] = chunkdefs.chunk_lengths[d];
   }

   /* Malloc a struct to hold HDF4-specific variable
    * information. */
   if (!(hdf4_var = malloc(sizeof(NC_VAR_HDF4_INFO_T))))
      return NC_ENOMEM;

   /* Remember these values. */
   hdf4_var->hdf4_data_type = data_type;
   hdf4_var->sdsid = sdsid;   

   /* Add a variable to metadata structures. */
   LOG((3, "adding var for HDF4 dataset %s, rank %d netCDF type %d", name,
        rank, xtype));
   retval = nc4_var_list_add_full(h5->root_grp, name, (int)rank,
                                  xtype, endianness, type_size, type_name,                                       
                                  fill_value, contiguous, chunksizes, hdf4_var,
                                  &var);

   /* Free resources. */
   if (chunksizes)
      free(chunksizes);
   if (fill_value)
      free(fill_value);

   /* Did the add fail? */
   if (retval)
   {
      free(hdf4_var);
      return retval;
   }

   /* Find the variable's dimensions. */
   for (d = 0; d < var->ndims; d++)
      if ((retval = hdf4_read_dim(h5, var, rec_dim_len, d)))
         return retval;

   /* Read the variable's attributes. */
   for (a = 0; a < num_atts; a++)
      if ((retval = hdf4_read_att(h5, var, a)))
         return retval;

   return NC_NOERR;
}

/**
 * @internal Open a HDF4 file.
 *
 * @param path The file name of the file.
 * @param mode The open mode flag.
 * @param basepe Ignored by this function.
 * @param chunksizehintp Ignored by this function.
 * @param use_parallel Must be 0 for sequential, access. Parallel
 * access not supported for HDF4.
 * @param parameters pointer to struct holding extra data (e.g. for
 * parallel I/O) layer. Ignored if NULL.
 * @param dispatch Pointer to the dispatch table for this file.
 * @param nc_file Pointer to an instance of NC.
 *
 * @return ::NC_NOERR No error.
 * @return ::NC_EINVAL Invalid input.
 * @author Ed Hartnett
 */
int
NC_HDF4_open(const char *path, int mode, int basepe, size_t *chunksizehintp,
             int use_parallel, void *parameters, NC_Dispatch *dispatch,
             NC *nc_file)
{
   NC_HDF5_FILE_INFO_T *h5;
   NC_HDF4_FILE_INFO_T *hdf4_file;
   int32 num_datasets, num_gatts;
   int32 sdid;
   int v, a;
   NC_HDF5_FILE_INFO_T* nc4_info = NULL;
   int retval = NC_NOERR;

   /* Check inputs. */
   assert(nc_file && path && !use_parallel);

   LOG((1, "%s: path %s mode %d params %x", __func__, path, mode, parameters));

   /* Check the mode for validity */
   if (mode & ILLEGAL_OPEN_FLAGS)
      return NC_EINVAL;

   /* Open the file. */
   nc_file->int_ncid = nc_file->ext_ncid;

   /* Open the file and initialize SD interface. */
   if ((sdid = SDstart(path, DFACC_READ)) == FAIL)
      return NC_EHDFERR;

   /* Learn how many datasets and global atts we have. */
   if (SDfileinfo(sdid, &num_datasets, &num_gatts))
      return NC_EHDFERR;

   /* Add necessary structs to hold netcdf-4 file data. */
   if ((retval = nc4_nc4f_list_add(nc_file, path, mode)))
      return retval;
   nc4_info = NC4_DATA(nc_file);
   assert(nc4_info && nc4_info->root_grp);
   h5 = nc4_info;
   h5->no_write = NC_TRUE;

   /* Allocate data to hold HDF4 specific file data. */
   if (!(hdf4_file = malloc(sizeof(NC_HDF4_FILE_INFO_T))))
      return NC_ENOMEM;
   h5->format_file_info = hdf4_file;
   hdf4_file->sdid = sdid;   

   /* Read the global atts. */
   for (a = 0; a < num_gatts; a++)
      if ((retval = hdf4_read_att(h5, NULL, a)))
         break;

   /* Read each dataset. */
   if (!retval)
      for (v = 0; v < num_datasets; v++)
         if ((retval = hdf4_read_var(h5, v)))
            break;

   /* If there is an error, free resources. */
   if (retval)
      free(hdf4_file);
   
#ifdef LOGGING
   /* This will print out the names, types, lens, etc of the vars and
      atts in the file, if the logging level is 2 or greater. */
   log_metadata_nc(h5->root_grp->nc4_info->controller);
#endif

   return retval;
}

/**
 * @internal Close the HDF4 file.
 *
 * @param ncid File ID.
 *
 * @return ::NC_NOERR No error.
 * @return ::NC_EBADID Bad ncid.
 * @author Ed Hartnett
 */
int
NC_HDF4_close(int ncid)
{
   NC_GRP_INFO_T *grp;
   NC *nc;
   NC_HDF5_FILE_INFO_T *h5;
   NC_HDF4_FILE_INFO_T *hdf4_file;
   int retval;

   LOG((1, "%s: ncid 0x%x", __func__, ncid));

   /* Find our metadata for this file. */
   if ((retval = nc4_find_nc_grp_h5(ncid, &nc, &grp, &h5)))
      return retval;
   assert(nc && h5 && grp && !grp->parent);

   /* Clean up HDF4 specific allocations. */
   if ((retval = hdf4_rec_grp_del(h5->root_grp)))
      return retval;

   /* Delete all the list contents for vars, dims, and atts, in each
    * group. */
   if ((retval = nc4_rec_grp_del(h5->root_grp)))
      return retval;

   /* Close hdf4 file and free HDF4 file info. */
   hdf4_file = (NC_HDF4_FILE_INFO_T *)h5->format_file_info;
   if (SDend(hdf4_file->sdid))
      return NC_EHDFERR;
   free(hdf4_file);

   /* Misc. Cleanup */
   nclistfree(h5->alldims);
   nclistfree(h5->allgroups);
   nclistfree(h5->alltypes);

   /* Free the nc4_info struct; above code should have reclaimed
      everything else */
   free(h5);

   return NC_NOERR;
}


<|MERGE_RESOLUTION|>--- conflicted
+++ resolved
@@ -64,16 +64,9 @@
       hdf4_var = (NC_VAR_HDF4_INFO_T *)var->format_var_info;
 
       /* Close HDF4 dataset associated with this var, unless it's a
-<<<<<<< HEAD
-       * scale. */
-      if (hdf4_var->sdsid && SDendaccess(hdf4_var->sdsid) < 0)
-         return NC_EHDFERR;
-      free(hdf4_var);
-=======
        * scale. The hdf4_var storage is freed by nc4_rec_grp_del(). */
       if (hdf4_var->sdsid && SDendaccess(hdf4_var->sdsid) < 0)
          return NC_EHDFERR;
->>>>>>> 72bf2173
    }
 
    return NC_NOERR;
