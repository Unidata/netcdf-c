## This is a automake file, part of Unidata's netCDF package.
# Copyright 2005, see the COPYRIGHT file for more information.

# This automake file generates the Makefile to build netCDF-4. The
# generated makefile is not run unless the user selected to build
# netCDF-4.

# $Id$

# Cause C preprocessor to search current and parent directory.
AM_CPPFLAGS =  -I$(top_srcdir) -I$(top_srcdir)/libsrc

CURL_CFLAGS = @CURL_CFLAGS@
CURL_LIBS = @CURL_LIBS@

# OC Sources
SRC= curlfunctions.c dapparse.c daplex.c dapurl.c http.c ocbytes.c	\
oc.c occompile.c occontent.c ocdata.c ocdebug.c ocdrno.c ocdump.c	\
ocinternal.c oclist.c oclog.c ocnode.c ocutil.c occlientparams.c	\
ocxdr_stdio.c rc.c read.c

<<<<<<< HEAD
HDRS= constraints.h curlfunctions.h dapparselex.h dapurl.h http.h ocbytes.h		\
=======
HDRS= constraints.h dapparselex.h dapurl.h http.h ocbytes.h		\
>>>>>>> fd2d071d
occontent.h ocdata.h ocdatatypes.h ocdebug.h ocdrno.h ocdump.h oc.h	\
ocinternal.h oclist.h oclog.h ocnode.h occlientparams.h ocutil.h rc.h	\
read.h

GRAMFILES=dap.y ce.y
# autoconf persists in removing the bison output unless it is renamed
GRAMC=daptab.c
GRAMH=daptab.h
BUILT_SOURCES = daptab.c daptab.h

if BUILD_DAP
noinst_LTLIBRARIES = liboc.la
# Watch out; the gram files must be first
liboc_la_SOURCES = ${GRAMC} ${GRAMH} $(SRC) $(HDRS) 
liboc_la_CPPFLAGS = $(AM_CPPFLAGS) $(CURL_CFLAGS)
liboc_la_LIBADD = $(CURL_LIBS)
endif

EXTRA_DIST = ${GRAMFILES}

#Normally not invoked unless after maintainer-clean or deliberate deletion
daptab.c daptab.h: dap.y
	rm -f dap.tab.c dap.tab.h
	bison --debug -d -p dap dap.y
	mv dap.tab.c daptab.c; mv dap.tab.h daptab.h

<|MERGE_RESOLUTION|>--- conflicted
+++ resolved
@@ -5,7 +5,7 @@
 # generated makefile is not run unless the user selected to build
 # netCDF-4.
 
-# $Id$
+# $Id: Makefile.am,v 1.1 2010/05/23 21:05:33 dmh Exp $
 
 # Cause C preprocessor to search current and parent directory.
 AM_CPPFLAGS =  -I$(top_srcdir) -I$(top_srcdir)/libsrc
@@ -19,11 +19,7 @@
 ocinternal.c oclist.c oclog.c ocnode.c ocutil.c occlientparams.c	\
 ocxdr_stdio.c rc.c read.c
 
-<<<<<<< HEAD
-HDRS= constraints.h curlfunctions.h dapparselex.h dapurl.h http.h ocbytes.h		\
-=======
 HDRS= constraints.h dapparselex.h dapurl.h http.h ocbytes.h		\
->>>>>>> fd2d071d
 occontent.h ocdata.h ocdatatypes.h ocdebug.h ocdrno.h ocdump.h oc.h	\
 ocinternal.h oclist.h oclog.h ocnode.h occlientparams.h ocutil.h rc.h	\
 read.h
