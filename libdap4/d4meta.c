--- conflicted
+++ resolved
@@ -122,7 +122,7 @@
     for(i=0;i<nclistlength(dataset->allnodes);i++) {
 	NCD4node* node = (NCD4node*)nclistget(dataset->allnodes,i);
 	reclaimNode(node);
-    } 
+    }
     nullfree(dataset->error.parseerror);
     nullfree(dataset->error.message);
     nullfree(dataset->error.context);
@@ -193,7 +193,7 @@
 	case NC_STRUCT:
 	    /* We need to compute the field offsets in order to compute the struct size */
 	    computeOffsets(builder,x);
-	    break;		
+	    break;
         }
     }
 
@@ -279,7 +279,7 @@
     fprintf(stderr,"build group: %s\n",parent->name);
 #endif
     /* Define any group level attributes */
-    if((ret = buildAttributes(builder,parent))) goto done;    
+    if((ret = buildAttributes(builder,parent))) goto done;
 
     for(i=0;i<nclistlength(parent->groups);i++) {
 	NCD4node* g = (NCD4node*)nclistget(parent->groups,i);
@@ -302,7 +302,7 @@
     NCD4node* group = NCD4_groupFor(dim);
     if(dim->dim.isunlimited) {
 	NCCHECK((nc_def_dim(group->meta.id,dim->name,NC_UNLIMITED,&dim->meta.id)));
-    } else {    
+    } else {
 	NCCHECK((nc_def_dim(group->meta.id,dim->name,(size_t)dim->dim.size,&dim->meta.id)));
     }
 done:
@@ -315,7 +315,7 @@
     int i,ret = NC_NOERR;
     NCD4node* group = NCD4_groupFor(en);
     NCCHECK((nc_def_enum(group->meta.id,en->basetype->meta.id,en->name,&en->meta.id)));
-    for(i=0;i<nclistlength(en->en.econsts);i++) {	
+    for(i=0;i<nclistlength(en->en.econsts);i++) {
 	NCD4node* ec = (NCD4node*)nclistget(en->en.econsts,i);
 	NCCHECK((nc_insert_enum(group->meta.id, en->meta.id, ec->name, ec->en.ecvalue.i8)));
     }
@@ -334,7 +334,7 @@
     /* Two cases, with and without UCARTAGORIGTYPE */
     if(op->nc4.orig.name != NULL) {
 	name = op->nc4.orig.name;
-	group = op->nc4.orig.group;		
+	group = op->nc4.orig.group;
     }
     NCCHECK((nc_def_opaque(group->meta.id,op->opaque.size,name,&op->meta.id)));
 done:
@@ -384,8 +384,8 @@
 buildMetaData(NCD4meta* builder, NCD4node* var)
 {
     int ret = NC_NOERR;
-    if((ret = buildAttributes(builder,var))) goto done;    
-    if((ret = buildMaps(builder,var))) goto done;    
+    if((ret = buildAttributes(builder,var))) goto done;
+    if((ret = buildMaps(builder,var))) goto done;
 done:
     return THROW(ret);
 }
@@ -476,7 +476,7 @@
     /* Step 2: See if already defined */
     if(nc_inq_typeid(group->meta.id,name,&tid) == NC_NOERR) {/* Already exists */
 	FAIL(NC_ENAMEINUSE,"Inferred type name conflict",name);
-    }    
+    }
 
     /* Since netcdf does not support forward references,
        we presume all field types are defined */
@@ -509,7 +509,7 @@
     /* See if already defined */
     if(nc_inq_typeid(group->meta.id,name,&tid) == NC_NOERR) {/* Already exists */
 	FAIL(NC_ENAMEINUSE,"Inferred type name conflict",name);
-    }    
+    }
 
     /* Get the baseline type */
     basetype = vlentype->basetype;
@@ -533,7 +533,7 @@
     NCCHECK((nc_def_compound(group->meta.id,(size_t)cmpdtype->meta.memsize,name,&cmpdtype->meta.id)));
 
     /* Step 3: add the fields to type */
-    for(i=0;i<nclistlength(cmpdtype->vars);i++) {  
+    for(i=0;i<nclistlength(cmpdtype->vars);i++) {
 	int rank;
 	int dimsizes[NC_MAX_VAR_DIMS];
         NCD4node* field = (NCD4node*)nclistget(cmpdtype->vars,i);
@@ -579,7 +579,7 @@
     savevarbyid(group,var);
 
     /* Build attributes and map attributes */
-    if((ret = buildMetaData(builder,var))) goto done;    
+    if((ret = buildMetaData(builder,var))) goto done;
 done:
     return THROW(ret);
 }
@@ -601,7 +601,7 @@
     savevarbyid(group,structvar);
 
     /* Build attributes and map attributes WRT the variable */
-    if((ret = buildMetaData(builder,structvar))) goto done;    
+    if((ret = buildMetaData(builder,structvar))) goto done;
 
 done:
     return THROW(ret);
@@ -623,7 +623,7 @@
     savevarbyid(group,seq);
 
     /* Build attributes and map attributes WRT the variable */
-    if((ret = buildMetaData(builder,seq))) goto done;    
+    if((ret = buildMetaData(builder,seq))) goto done;
 
 done:
     return THROW(ret);
@@ -682,7 +682,7 @@
         ncbytescat(fqn,tail);
     result = ncbytesextract(fqn);
     ncbytesfree(fqn);
-    return result;    
+    return result;
 }
 
 static size_t
@@ -755,7 +755,7 @@
 		/* Force type match */
 		basetype = (attr->basetype = container->basetype);
 	    } else {/* Fail */
-	        FAIL(NC_EBADTYPE,"_FillValue/Variable type mismatch: %s:%s",container->name,attr->name);		
+	        FAIL(NC_EBADTYPE,"_FillValue/Variable type mismatch: %s:%s",container->name,attr->name);
 	    }
 	}
     }
@@ -962,7 +962,7 @@
 	if(n->sort != NCD4_TYPE) continue;
 	switch (n->subsort) {
 	case NC_STRUCT:
-            for(j=0;j<nclistlength(n->vars);j++) {  
+            for(j=0;j<nclistlength(n->vars);j++) {
                 NCD4node* field = (NCD4node*)nclistget(n->vars,j);
 	        if(!field->basetype->meta.isfixedsize) {
 		    fixed = 0;
@@ -973,7 +973,7 @@
 	    break;
 	case NC_ENUM:
 	    n->meta.isfixedsize = 1;
-	    break;	
+	    break;
 	default: /* leave as is */
 	    break;
 	}
@@ -1034,17 +1034,13 @@
         if(alignment > largestalign)
 	    largestalign = alignment;
 	/* Add possible padding wrt to previous field */
-	offset += getpadding(offset,alignment);	
+	offset += getpadding(offset,alignment);
 	field->meta.offset = offset;
 	assert(ftype->meta.memsize > 0);
 	size = ftype->meta.memsize;
-<<<<<<< HEAD
 #if 0
 	field->meta.memsize = size;
 #endif
-=======
-	/*field->meta.memsize = size;*/
->>>>>>> 98e63846
 	/* Now ultiply by the field dimproduct*/
 	if(nclistlength(field->dims) > 0) {
             d4size_t count = NCD4_dimproduct(field);
@@ -1092,7 +1088,7 @@
         }
         break;
     default: break; /* ignore */
-    }        
+    }
     type->meta.memsize = size;
     return size;
 }
@@ -1121,7 +1117,7 @@
 	switch (type->subsort) {
 	case NC_STRUCT:
 	    totalsize = 0;
-            for(j=0;j<nclistlength(type->vars);j++) {  
+            for(j=0;j<nclistlength(type->vars);j++) {
                 NCD4node* field = (NCD4node*)nclistget(type->vars,j);
 		size_t size = field->basetype->meta.dapsize;
 	        if(size == 0) {
@@ -1134,21 +1130,21 @@
 	    break;
 	case NC_SEQ:
 	    type->meta.dapsize = 0; /* has no fixed size */
-	    break;	
+	    break;
 	case NC_OPAQUE:
 	    type->meta.dapsize = type->opaque.size;
-	    break;	
+	    break;
 	case NC_ENUM:
 	    type->meta.dapsize = type->basetype->meta.dapsize;
-	    break;	
+	    break;
 	case NC_STRING:
 	    type->meta.dapsize = 0; /* has no fixed size */
-	    break;		
-	default: 
+	    break;
+	default:
 	    assert(type->subsort <= NC_UINT64);
 	    /* Already assigned */
 	    break;
 	}
     }
     return NC_NOERR;
-}
+}