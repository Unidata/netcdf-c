--- conflicted
+++ resolved
@@ -24,14 +24,6 @@
 
 /***************************************************/
 /* Forwards */
-<<<<<<< HEAD
-static int fillstring(NCD4meta*, void** offsetp, void** dstp, NClist* blobs);
-static int fillopfixed(NCD4meta*, d4size_t opaquesize, void** offsetp, void** dstp);
-static int fillopvar(NCD4meta*, NCD4node* type, void** offsetp, void** dstp, NClist* blobs);
-static int fillstruct(NCD4meta*, NCD4node* type, void** offsetp, void** dstp, NClist* blobs);
-static int fillseq(NCD4meta*, NCD4node* type, void** offsetp, void** dstp, NClist* blobs);
-static int NCD4_inferChecksums(NCD4meta* meta, NClist* toplevel);
-=======
 static int fillstring(NCD4meta*, NCD4offset* offset, void** dstp, NClist* blobs);
 static int fillopfixed(NCD4meta*, d4size_t opaquesize, NCD4offset* offset, void** dstp);
 static int fillopvar(NCD4meta*, NCD4node* type, NCD4offset* offset, void** dstp, NClist* blobs);
@@ -39,7 +31,6 @@
 static int fillseq(NCD4meta*, NCD4node* type, NCD4offset* offset, void** dstp, NClist* blobs);
 static int NCD4_inferChecksums(NCD4meta* meta, NClist* toplevel);
 static unsigned NCD4_computeChecksum(NCD4meta* meta, NCD4node* topvar);
->>>>>>> 5a0ea482
 
 /***************************************************/
 /* Macro define procedures */
@@ -91,39 +82,6 @@
 	NCD4node* var = (NCD4node*)nclistget(toplevel,i);
         if((ret=NCD4_delimit(meta,var,offset)))
 	    FAIL(ret,"delimit failure");
-<<<<<<< HEAD
-    }
-
-    /* Compute the checksums of the top variables if needed */
-    /* must occur before any byte swapping */
-    for(i=0;i<nclistlength(toplevel);i++) {
-	    NCD4node* var = (NCD4node*)nclistget(toplevel,i);
-            unsigned int csum = 0;
-	    if(var->data.remotechecksummed) {
-                csum = CRC32(csum,var->data.dap4data.memory,var->data.dap4data.size);
-                var->data.localchecksum = csum;
-	    }
-    }
-
-    /* verify checksums */
-    for(i=0;i<nclistlength(toplevel);i++) {
-	    NCD4node* var = (NCD4node*)nclistget(toplevel,i);
-	    if(var->data.remotechecksummed) {
-	        if(var->data.localchecksum != var->data.remotechecksum) {
-		    nclog(NCLOGERR,"Checksum mismatch: %s\n",var->name);
-		    ret = NC_EDAP;
-		    goto done;
-		}
-	     }
-	     /* Also verify checksum attribute */
-	     if(var->data.checksumattr) {
-	        if(var->data.attrchecksum != var->data.remotechecksum) {
-		        nclog(NCLOGERR,"Attribute Checksum mismatch: %s\n",var->name);
-		        ret = NC_EDAP;
-		        goto done;
-		    }
-	    }
-=======
         if(meta->controller->data.inferredchecksumming) {
 	    /* Compute remote checksum: must occur before any byte swapping */
             var->data.localchecksum = NCD4_computeChecksum(meta,var);
@@ -147,7 +105,6 @@
                 }
 	    }
 	}
->>>>>>> 5a0ea482
     }
 
     /* Swap the data for each top level variable,
@@ -420,23 +377,15 @@
 NCD4_inferChecksums(NCD4meta* meta, NClist* toplevel)
 {
     int ret = NC_NOERR;
-<<<<<<< HEAD
-    int i;
-=======
     int i, attrfound;
->>>>>>> 5a0ea482
     NCD4INFO* info = meta->controller;
 
     /* First, look thru the DMR to see if there is a checksum attribute */
     attrfound = 0;
     for(i=0;i<nclistlength(toplevel);i++) {
-	int a, found;
+	int a;
         NCD4node* node = (NCD4node*)nclistget(toplevel,i);
-<<<<<<< HEAD
-	for(found=0,a=0;a<nclistlength(node->attributes);a++) {	
-=======
 	for(a=0;a<nclistlength(node->attributes);a++) {	
->>>>>>> 5a0ea482
             NCD4node* attr = (NCD4node*)nclistget(node->attributes,a);
 	    if(strcmp(D4CHECKSUMATTR,attr->name)==0) {
 		const char* val =  NULL;
@@ -445,25 +394,14 @@
 		val = (const char*)nclistget(attr->attr.values,0);
 		sscanf(val,"%u",&node->data.attrchecksum);
 		node->data.checksumattr = 1;
-<<<<<<< HEAD
-	        node->data.remotechecksummed = 1;
-		found = 1;
-=======
 		attrfound = 1;
->>>>>>> 5a0ea482
 		break;
 	    }
 	}
-	if(!found) info->data.checksumattr = 0;
-    }
-<<<<<<< HEAD
-    /* Infer checksums */
-    info->data.querychecksum = (info->data.checksumattr || info->data.querychecksum ? 1 : 0);
-=======
+    }
     info->data.attrchecksumming = (attrfound ? 1 : 0);
     /* Infer checksums */
     info->data.inferredchecksumming = ((info->data.attrchecksumming || info->data.querychecksumming) ? 1 : 0);
->>>>>>> 5a0ea482
     return THROW(ret);
 }
 
