--- conflicted
+++ resolved
@@ -429,17 +429,7 @@
     const char* value;
 
     /* clear all flags */
-<<<<<<< HEAD
-    /* clear the flags */
-    CLRFLAG(info->controls.flags,NCF_CACHE);
-    CLRFLAG(info->controls.flags,NCF_SHOWFETCH);
-    CLRFLAG(info->controls.flags,NCF_NC4);
-    CLRFLAG(info->controls.flags,NCF_NCDAP);
-    CLRFLAG(info->controls.flags,NCF_FILLMISMATCH);
-    CLRFLAG(info->controls.flags,NCF_FILLMISMATCH_FAIL);
-=======
     CLRFLAG(info->controls.flags,ALL_NCF_FLAGS);
->>>>>>> 5a0ea482
 
     /* Turn on any default on flags */
     SETFLAG(info->controls.flags,DFALT_ON_FLAGS);
@@ -491,15 +481,6 @@
 void
 NCD4_applyclientquerycontrols(NCD4INFO* info)
 {
-<<<<<<< HEAD
-    const char* value = getquery(info,DAP4CE);
-    if(value != NULL) {
-        info->data.querychecksum = DEFAULT_CHECKSUM_STATE;
-        if(strcasecmp(value,"false")==0)
-	    info->data.querychecksum = 0;
-        else
-	    info->data.querychecksum = 1;
-=======
     const char* value = getquery(info,DAP4CSUM);
     if(value == NULL) {
         info->data.querychecksumming = DEFAULT_CHECKSUM_STATE;
@@ -512,7 +493,6 @@
             nclog(NCLOGWARN,"Unknown checksum mode: %s ; using default",value);
     	    info->data.querychecksumming = DEFAULT_CHECKSUM_STATE;
 	}
->>>>>>> 5a0ea482
     }
 }
 
