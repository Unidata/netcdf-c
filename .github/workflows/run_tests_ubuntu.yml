--- conflicted
+++ resolved
@@ -4,11 +4,7 @@
 
 name: Run Ubuntu/Linux netCDF Tests
 
-<<<<<<< HEAD
 on: [pull_request,push]
-=======
-on: [pull_request]
->>>>>>> 444024a7
 
 jobs:
 
