--- conflicted
+++ resolved
@@ -4,7 +4,7 @@
 
 name: Run Ubuntu/Linux netCDF Tests
 
-on: [pull_request, workflow_dispatch]
+on: [push,pull_request, workflow_dispatch]
 
 jobs:
 
@@ -21,7 +21,7 @@
 
       - name: Install System dependencies
         shell: bash -l {0}
-        run: sudo apt update && sudo apt install -y libaec-dev zlib1g-dev automake autoconf libcurl4-openssl-dev libjpeg-dev wget curl bzip2 m4 flex bison cmake libzip-dev doxygen openssl libpthread-stubs0-dev
+        run: sudo apt update && sudo apt install -y libaec-dev zlib1g-dev automake autoconf libcurl4-openssl-dev libjpeg-dev wget curl bzip2 m4 flex bison cmake libzip-dev doxygen openssl
 
         ###
         # Installing libhdf5
@@ -131,11 +131,7 @@
 
       - name: Install System dependencies
         shell: bash -l {0}
-<<<<<<< HEAD
         run: sudo apt update && sudo apt install -y libaec-dev zlib1g-dev automake autoconf libcurl4-openssl-dev libjpeg-dev wget curl bzip2 m4 flex bison cmake libzip-dev doxygen
-=======
-        run: sudo apt update && sudo apt install -y libaec-dev zlib1g-dev automake autoconf libcurl4-openssl-dev libjpeg-dev wget curl bzip2 m4 flex bison cmake libzip-dev doxygen libpthread-stubs0-dev
->>>>>>> bc0e62fc
 
         ###
         # Set Environmental Variables
