--- conflicted
+++ resolved
@@ -167,11 +167,7 @@
 
       - name: Configure
         shell: bash -l {0}
-<<<<<<< HEAD
-        run: CFLAGS=${CFLAGS} LDFLAGS=${LDFLAGS} LD_LIBRARY_PATH=${LD_LIBRARY_PATH} ./configure --enable-hdf5 --enable-dap --disable-dap-remote-tests  --enable-doxygen  --enable-external-server-tests --enable-threadsafe
-=======
-        run: CFLAGS=${CFLAGS} LDFLAGS=${LDFLAGS} LD_LIBRARY_PATH=${LD_LIBRARY_PATH} ./configure --enable-hdf5 --enable-dap --disable-dap-remote-tests  --enable-doxygen  --enable-external-server-tests --disable-xml2
->>>>>>> 9137873b
+        run: CFLAGS=${CFLAGS} LDFLAGS=${LDFLAGS} LD_LIBRARY_PATH=${LD_LIBRARY_PATH} ./configure --enable-hdf5 --enable-dap --disable-dap-remote-tests  --enable-doxygen  --enable-external-server-tests --disable-xml2 --enable-threadsafe
         if: ${{ success() }}
 
       - name: Look at config.log if error
@@ -331,11 +327,7 @@
         run: |
           mkdir build
           cd build
-<<<<<<< HEAD
-          LD_LIBRARY_PATH=${LD_LIBRARY_PATH} cmake .. -DCMAKE_PREFIX_PATH=${CMAKE_PREFIX_PATH} -DENABLE_DAP=TRUE -DENABLE_HDF5=TRUE -DENABLE_NCZARR=TRUE -DENABLE_DAP_LONG_TESTS=TRUE -DENABLE_THREADSAFE=TRUE
-=======
-          LD_LIBRARY_PATH=${LD_LIBRARY_PATH} cmake .. -DCMAKE_PREFIX_PATH=${CMAKE_PREFIX_PATH} -DENABLE_DAP=TRUE -DENABLE_HDF5=TRUE -DENABLE_NCZARR=TRUE -DENABLE_DAP_LONG_TESTS=TRUE -DENABLE_XML2=FALSE
->>>>>>> 9137873b
+          LD_LIBRARY_PATH=${LD_LIBRARY_PATH} cmake .. -DCMAKE_PREFIX_PATH=${CMAKE_PREFIX_PATH} -DENABLE_DAP=TRUE -DENABLE_HDF5=TRUE -DENABLE_NCZARR=TRUE -DENABLE_DAP_LONG_TESTS=TRUE -DENABLE_XML2=FALSE -DENABLE_THREADSAFE=TRUE
 
       - name: Print Summary
         shell: bash -l {0}
