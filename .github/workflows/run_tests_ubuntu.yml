###
# Build hdf5 dependencies and cache them in a combined directory.
###

name: Run Ubuntu/Linux netCDF Tests

on: [pull_request, workflow_dispatch]

jobs:

  build-deps-serial:

    runs-on: ubuntu-latest

    strategy:
      matrix:
        hdf5: [ 1.10.8, 1.12.2, 1.14.0 ]

    steps:
      - uses: actions/checkout@v3

      - name: Install System dependencies
        shell: bash -l {0}
<<<<<<< HEAD
        run: sudo apt update && sudo apt install -y libaec-dev zlib1g-dev automake autoconf libcurl4-openssl-dev libjpeg-dev wget curl bzip2 m4 flex bison cmake libzip-dev doxygen libpthread-stubs0-dev
=======
        run: sudo apt update && sudo apt install -y libaec-dev zlib1g-dev automake autoconf libcurl4-openssl-dev libjpeg-dev wget curl bzip2 m4 flex bison cmake libzip-dev doxygen openssl
>>>>>>> 3e1280b2

        ###
        # Installing libhdf5
        ###
      - name: Cache libhdf5-${{ matrix.hdf5 }}
        id: cache-hdf5
        uses: actions/cache@v3
        with:
          path: ~/environments/${{ matrix.hdf5 }}
          key: hdf5-${{ runner.os }}-${{ matrix.hdf5 }}


      - name: Build libhdf5-${{ matrix.hdf5 }}
        if: steps.cache-hdf5.outputs.cache-hit != 'true'
        run: |
          set -x

          wget https://support.hdfgroup.org/ftp/HDF/releases/HDF4.2.15/src/hdf-4.2.15.tar.bz2
          tar -jxf hdf-4.2.15.tar.bz2
          pushd hdf-4.2.15
          ./configure --prefix=${HOME}/environments/${{ matrix.hdf5 }} --disable-static --enable-shared --disable-fortran --disable-netcdf --with-szlib --enable-hdf4-xdr
          make -j
          make install -j
          popd

          wget https://support.hdfgroup.org/ftp/HDF5/releases/hdf5-$(echo ${{ matrix.hdf5 }} | cut -d. -f 1,2)/hdf5-${{ matrix.hdf5 }}/src/hdf5-${{ matrix.hdf5 }}.tar.bz2
          tar -jxf hdf5-${{ matrix.hdf5 }}.tar.bz2
          pushd hdf5-${{ matrix.hdf5 }}
          ./configure --disable-static --enable-shared --prefix=${HOME}/environments/${{ matrix.hdf5 }} --enable-hl --with-szlib
          make -j
          make install -j
          popd
          

  build-deps-parallel:

    runs-on: ubuntu-latest

    strategy:
      matrix:
        hdf5: [ 1.14.0 ]

    steps:

      - uses: actions/checkout@v3

      - name: Install System dependencies
        shell: bash -l {0}
        run: sudo apt update && sudo apt install -y libaec-dev zlib1g-dev automake autoconf libcurl4-openssl-dev libjpeg-dev wget curl bzip2 m4 flex bison cmake libzip-dev mpich libmpich-dev  libpthread-stubs0-dev

        ###
        # Installing libhdf5
        ###
      - name: Cache libhdf5-parallel-${{ matrix.hdf5 }}
        id: cache-hdf5
        uses: actions/cache@v3
        with:
          path: ~/environments/${{ matrix.hdf5 }}
          key: hdf5-parallel-${{ runner.os }}-${{ matrix.hdf5 }}


      - name: Build libhdf5-${{ matrix.hdf5 }}-pnetcdf-1.12.3
        if: steps.cache-hdf5.outputs.cache-hit != 'true'
        run: |
          set -x

          wget https://support.hdfgroup.org/ftp/HDF/releases/HDF4.2.15/src/hdf-4.2.15.tar.bz2
          tar -jxf hdf-4.2.15.tar.bz2
          pushd hdf-4.2.15
          CC=mpicc ./configure --prefix=${HOME}/environments/${{ matrix.hdf5 }} --disable-static --enable-shared --disable-fortran --disable-netcdf --with-szlib --enable-parallel --enable-hdf4-xdr
          make -j
          make install -j
          popd

          wget https://support.hdfgroup.org/ftp/HDF5/releases/hdf5-$(echo ${{ matrix.hdf5 }} | cut -d. -f 1,2)/hdf5-${{ matrix.hdf5 }}/src/hdf5-${{ matrix.hdf5 }}.tar.bz2
          tar -jxf hdf5-${{ matrix.hdf5 }}.tar.bz2
          pushd hdf5-${{ matrix.hdf5 }}
          CC=mpicc ./configure --disable-static --enable-shared --prefix=${HOME}/environments/${{ matrix.hdf5 }} --enable-hl --with-szlib --enable-parallel
          make -j
          make install -j
          popd
          wget https://parallel-netcdf.github.io/Release/pnetcdf-1.12.3.tar.gz
          tar -zxf pnetcdf-1.12.3.tar.gz
          pushd pnetcdf-1.12.3
          CC=mpicc ./configure --disable-static --enable-shared --prefix=${HOME}/environments/${{ matrix.hdf5 }} 
          make -j
          make install -j
          popd
          
  #####
  # One-Off Autotools-based tests.
  #####
  ##
  # Serial
  ##
  nc-ac-tests-oneoff-serial:

    needs: build-deps-serial
    runs-on: ubuntu-latest

    strategy:
      matrix:
        hdf5: [ 1.14.0 ]
    steps:

      - uses: actions/checkout@v3

      - name: Install System dependencies
        shell: bash -l {0}
<<<<<<< HEAD
        run: sudo apt update && sudo apt install -y libaec-dev zlib1g-dev automake autoconf libcurl4-openssl-dev libjpeg-dev wget curl bzip2 m4 flex bison cmake libzip-dev doxygen libpthread-stubs0-dev
=======
        run: sudo apt update && sudo apt install -y libaec-dev zlib1g-dev automake autoconf libcurl4-openssl-dev libjpeg-dev wget curl bzip2 m4 flex bison cmake libzip-dev doxygen valgrind
>>>>>>> 3e1280b2

        ###
        # Set Environmental Variables
        ###

      - run: echo "CFLAGS=-I${HOME}/environments/${{ matrix.hdf5 }}/include" >> $GITHUB_ENV
      - run: echo "LDFLAGS=-L${HOME}/environments/${{ matrix.hdf5 }}/lib" >> $GITHUB_ENV
      - run: echo "LD_LIBRARY_PATH=${HOME}/environments/${{ matrix.hdf5 }}/lib" >> $GITHUB_ENV


        ###
        # Fetch Cache
        ###

      - name: Fetch HDF Cache
        id: cache-hdf
        uses: actions/cache@v3
        with:
          path: ~/environments/${{ matrix.hdf5 }}
          key: hdf5-${{ runner.os }}-${{ matrix.hdf5 }}

      - name: Check Cache
        shell: bash -l {0}
        run: ls ${HOME}/environments && ls ${HOME}/environments/${{ matrix.hdf5 }} && ls ${HOME}/environments/${{ matrix.hdf5}}/lib

        ###
        # Configure and build
        ###

      - name: Run autoconf
        shell: bash -l {0}
        run: autoreconf -if

      - name: Configure
        shell: bash -l {0}
        run: CFLAGS=${CFLAGS} LDFLAGS=${LDFLAGS} LD_LIBRARY_PATH=${LD_LIBRARY_PATH} ./configure --enable-hdf5 --enable-dap --disable-dap-remote-tests  --enable-doxygen  --enable-external-server-tests
        if: ${{ success() }}

      - name: Look at config.log if error
        shell: bash -l {0}
        run: cat config.log
        if: ${{ failure() }}

      - name: Print Summary
        shell: bash -l {0}
        run: cat libnetcdf.settings

      - name: Build Library and Utilities
        shell: bash -l {0}
        run: CFLAGS=${CFLAGS} LDFLAGS=${LDFLAGS} LD_LIBRARY_PATH=${LD_LIBRARY_PATH} make -j
        if: ${{ success() }}

      - name: Build Tests
        shell: bash -l {0}
        run: CFLAGS=${CFLAGS} LDFLAGS=${LDFLAGS} LD_LIBRARY_PATH=${LD_LIBRARY_PATH} make check TESTS="" -j
        if: ${{ success() }}

      - name: Run Tests
        shell: bash -l {0}
        run: |
          LD_LIBRARY_PATH="/home/runner/work/netcdf-c/netcdf-c/liblib/.libs:${LD_LIBRARY_PATH}"
          CFLAGS=${CFLAGS} LDFLAGS=${LDFLAGS} LD_LIBRARY_PATH=${LD_LIBRARY_PATH} make check -j
        if: ${{ success() }}

  ##
  # Parallel
  ##
  nc-ac-tests-oneoff-parallel:

    needs: build-deps-parallel
    runs-on: ubuntu-latest

    strategy:
      matrix:
        hdf5: [ 1.14.0 ]
    steps:

      - uses: actions/checkout@v3

      - name: Install System dependencies
        shell: bash -l {0}
        run: sudo apt update && sudo apt install -y libaec-dev zlib1g-dev automake autoconf libcurl4-openssl-dev libjpeg-dev wget curl bzip2 m4 flex bison cmake libzip-dev mpich libmpich-dev  libpthread-stubs0-dev

        ###
        # Set Environmental Variables
        ###

      - run: echo "CFLAGS=-I${HOME}/environments/${{ matrix.hdf5 }}/include" >> $GITHUB_ENV
      - run: echo "LDFLAGS=-L${HOME}/environments/${{ matrix.hdf5 }}/lib" >> $GITHUB_ENV
      - run: echo "LD_LIBRARY_PATH=${HOME}/environments/${{ matrix.hdf5 }}/lib" >> $GITHUB_ENV

      - name: Fetch HDF Cache
        id: cache-hdf
        uses: actions/cache@v3
        with:
          path: ~/environments/${{ matrix.hdf5 }}
          key: hdf5-parallel-${{ runner.os }}-${{ matrix.hdf5 }}

      - name: Check Cache
        shell: bash -l {0}
        run: ls ${HOME}/environments && ls ${HOME}/environments/${{ matrix.hdf5 }} && ls ${HOME}/environments/${{ matrix.hdf5}}/lib


        ###
        # Configure and build
        ###

      - name: Run autoconf
        shell: bash -l {0}
        run: autoreconf -if

      - name: Configure
        shell: bash -l {0}
        run: CFLAGS=${CFLAGS} LDFLAGS=${LDFLAGS} LD_LIBRARY_PATH=${LD_LIBRARY_PATH} CC=mpicc ./configure --enable-hdf5 --enable-dap --disable-dap-remote-tests --enable-parallel-tests --enable-pnetcdf
        if: ${{ success() }}

      - name: Look at config.log if error
        shell: bash -l {0}
        run: cat config.log
        if: ${{ failure() }}

      - name: Print Summary
        shell: bash -l {0}
        run: cat libnetcdf.settings

      - name: Build Library and Utilities
        shell: bash -l {0}
        run: CFLAGS=${CFLAGS} LDFLAGS=${LDFLAGS} LD_LIBRARY_PATH=${LD_LIBRARY_PATH} CC=mpicc make -j
        if: ${{ success() }}

      - name: Build Tests
        shell: bash -l {0}
        run: CFLAGS=${CFLAGS} LDFLAGS=${LDFLAGS} LD_LIBRARY_PATH=${LD_LIBRARY_PATH} CC=mpicc make check TESTS="" -j
        if: ${{ success() }}

      - name: Run Tests
        shell: bash -l {0}
        run: CFLAGS=${CFLAGS} LDFLAGS=${LDFLAGS} LD_LIBRARY_PATH=${LD_LIBRARY_PATH} CC=mpicc make check -j
        if: ${{ success() }}


  #####
  # One-Off CMake-based tests.
  #####
  ##
  # Serial
  ##
  nc-cmake-tests-oneoff-serial:

    needs: build-deps-serial
    runs-on: ubuntu-latest

    strategy:
      matrix:
        hdf5: [ 1.14.0 ]

    steps:

      - uses: actions/checkout@v3

      - name: Install System dependencies
        shell: bash -l {0}
        run: sudo apt update && sudo apt install -y libaec-dev zlib1g-dev automake autoconf libcurl4-openssl-dev libjpeg-dev wget curl bzip2 m4 flex bison cmake libzip-dev doxygen libpthread-stubs0-dev

      ###
      # Set Environmental Variables
      ###

      - run: echo "CMAKE_PREFIX_PATH=${HOME}/environments/${{ matrix.hdf5 }}/" >> $GITHUB_ENV
      - run: echo "LD_LIBRARY_PATH=${HOME}/environments/${{ matrix.hdf5 }}/lib" >> $GITHUB_ENV

      ###
      # Fetch Cache
      ###

      - name: Fetch HDF Cache
        id: cache-hdf5
        uses: actions/cache@v3
        with:
          path: ~/environments/${{ matrix.hdf5 }}
          key: hdf5-${{ runner.os }}-${{ matrix.hdf5 }}

      - name: Check Cache
        shell: bash -l {0}
        run: ls ${HOME}/environments && ls ${HOME}/environments/${{ matrix.hdf5 }} && ls ${HOME}/environments/${{ matrix.hdf5}}/lib

      ###
      # Configure and build
      ###

      - name: Perform out-of-directory build
        shell: bash -l {0}
        run: |
          mkdir build
          cd build
          LD_LIBRARY_PATH=${LD_LIBRARY_PATH} cmake .. -DCMAKE_PREFIX_PATH=${CMAKE_PREFIX_PATH} -DENABLE_DAP=TRUE -DENABLE_HDF5=TRUE -DENABLE_NCZARR=TRUE -D ENABLE_DAP_LONG_TESTS=TRUE

      - name: Print Summary
        shell: bash -l {0}
        run: |
          cd build
          cat libnetcdf.settings

      - name: Build All
        shell: bash -l {0}
        run: |
          cd build
          LD_LIBRARY_PATH=${LD_LIBRARY_PATH} make -j 12
        if: ${{ success() }}

      - name: Run Tests
        shell: bash -l {0}
        run: |
          cd build
          LD_LIBRARY_PATH=${LD_LIBRARY_PATH} ctest --output-on-failure -j 12 .
        if: ${{ success() }}

      - name: Verbose Output if CTest Failure
        shell: bash -l {0}
        run: |
          cd build
          LD_LIBRARY_PATH=${LD_LIBRARY_PATH} ctest -j 12 --rerun-failed --output-on-failure -VV
        if: ${{ failure() }}

  ##
  # Parallel
  ##
  nc-cmake-tests-oneoff-parallel:

    needs: build-deps-parallel
    runs-on: ubuntu-latest

    strategy:
      matrix:
        hdf5: [ 1.14.0 ]

    steps:

      - uses: actions/checkout@v3

      - name: Install System dependencies
        shell: bash -l {0}
        run: sudo apt update && sudo apt install -y libaec-dev zlib1g-dev automake autoconf libcurl4-openssl-dev libjpeg-dev wget curl bzip2 m4 flex bison cmake libzip-dev doxygen mpich libmpich-dev  libpthread-stubs0-dev

      ###
      # Set Environmental Variables
      ###

      - run: echo "CMAKE_PREFIX_PATH=${HOME}/environments/${{ matrix.hdf5 }}/" >> $GITHUB_ENV
      - run: echo "LD_LIBRARY_PATH=${HOME}/environments/${{ matrix.hdf5 }}/lib" >> $GITHUB_ENV

      ###
      # Fetch Cache
      ###

      - name: Fetch HDF Cache
        id: cache-hdf5
        uses: actions/cache@v3
        with:
          path: ~/environments/${{ matrix.hdf5 }}
          key: hdf5-parallel-${{ runner.os }}-${{ matrix.hdf5 }}

      - name: Check Cache
        shell: bash -l {0}
        run: ls ${HOME}/environments && ls ${HOME}/environments/${{ matrix.hdf5 }} && ls ${HOME}/environments/${{ matrix.hdf5}}/lib

      ###
      # Configure and build
      ###

      - name: Perform out-of-directory build
        shell: bash -l {0}
        run: |
          mkdir build
          cd build
          LD_LIBRARY_PATH=${LD_LIBRARY_PATH} cmake .. -DCMAKE_C_COMPILER=mpicc -DCMAKE_PREFIX_PATH=${CMAKE_PREFIX_PATH} -DENABLE_DAP=TRUE -DENABLE_HDF5=TRUE -DENABLE_NCZARR=TRUE -D ENABLE_DAP_LONG_TESTS=TRUE -DENABLE_PNETCDF=TRUE

      - name: Print Summary
        shell: bash -l {0}
        run: |
          cd build
          cat libnetcdf.settings

      - name: Build All
        shell: bash -l {0}
        run: |
          cd build
          LD_LIBRARY_PATH=${LD_LIBRARY_PATH} make -j 12
        if: ${{ success() }}

      - name: Run Tests
        shell: bash -l {0}
        run: |
          cd build
          LD_LIBRARY_PATH=${LD_LIBRARY_PATH} ctest --output-on-failure -j 12 .
        if: ${{ success() }}

      - name: Verbose Output if CTest Failure
        shell: bash -l {0}
        run: |
          cd build
          LD_LIBRARY_PATH=${LD_LIBRARY_PATH} ctest -j 12 --rerun-failed --output-on-failure -VV
        if: ${{ failure() }}

  nc-autotools:

    needs: [ nc-cmake-tests-oneoff-serial, nc-ac-tests-oneoff-serial, nc-cmake-tests-oneoff-parallel, nc-ac-tests-oneoff-parallel ]
    runs-on: ubuntu-latest

    strategy:
      matrix:
        hdf5: [1.10.8, 1.12.2, 1.14.0 ]
        use_nc4: [ nc3, nc4 ]
        use_dap: [ dap_off, dap_on ]
        use_nczarr: [ nczarr_off, nczarr_on ]
    steps:

      - uses: actions/checkout@v3

      - name: Install System dependencies
        shell: bash -l {0}
        run: sudo apt update && sudo apt install -y libaec-dev zlib1g-dev automake autoconf libcurl4-openssl-dev libjpeg-dev wget curl bzip2 m4 flex bison cmake libzip-dev libpthread-stubs0-dev

      ###
      # Set Environmental Variables
      ###

      - run: echo "CFLAGS=-I${HOME}/environments/${{ matrix.hdf5 }}/include" >> $GITHUB_ENV
      - run: echo "LDFLAGS=-L${HOME}/environments/${{ matrix.hdf5 }}/lib" >> $GITHUB_ENV
      - run: echo "LD_LIBRARY_PATH=${HOME}/environments/${{ matrix.hdf5 }}/lib" >> $GITHUB_ENV
      - run: |
          echo "ENABLE_HDF5=--disable-hdf5" >> $GITHUB_ENV
        if: matrix.use_nc4 == 'nc3'
      - run: |
          echo "ENABLE_HDF5=--enable-hdf5" >> $GITHUB_ENV
        if: matrix.use_nc4 == 'nc4'
      - run: echo "ENABLE_DAP=--disable-dap" >> $GITHUB_ENV
        if: matrix.use_dap == 'dap_off'
      - run: echo "ENABLE_DAP=--enable-dap" >> $GITHUB_ENV
        if: matrix.use_dap == 'dap_on'
      - run: echo "ENABLE_NCZARR=--disable-nczarr" >> $GITHUB_ENV
        if: matrix.use_nczarr == 'nczarr_off'
      - run: echo "ENABLE_NCZARR=--enable-nczarr" >> $GITHUB_ENV
        if: matrix.use_nczarr == 'nczarr_on'

      ###
      # Fetch Cache
      ###

      - name: Fetch HDF Cache
        id: cache-hdf
        uses: actions/cache@v3
        with:
          path: ~/environments/${{ matrix.hdf5 }}
          key: hdf5-${{ runner.os }}-${{ matrix.hdf5 }}

      - name: Check Cache
        shell: bash -l {0}
        run: ls ${HOME}/environments && ls ${HOME}/environments/${{ matrix.hdf5 }} && ls ${HOME}/environments/${{ matrix.hdf5}}/lib

      ###
      # Configure and build
      ###

      - name: Run autoconf
        shell: bash -l {0}
        run: autoreconf -if

      - name: Configure
        shell: bash -l {0}
        run: |
          current_directory="$(pwd)"
          mkdir ../build
          cd ../build && CFLAGS=${CFLAGS} LDFLAGS=${LDFLAGS} LD_LIBRARY_PATH=${LD_LIBRARY_PATH} "${current_directory}/configure" ${ENABLE_HDF5} ${ENABLE_DAP} ${ENABLE_NCZARR}
        if: ${{ success() }}

      - name: Look at config.log if error
        shell: bash -l {0}
        run: cd ../build && cat config.log
        if: ${{ failure() }}

      - name: Print Summary
        shell: bash -l {0}
        run: cd ../build && cat libnetcdf.settings

      - name: Build Library and Utilities
        shell: bash -l {0}
        run: |
          cd ../build && CFLAGS=${CFLAGS} LDFLAGS=${LDFLAGS} LD_LIBRARY_PATH=${LD_LIBRARY_PATH} make -j
        if: ${{ success() }}

      - name: Build Tests
        shell: bash -l {0}
        run: |
          cd ../build && CFLAGS=${CFLAGS} LDFLAGS=${LDFLAGS} LD_LIBRARY_PATH=${LD_LIBRARY_PATH} make check TESTS="" -j
        if: ${{ success() }}

      - name: Run Tests
        shell: bash -l {0}
        run: |
          cd ../build && CFLAGS=${CFLAGS} LDFLAGS=${LDFLAGS} LD_LIBRARY_PATH=${LD_LIBRARY_PATH} make check -j
        if: ${{ success() }}

  nc-cmake:

    needs: [ nc-cmake-tests-oneoff-serial, nc-ac-tests-oneoff-serial, nc-cmake-tests-oneoff-parallel, nc-ac-tests-oneoff-parallel ]
    runs-on: ubuntu-latest

    strategy:
      matrix:
        hdf5: [ 1.10.8, 1.12.2, 1.14.0 ]
        use_nc4: [ nc3, nc4 ]
        use_dap: [ dap_off, dap_on ]
        use_nczarr: [ nczarr_off, nczarr_on ]
    steps:

      - uses: actions/checkout@v3

      - name: Install System dependencies
        shell: bash -l {0}
        run: sudo apt update && sudo apt install -y libaec-dev zlib1g-dev automake autoconf libcurl4-openssl-dev libjpeg-dev wget curl bzip2 m4 flex bison cmake libzip-dev libpthread-stubs0-dev

      ###
      # Set Environmental Variables
      ###

      - run: echo "CMAKE_PREFIX_PATH=${HOME}/environments/${{ matrix.hdf5 }}/" >> $GITHUB_ENV
      - run: echo "LD_LIBRARY_PATH=${HOME}/environments/${{ matrix.hdf5 }}/lib" >> $GITHUB_ENV
      - run: |
          echo "ENABLE_HDF5=OFF" >> $GITHUB_ENV
        if: matrix.use_nc4 == 'nc3'
      - run: |
          echo "ENABLE_HDF5=ON" >> $GITHUB_ENV
        if: matrix.use_nc4 == 'nc4'
      - run: echo "ENABLE_DAP=OFF" >> $GITHUB_ENV
        if: matrix.use_dap == 'dap_off'
      - run: echo "ENABLE_DAP=ON" >> $GITHUB_ENV
        if: matrix.use_dap == 'dap_on'
      - run: echo "ENABLE_NCZARR=OFF" >> $GITHUB_ENV
        if: matrix.use_nczarr == 'nczarr_off'
      - run: echo "ENABLE_NCZARR=ON" >> $GITHUB_ENV
        if: matrix.use_nczarr == 'nczarr_on'
      - run: echo "CTEST_OUTPUT_ON_FAILURE=1" >> $GITHUB_ENV

      ###
      # Fetch Cache
      ###

      - name: Fetch HDF Cache
        id: cache-hdf5
        uses: actions/cache@v3
        with:
          path: ~/environments/${{ matrix.hdf5 }}
          key: hdf5-${{ runner.os }}-${{ matrix.hdf5 }}

      - name: Check Cache
        shell: bash -l {0}
        run: ls ${HOME}/environments/${{ matrix.hdf5 }} && ls ${HOME}/environments/${{ matrix.hdf5}}/lib

      ###
      # Configure and build
      ###

      - name: Perform out-of-directory build
        shell: bash -l {0}
        run: |
          mkdir build
          cd build
          LD_LIBRARY_PATH=${LD_LIBRARY_PATH} cmake .. -DCMAKE_PREFIX_PATH=${CMAKE_PREFIX_PATH} -DENABLE_DAP=${ENABLE_DAP} -DENABLE_HDF5=${ENABLE_HDF5} -DENABLE_NCZARR=${ENABLE_NCZARR}

      - name: Print Summary
        shell: bash -l {0}
        run: |
          cd build
          cat libnetcdf.settings

      - name: Build All
        shell: bash -l {0}
        run: |
          cd build
          LD_LIBRARY_PATH=${LD_LIBRARY_PATH} make -j 12
        if: ${{ success() }}

      - name: Run Tests
        shell: bash -l {0}
        run: |
          cd build
          LD_LIBRARY_PATH=${LD_LIBRARY_PATH} ctest --verbose -j 12 .
        if: ${{ success() }}

      - name: Verbose Output if CTest Failure
        shell: bash -l {0}
        run: |
          cd build
          LD_LIBRARY_PATH=${LD_LIBRARY_PATH} ctest -j 12 --rerun-failed --output-on-failure -VV
        if: ${{ failure() }}<|MERGE_RESOLUTION|>--- conflicted
+++ resolved
@@ -21,11 +21,9 @@
 
       - name: Install System dependencies
         shell: bash -l {0}
-<<<<<<< HEAD
-        run: sudo apt update && sudo apt install -y libaec-dev zlib1g-dev automake autoconf libcurl4-openssl-dev libjpeg-dev wget curl bzip2 m4 flex bison cmake libzip-dev doxygen libpthread-stubs0-dev
-=======
         run: sudo apt update && sudo apt install -y libaec-dev zlib1g-dev automake autoconf libcurl4-openssl-dev libjpeg-dev wget curl bzip2 m4 flex bison cmake libzip-dev doxygen openssl
->>>>>>> 3e1280b2
+
+#libpthread-stubs0-dev
 
         ###
         # Installing libhdf5
@@ -135,11 +133,7 @@
 
       - name: Install System dependencies
         shell: bash -l {0}
-<<<<<<< HEAD
-        run: sudo apt update && sudo apt install -y libaec-dev zlib1g-dev automake autoconf libcurl4-openssl-dev libjpeg-dev wget curl bzip2 m4 flex bison cmake libzip-dev doxygen libpthread-stubs0-dev
-=======
-        run: sudo apt update && sudo apt install -y libaec-dev zlib1g-dev automake autoconf libcurl4-openssl-dev libjpeg-dev wget curl bzip2 m4 flex bison cmake libzip-dev doxygen valgrind
->>>>>>> 3e1280b2
+        run: sudo apt update && sudo apt install -y libaec-dev zlib1g-dev automake autoconf libcurl4-openssl-dev libjpeg-dev wget curl bzip2 m4 flex bison cmake libzip-dev doxygen
 
         ###
         # Set Environmental Variables
