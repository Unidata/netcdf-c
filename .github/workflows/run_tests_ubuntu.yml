###
# Build hdf5 dependencies and cache them in a combined directory.
###

name: Run Ubuntu/Linux netCDF Tests

on: [pull_request, workflow_dispatch]

jobs:

  build-deps-serial:

    runs-on: ubuntu-latest

    strategy:
      matrix:
        hdf5: [ 1.10.8, 1.12.2, 1.14.0 ]

    steps:
      - uses: actions/checkout@v3

      - name: Install System dependencies
        shell: bash -l {0}
        run: sudo apt update && sudo apt install -y libaec-dev zlib1g-dev automake autoconf libcurl4-openssl-dev libjpeg-dev wget curl bzip2 m4 flex bison cmake libzip-dev doxygen openssl libpthread-stubs0-dev

        ###
        # Installing libhdf5
        ###
      - name: Cache libhdf5-${{ matrix.hdf5 }}
        id: cache-hdf5
        uses: actions/cache@v3
        with:
          path: ~/environments/${{ matrix.hdf5 }}
          key: hdf5-${{ runner.os }}-${{ matrix.hdf5 }}


      - name: Build libhdf5-${{ matrix.hdf5 }}
        if: steps.cache-hdf5.outputs.cache-hit != 'true'
        run: |
          set -x

          wget https://support.hdfgroup.org/ftp/HDF/releases/HDF4.2.15/src/hdf-4.2.15.tar.bz2
          tar -jxf hdf-4.2.15.tar.bz2
          pushd hdf-4.2.15
          ./configure --prefix=${HOME}/environments/${{ matrix.hdf5 }} --disable-static --enable-shared --disable-fortran --disable-netcdf --with-szlib --enable-hdf4-xdr
          make -j
          make install -j
          popd

          wget https://support.hdfgroup.org/ftp/HDF5/releases/hdf5-$(echo ${{ matrix.hdf5 }} | cut -d. -f 1,2)/hdf5-${{ matrix.hdf5 }}/src/hdf5-${{ matrix.hdf5 }}.tar.bz2
          tar -jxf hdf5-${{ matrix.hdf5 }}.tar.bz2
          pushd hdf5-${{ matrix.hdf5 }}
          ./configure --disable-static --enable-shared --prefix=${HOME}/environments/${{ matrix.hdf5 }} --enable-hl --with-szlib
          make -j
          make install -j
          popd
          

  build-deps-parallel:

    runs-on: ubuntu-latest

    strategy:
      matrix:
        hdf5: [ 1.14.0 ]

    steps:

      - uses: actions/checkout@v3

      - name: Install System dependencies
        shell: bash -l {0}
<<<<<<< HEAD
        run: sudo apt update && sudo apt install -y libaec-dev zlib1g-dev automake autoconf libcurl4-openssl-dev libjpeg-dev wget curl bzip2 m4 flex bison cmake libzip-dev mpich libmpich-dev  libpthread-stubs0-dev
=======
        run: sudo apt update && sudo apt install -y libaec-dev zlib1g-dev automake autoconf libcurl4-openssl-dev libjpeg-dev wget curl bzip2 m4 flex bison cmake libzip-dev mpich libmpich-dev
>>>>>>> 3e9eebed

        ###
        # Installing libhdf5
        ###
      - name: Cache libhdf5-parallel-${{ matrix.hdf5 }}
        id: cache-hdf5
        uses: actions/cache@v3
        with:
          path: ~/environments/${{ matrix.hdf5 }}
          key: hdf5-parallel-${{ runner.os }}-${{ matrix.hdf5 }}


      - name: Build libhdf5-${{ matrix.hdf5 }}-pnetcdf-1.12.3
        if: steps.cache-hdf5.outputs.cache-hit != 'true'
        run: |
          set -x

          wget https://support.hdfgroup.org/ftp/HDF/releases/HDF4.2.15/src/hdf-4.2.15.tar.bz2
          tar -jxf hdf-4.2.15.tar.bz2
          pushd hdf-4.2.15
          CC=mpicc ./configure --prefix=${HOME}/environments/${{ matrix.hdf5 }} --disable-static --enable-shared --disable-fortran --disable-netcdf --with-szlib --enable-parallel --enable-hdf4-xdr
          make -j
          make install -j
          popd

          wget https://support.hdfgroup.org/ftp/HDF5/releases/hdf5-$(echo ${{ matrix.hdf5 }} | cut -d. -f 1,2)/hdf5-${{ matrix.hdf5 }}/src/hdf5-${{ matrix.hdf5 }}.tar.bz2
          tar -jxf hdf5-${{ matrix.hdf5 }}.tar.bz2
          pushd hdf5-${{ matrix.hdf5 }}
          CC=mpicc ./configure --disable-static --enable-shared --prefix=${HOME}/environments/${{ matrix.hdf5 }} --enable-hl --with-szlib --enable-parallel
          make -j
          make install -j
          popd
          wget https://parallel-netcdf.github.io/Release/pnetcdf-1.12.3.tar.gz
          tar -zxf pnetcdf-1.12.3.tar.gz
          pushd pnetcdf-1.12.3
          CC=mpicc ./configure --disable-static --enable-shared --prefix=${HOME}/environments/${{ matrix.hdf5 }} 
          make -j
          make install -j
          popd
          
  #####
  # One-Off Autotools-based tests.
  #####
  ##
  # Serial
  ##
  nc-ac-tests-oneoff-serial:

    needs: build-deps-serial
    runs-on: ubuntu-latest

    strategy:
      matrix:
        hdf5: [ 1.14.0 ]
    steps:

      - uses: actions/checkout@v3

      - name: Install System dependencies
        shell: bash -l {0}
<<<<<<< HEAD
        run: sudo apt update && sudo apt install -y libaec-dev zlib1g-dev automake autoconf libcurl4-openssl-dev libjpeg-dev wget curl bzip2 m4 flex bison cmake libzip-dev doxygen valgrind libpthread-stubs0-dev
=======
        run: sudo apt update && sudo apt install -y libaec-dev zlib1g-dev automake autoconf libcurl4-openssl-dev libjpeg-dev wget curl bzip2 m4 flex bison cmake libzip-dev doxygen
>>>>>>> 3e9eebed

        ###
        # Set Environmental Variables
        ###

      - run: echo "CFLAGS=-I${HOME}/environments/${{ matrix.hdf5 }}/include" >> $GITHUB_ENV
      - run: echo "LDFLAGS=-L${HOME}/environments/${{ matrix.hdf5 }}/lib" >> $GITHUB_ENV
      - run: echo "LD_LIBRARY_PATH=${HOME}/environments/${{ matrix.hdf5 }}/lib" >> $GITHUB_ENV


        ###
        # Fetch Cache
        ###

      - name: Fetch HDF Cache
        id: cache-hdf
        uses: actions/cache@v3
        with:
          path: ~/environments/${{ matrix.hdf5 }}
          key: hdf5-${{ runner.os }}-${{ matrix.hdf5 }}

      - name: Check Cache
        shell: bash -l {0}
        run: ls ${HOME}/environments && ls ${HOME}/environments/${{ matrix.hdf5 }} && ls ${HOME}/environments/${{ matrix.hdf5}}/lib

        ###
        # Configure and build
        ###

      - name: Run autoconf
        shell: bash -l {0}
        run: autoreconf -if

      - name: Configure
        shell: bash -l {0}
        run: CFLAGS=${CFLAGS} LDFLAGS=${LDFLAGS} LD_LIBRARY_PATH=${LD_LIBRARY_PATH} ./configure --enable-hdf5 --enable-dap --disable-dap-remote-tests  --enable-doxygen  --enable-external-server-tests --enable-threadsafe
        if: ${{ success() }}

      - name: Look at config.log if error
        shell: bash -l {0}
        run: cat config.log
        if: ${{ failure() }}

      - name: Print Summary
        shell: bash -l {0}
        run: cat libnetcdf.settings

      - name: Build Library and Utilities
        shell: bash -l {0}
        run: CFLAGS=${CFLAGS} LDFLAGS=${LDFLAGS} LD_LIBRARY_PATH=${LD_LIBRARY_PATH} make -j
        if: ${{ success() }}

      - name: Build Tests
        shell: bash -l {0}
        run: CFLAGS=${CFLAGS} LDFLAGS=${LDFLAGS} LD_LIBRARY_PATH=${LD_LIBRARY_PATH} make check TESTS="" -j
        if: ${{ success() }}

      - name: Run Tests
        shell: bash -l {0}
        run: |
          LD_LIBRARY_PATH="/home/runner/work/netcdf-c/netcdf-c/liblib/.libs:${LD_LIBRARY_PATH}"
          CFLAGS=${CFLAGS} LDFLAGS=${LDFLAGS} LD_LIBRARY_PATH=${LD_LIBRARY_PATH} make check -j
        if: ${{ success() }}

  ##
  # Parallel
  ##
  nc-ac-tests-oneoff-parallel:

    needs: build-deps-parallel
    runs-on: ubuntu-latest

    strategy:
      matrix:
        hdf5: [ 1.14.0 ]
    steps:

      - uses: actions/checkout@v3

      - name: Install System dependencies
        shell: bash -l {0}
<<<<<<< HEAD
        run: sudo apt update && sudo apt install -y libaec-dev zlib1g-dev automake autoconf libcurl4-openssl-dev libjpeg-dev wget curl bzip2 m4 flex bison cmake libzip-dev mpich libmpich-dev  libpthread-stubs0-dev
=======
        run: sudo apt update && sudo apt install -y libaec-dev zlib1g-dev automake autoconf libcurl4-openssl-dev libjpeg-dev wget curl bzip2 m4 flex bison cmake libzip-dev mpich libmpich-dev
>>>>>>> 3e9eebed

        ###
        # Set Environmental Variables
        ###

      - run: echo "CFLAGS=-I${HOME}/environments/${{ matrix.hdf5 }}/include" >> $GITHUB_ENV
      - run: echo "LDFLAGS=-L${HOME}/environments/${{ matrix.hdf5 }}/lib" >> $GITHUB_ENV
      - run: echo "LD_LIBRARY_PATH=${HOME}/environments/${{ matrix.hdf5 }}/lib" >> $GITHUB_ENV

      - name: Fetch HDF Cache
        id: cache-hdf
        uses: actions/cache@v3
        with:
          path: ~/environments/${{ matrix.hdf5 }}
          key: hdf5-parallel-${{ runner.os }}-${{ matrix.hdf5 }}

      - name: Check Cache
        shell: bash -l {0}
        run: ls ${HOME}/environments && ls ${HOME}/environments/${{ matrix.hdf5 }} && ls ${HOME}/environments/${{ matrix.hdf5}}/lib


        ###
        # Configure and build
        ###

      - name: Run autoconf
        shell: bash -l {0}
        run: autoreconf -if

      - name: Configure
        shell: bash -l {0}
        run: CFLAGS=${CFLAGS} LDFLAGS=${LDFLAGS} LD_LIBRARY_PATH=${LD_LIBRARY_PATH} CC=mpicc ./configure --enable-hdf5 --enable-dap --disable-dap-remote-tests --enable-parallel-tests --enable-pnetcdf
        if: ${{ success() }}

      - name: Look at config.log if error
        shell: bash -l {0}
        run: cat config.log
        if: ${{ failure() }}

      - name: Print Summary
        shell: bash -l {0}
        run: cat libnetcdf.settings

      - name: Build Library and Utilities
        shell: bash -l {0}
        run: CFLAGS=${CFLAGS} LDFLAGS=${LDFLAGS} LD_LIBRARY_PATH=${LD_LIBRARY_PATH} CC=mpicc make -j
        if: ${{ success() }}

      - name: Build Tests
        shell: bash -l {0}
        run: CFLAGS=${CFLAGS} LDFLAGS=${LDFLAGS} LD_LIBRARY_PATH=${LD_LIBRARY_PATH} CC=mpicc make check TESTS="" -j
        if: ${{ success() }}

      - name: Run Tests
        shell: bash -l {0}
        run: CFLAGS=${CFLAGS} LDFLAGS=${LDFLAGS} LD_LIBRARY_PATH=${LD_LIBRARY_PATH} CC=mpicc make check -j
        if: ${{ success() }}


  #####
  # One-Off CMake-based tests.
  #####
  ##
  # Serial
  ##
  nc-cmake-tests-oneoff-serial:

    needs: build-deps-serial
    runs-on: ubuntu-latest

    strategy:
      matrix:
        hdf5: [ 1.14.0 ]

    steps:

      - uses: actions/checkout@v3

      - name: Install System dependencies
        shell: bash -l {0}
        run: sudo apt update && sudo apt install -y libaec-dev zlib1g-dev automake autoconf libcurl4-openssl-dev libjpeg-dev wget curl bzip2 m4 flex bison cmake libzip-dev doxygen libpthread-stubs0-dev

      ###
      # Set Environmental Variables
      ###

      - run: echo "CMAKE_PREFIX_PATH=${HOME}/environments/${{ matrix.hdf5 }}/" >> $GITHUB_ENV
      - run: echo "LD_LIBRARY_PATH=${HOME}/environments/${{ matrix.hdf5 }}/lib" >> $GITHUB_ENV

      ###
      # Fetch Cache
      ###

      - name: Fetch HDF Cache
        id: cache-hdf5
        uses: actions/cache@v3
        with:
          path: ~/environments/${{ matrix.hdf5 }}
          key: hdf5-${{ runner.os }}-${{ matrix.hdf5 }}

      - name: Check Cache
        shell: bash -l {0}
        run: ls ${HOME}/environments && ls ${HOME}/environments/${{ matrix.hdf5 }} && ls ${HOME}/environments/${{ matrix.hdf5}}/lib

      ###
      # Configure and build
      ###

      - name: Perform out-of-directory build
        shell: bash -l {0}
        run: |
          mkdir build
          cd build
          LD_LIBRARY_PATH=${LD_LIBRARY_PATH} cmake .. -DCMAKE_PREFIX_PATH=${CMAKE_PREFIX_PATH} -DENABLE_DAP=TRUE -DENABLE_HDF5=TRUE -DENABLE_NCZARR=TRUE -DENABLE_DAP_LONG_TESTS=TRUE -DENABLE_THREADSAFE=TRUE

      - name: Print Summary
        shell: bash -l {0}
        run: |
          cd build
          cat libnetcdf.settings

      - name: Build All
        shell: bash -l {0}
        run: |
          cd build
          LD_LIBRARY_PATH=${LD_LIBRARY_PATH} make -j 12
        if: ${{ success() }}

      - name: Run Tests
        shell: bash -l {0}
        run: |
          cd build
          LD_LIBRARY_PATH=${LD_LIBRARY_PATH} ctest --output-on-failure -j 12 .
        if: ${{ success() }}

      - name: Verbose Output if CTest Failure
        shell: bash -l {0}
        run: |
          cd build
          LD_LIBRARY_PATH=${LD_LIBRARY_PATH} ctest -j 12 --rerun-failed --output-on-failure -VV
        if: ${{ failure() }}

  ##
  # Parallel
  ##
  nc-cmake-tests-oneoff-parallel:

    needs: build-deps-parallel
    runs-on: ubuntu-latest

    strategy:
      matrix:
        hdf5: [ 1.14.0 ]

    steps:

      - uses: actions/checkout@v3

      - name: Install System dependencies
        shell: bash -l {0}
<<<<<<< HEAD
        run: sudo apt update && sudo apt install -y libaec-dev zlib1g-dev automake autoconf libcurl4-openssl-dev libjpeg-dev wget curl bzip2 m4 flex bison cmake libzip-dev doxygen mpich libmpich-dev  libpthread-stubs0-dev
=======
        run: sudo apt update && sudo apt install -y libaec-dev zlib1g-dev automake autoconf libcurl4-openssl-dev libjpeg-dev wget curl bzip2 m4 flex bison cmake libzip-dev doxygen mpich libmpich-dev
>>>>>>> 3e9eebed

      ###
      # Set Environmental Variables
      ###

      - run: echo "CMAKE_PREFIX_PATH=${HOME}/environments/${{ matrix.hdf5 }}/" >> $GITHUB_ENV
      - run: echo "LD_LIBRARY_PATH=${HOME}/environments/${{ matrix.hdf5 }}/lib" >> $GITHUB_ENV

      ###
      # Fetch Cache
      ###

      - name: Fetch HDF Cache
        id: cache-hdf5
        uses: actions/cache@v3
        with:
          path: ~/environments/${{ matrix.hdf5 }}
          key: hdf5-parallel-${{ runner.os }}-${{ matrix.hdf5 }}

      - name: Check Cache
        shell: bash -l {0}
        run: ls ${HOME}/environments && ls ${HOME}/environments/${{ matrix.hdf5 }} && ls ${HOME}/environments/${{ matrix.hdf5}}/lib

      ###
      # Configure and build
      ###

      - name: Perform out-of-directory build
        shell: bash -l {0}
        run: |
          mkdir build
          cd build
          LD_LIBRARY_PATH=${LD_LIBRARY_PATH} cmake .. -DCMAKE_C_COMPILER=mpicc -DCMAKE_PREFIX_PATH=${CMAKE_PREFIX_PATH} -DENABLE_DAP=TRUE -DENABLE_HDF5=TRUE -DENABLE_NCZARR=TRUE -D ENABLE_DAP_LONG_TESTS=TRUE -DENABLE_PNETCDF=TRUE

      - name: Print Summary
        shell: bash -l {0}
        run: |
          cd build
          cat libnetcdf.settings

      - name: Build All
        shell: bash -l {0}
        run: |
          cd build
          LD_LIBRARY_PATH=${LD_LIBRARY_PATH} make -j 12
        if: ${{ success() }}

      - name: Run Tests
        shell: bash -l {0}
        run: |
          cd build
          LD_LIBRARY_PATH=${LD_LIBRARY_PATH} ctest --output-on-failure -j 12 .
        if: ${{ success() }}

      - name: Verbose Output if CTest Failure
        shell: bash -l {0}
        run: |
          cd build
          LD_LIBRARY_PATH=${LD_LIBRARY_PATH} ctest -j 12 --rerun-failed --output-on-failure -VV
        if: ${{ failure() }}

  nc-autotools:

    needs: [ nc-cmake-tests-oneoff-serial, nc-ac-tests-oneoff-serial, nc-cmake-tests-oneoff-parallel, nc-ac-tests-oneoff-parallel ]
    runs-on: ubuntu-latest

    strategy:
      matrix:
        hdf5: [1.10.8, 1.12.2, 1.14.0 ]
        use_nc4: [ nc3, nc4 ]
        use_dap: [ dap_off, dap_on ]
        use_nczarr: [ nczarr_off, nczarr_on ]
    steps:

      - uses: actions/checkout@v3

      - name: Install System dependencies
        shell: bash -l {0}
        run: sudo apt update && sudo apt install -y libaec-dev zlib1g-dev automake autoconf libcurl4-openssl-dev libjpeg-dev wget curl bzip2 m4 flex bison cmake libzip-dev libpthread-stubs0-dev

      ###
      # Set Environmental Variables
      ###

      - run: echo "CFLAGS=-I${HOME}/environments/${{ matrix.hdf5 }}/include" >> $GITHUB_ENV
      - run: echo "LDFLAGS=-L${HOME}/environments/${{ matrix.hdf5 }}/lib" >> $GITHUB_ENV
      - run: echo "LD_LIBRARY_PATH=${HOME}/environments/${{ matrix.hdf5 }}/lib" >> $GITHUB_ENV
      - run: |
          echo "ENABLE_HDF5=--disable-hdf5" >> $GITHUB_ENV
        if: matrix.use_nc4 == 'nc3'
      - run: |
          echo "ENABLE_HDF5=--enable-hdf5" >> $GITHUB_ENV
        if: matrix.use_nc4 == 'nc4'
      - run: echo "ENABLE_DAP=--disable-dap" >> $GITHUB_ENV
        if: matrix.use_dap == 'dap_off'
      - run: echo "ENABLE_DAP=--enable-dap" >> $GITHUB_ENV
        if: matrix.use_dap == 'dap_on'
      - run: echo "ENABLE_NCZARR=--disable-nczarr" >> $GITHUB_ENV
        if: matrix.use_nczarr == 'nczarr_off'
      - run: echo "ENABLE_NCZARR=--enable-nczarr" >> $GITHUB_ENV
        if: matrix.use_nczarr == 'nczarr_on'

      ###
      # Fetch Cache
      ###

      - name: Fetch HDF Cache
        id: cache-hdf
        uses: actions/cache@v3
        with:
          path: ~/environments/${{ matrix.hdf5 }}
          key: hdf5-${{ runner.os }}-${{ matrix.hdf5 }}

      - name: Check Cache
        shell: bash -l {0}
        run: ls ${HOME}/environments && ls ${HOME}/environments/${{ matrix.hdf5 }} && ls ${HOME}/environments/${{ matrix.hdf5}}/lib

      ###
      # Configure and build
      ###

      - name: Run autoconf
        shell: bash -l {0}
        run: autoreconf -if

      - name: Configure
        shell: bash -l {0}
        run: |
          current_directory="$(pwd)"
          mkdir ../build
          cd ../build && CFLAGS=${CFLAGS} LDFLAGS=${LDFLAGS} LD_LIBRARY_PATH=${LD_LIBRARY_PATH} "${current_directory}/configure" ${ENABLE_HDF5} ${ENABLE_DAP} ${ENABLE_NCZARR}
        if: ${{ success() }}

      - name: Look at config.log if error
        shell: bash -l {0}
        run: cd ../build && cat config.log
        if: ${{ failure() }}

      - name: Print Summary
        shell: bash -l {0}
        run: cd ../build && cat libnetcdf.settings

      - name: Build Library and Utilities
        shell: bash -l {0}
        run: |
          cd ../build && CFLAGS=${CFLAGS} LDFLAGS=${LDFLAGS} LD_LIBRARY_PATH=${LD_LIBRARY_PATH} make -j
        if: ${{ success() }}

      - name: Build Tests
        shell: bash -l {0}
        run: |
          cd ../build && CFLAGS=${CFLAGS} LDFLAGS=${LDFLAGS} LD_LIBRARY_PATH=${LD_LIBRARY_PATH} make check TESTS="" -j
        if: ${{ success() }}

      - name: Run Tests
        shell: bash -l {0}
        run: |
          cd ../build && CFLAGS=${CFLAGS} LDFLAGS=${LDFLAGS} LD_LIBRARY_PATH=${LD_LIBRARY_PATH} make check -j
        if: ${{ success() }}

  nc-cmake:

    needs: [ nc-cmake-tests-oneoff-serial, nc-ac-tests-oneoff-serial, nc-cmake-tests-oneoff-parallel, nc-ac-tests-oneoff-parallel ]
    runs-on: ubuntu-latest

    strategy:
      matrix:
        hdf5: [ 1.10.8, 1.12.2, 1.14.0 ]
        use_nc4: [ nc3, nc4 ]
        use_dap: [ dap_off, dap_on ]
        use_nczarr: [ nczarr_off, nczarr_on ]
    steps:

      - uses: actions/checkout@v3

      - name: Install System dependencies
        shell: bash -l {0}
        run: sudo apt update && sudo apt install -y libaec-dev zlib1g-dev automake autoconf libcurl4-openssl-dev libjpeg-dev wget curl bzip2 m4 flex bison cmake libzip-dev libpthread-stubs0-dev

      ###
      # Set Environmental Variables
      ###

      - run: echo "CMAKE_PREFIX_PATH=${HOME}/environments/${{ matrix.hdf5 }}/" >> $GITHUB_ENV
      - run: echo "LD_LIBRARY_PATH=${HOME}/environments/${{ matrix.hdf5 }}/lib" >> $GITHUB_ENV
      - run: |
          echo "ENABLE_HDF5=OFF" >> $GITHUB_ENV
        if: matrix.use_nc4 == 'nc3'
      - run: |
          echo "ENABLE_HDF5=ON" >> $GITHUB_ENV
        if: matrix.use_nc4 == 'nc4'
      - run: echo "ENABLE_DAP=OFF" >> $GITHUB_ENV
        if: matrix.use_dap == 'dap_off'
      - run: echo "ENABLE_DAP=ON" >> $GITHUB_ENV
        if: matrix.use_dap == 'dap_on'
      - run: echo "ENABLE_NCZARR=OFF" >> $GITHUB_ENV
        if: matrix.use_nczarr == 'nczarr_off'
      - run: echo "ENABLE_NCZARR=ON" >> $GITHUB_ENV
        if: matrix.use_nczarr == 'nczarr_on'
      - run: echo "CTEST_OUTPUT_ON_FAILURE=1" >> $GITHUB_ENV

      ###
      # Fetch Cache
      ###

      - name: Fetch HDF Cache
        id: cache-hdf5
        uses: actions/cache@v3
        with:
          path: ~/environments/${{ matrix.hdf5 }}
          key: hdf5-${{ runner.os }}-${{ matrix.hdf5 }}

      - name: Check Cache
        shell: bash -l {0}
        run: ls ${HOME}/environments/${{ matrix.hdf5 }} && ls ${HOME}/environments/${{ matrix.hdf5}}/lib

      ###
      # Configure and build
      ###

      - name: Perform out-of-directory build
        shell: bash -l {0}
        run: |
          mkdir build
          cd build
          LD_LIBRARY_PATH=${LD_LIBRARY_PATH} cmake .. -DCMAKE_PREFIX_PATH=${CMAKE_PREFIX_PATH} -DENABLE_DAP=${ENABLE_DAP} -DENABLE_HDF5=${ENABLE_HDF5} -DENABLE_NCZARR=${ENABLE_NCZARR}

      - name: Print Summary
        shell: bash -l {0}
        run: |
          cd build
          cat libnetcdf.settings

      - name: Build All
        shell: bash -l {0}
        run: |
          cd build
          LD_LIBRARY_PATH=${LD_LIBRARY_PATH} make -j 12
        if: ${{ success() }}

      - name: Run Tests
        shell: bash -l {0}
        run: |
          cd build
          LD_LIBRARY_PATH=${LD_LIBRARY_PATH} ctest --verbose -j 12 .
        if: ${{ success() }}

      - name: Verbose Output if CTest Failure
        shell: bash -l {0}
        run: |
          cd build
          LD_LIBRARY_PATH=${LD_LIBRARY_PATH} ctest -j 12 --rerun-failed --output-on-failure -VV
        if: ${{ failure() }}<|MERGE_RESOLUTION|>--- conflicted
+++ resolved
@@ -70,11 +70,7 @@
 
       - name: Install System dependencies
         shell: bash -l {0}
-<<<<<<< HEAD
-        run: sudo apt update && sudo apt install -y libaec-dev zlib1g-dev automake autoconf libcurl4-openssl-dev libjpeg-dev wget curl bzip2 m4 flex bison cmake libzip-dev mpich libmpich-dev  libpthread-stubs0-dev
-=======
         run: sudo apt update && sudo apt install -y libaec-dev zlib1g-dev automake autoconf libcurl4-openssl-dev libjpeg-dev wget curl bzip2 m4 flex bison cmake libzip-dev mpich libmpich-dev
->>>>>>> 3e9eebed
 
         ###
         # Installing libhdf5
@@ -135,11 +131,7 @@
 
       - name: Install System dependencies
         shell: bash -l {0}
-<<<<<<< HEAD
-        run: sudo apt update && sudo apt install -y libaec-dev zlib1g-dev automake autoconf libcurl4-openssl-dev libjpeg-dev wget curl bzip2 m4 flex bison cmake libzip-dev doxygen valgrind libpthread-stubs0-dev
-=======
-        run: sudo apt update && sudo apt install -y libaec-dev zlib1g-dev automake autoconf libcurl4-openssl-dev libjpeg-dev wget curl bzip2 m4 flex bison cmake libzip-dev doxygen
->>>>>>> 3e9eebed
+        run: sudo apt update && sudo apt install -y libaec-dev zlib1g-dev automake autoconf libcurl4-openssl-dev libjpeg-dev wget curl bzip2 m4 flex bison cmake libzip-dev doxygen libpthread-stubs0-dev
 
         ###
         # Set Environmental Variables
@@ -221,11 +213,7 @@
 
       - name: Install System dependencies
         shell: bash -l {0}
-<<<<<<< HEAD
-        run: sudo apt update && sudo apt install -y libaec-dev zlib1g-dev automake autoconf libcurl4-openssl-dev libjpeg-dev wget curl bzip2 m4 flex bison cmake libzip-dev mpich libmpich-dev  libpthread-stubs0-dev
-=======
         run: sudo apt update && sudo apt install -y libaec-dev zlib1g-dev automake autoconf libcurl4-openssl-dev libjpeg-dev wget curl bzip2 m4 flex bison cmake libzip-dev mpich libmpich-dev
->>>>>>> 3e9eebed
 
         ###
         # Set Environmental Variables
@@ -306,7 +294,7 @@
 
       - name: Install System dependencies
         shell: bash -l {0}
-        run: sudo apt update && sudo apt install -y libaec-dev zlib1g-dev automake autoconf libcurl4-openssl-dev libjpeg-dev wget curl bzip2 m4 flex bison cmake libzip-dev doxygen libpthread-stubs0-dev
+        run: sudo apt update && sudo apt install -y libaec-dev zlib1g-dev automake autoconf libcurl4-openssl-dev libjpeg-dev wget curl bzip2 m4 flex bison cmake libzip-dev doxygen
 
       ###
       # Set Environmental Variables
@@ -386,11 +374,7 @@
 
       - name: Install System dependencies
         shell: bash -l {0}
-<<<<<<< HEAD
-        run: sudo apt update && sudo apt install -y libaec-dev zlib1g-dev automake autoconf libcurl4-openssl-dev libjpeg-dev wget curl bzip2 m4 flex bison cmake libzip-dev doxygen mpich libmpich-dev  libpthread-stubs0-dev
-=======
         run: sudo apt update && sudo apt install -y libaec-dev zlib1g-dev automake autoconf libcurl4-openssl-dev libjpeg-dev wget curl bzip2 m4 flex bison cmake libzip-dev doxygen mpich libmpich-dev
->>>>>>> 3e9eebed
 
       ###
       # Set Environmental Variables
@@ -469,7 +453,7 @@
 
       - name: Install System dependencies
         shell: bash -l {0}
-        run: sudo apt update && sudo apt install -y libaec-dev zlib1g-dev automake autoconf libcurl4-openssl-dev libjpeg-dev wget curl bzip2 m4 flex bison cmake libzip-dev libpthread-stubs0-dev
+        run: sudo apt update && sudo apt install -y libaec-dev zlib1g-dev automake autoconf libcurl4-openssl-dev libjpeg-dev wget curl bzip2 m4 flex bison cmake libzip-dev
 
       ###
       # Set Environmental Variables
@@ -568,7 +552,7 @@
 
       - name: Install System dependencies
         shell: bash -l {0}
-        run: sudo apt update && sudo apt install -y libaec-dev zlib1g-dev automake autoconf libcurl4-openssl-dev libjpeg-dev wget curl bzip2 m4 flex bison cmake libzip-dev libpthread-stubs0-dev
+        run: sudo apt update && sudo apt install -y libaec-dev zlib1g-dev automake autoconf libcurl4-openssl-dev libjpeg-dev wget curl bzip2 m4 flex bison cmake libzip-dev
 
       ###
       # Set Environmental Variables
