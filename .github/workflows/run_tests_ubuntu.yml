###
# Build hdf5 dependencies and cache them in a combined directory.
###

name: Run Ubuntu/Linux netCDF Tests

on: [pull_request, workflow_dispatch]

jobs:

  build-deps-serial:

    runs-on: ubuntu-latest

    strategy:
      matrix:
        hdf5: [ 1.10.8, 1.12.2, 1.14.0 ]

    steps:
      - uses: actions/checkout@v3

      - name: Install System dependencies
        shell: bash -l {0}
<<<<<<< HEAD
        run: sudo apt update && sudo apt install -y libaec-dev zlib1g-dev automake autoconf libcurl4-openssl-dev libjpeg-dev wget curl bzip2 m4 flex bison cmake libzip-dev doxygen libpthread-stubs0-dev
=======
        run: sudo apt update && sudo apt install -y libaec-dev zlib1g-dev automake autoconf libcurl4-openssl-dev libjpeg-dev wget curl bzip2 m4 flex bison cmake libzip-dev doxygen openssl
>>>>>>> bfb8a31a

        ###
        # Installing libhdf5
        ###
      - name: Cache libhdf5-${{ matrix.hdf5 }}
        id: cache-hdf5
        uses: actions/cache@v3
        with:
          path: ~/environments/${{ matrix.hdf5 }}
          key: hdf5-${{ runner.os }}-${{ matrix.hdf5 }}


      - name: Build libhdf5-${{ matrix.hdf5 }}
        if: steps.cache-hdf5.outputs.cache-hit != 'true'
        run: |
          set -x

          wget https://support.hdfgroup.org/ftp/HDF/releases/HDF4.2.15/src/hdf-4.2.15.tar.bz2
          tar -jxf hdf-4.2.15.tar.bz2
          pushd hdf-4.2.15
          ./configure --prefix=${HOME}/environments/${{ matrix.hdf5 }} --disable-static --enable-shared --disable-fortran --disable-netcdf --with-szlib --enable-hdf4-xdr
          make -j
          make install -j
          popd

          wget https://support.hdfgroup.org/ftp/HDF5/releases/hdf5-$(echo ${{ matrix.hdf5 }} | cut -d. -f 1,2)/hdf5-${{ matrix.hdf5 }}/src/hdf5-${{ matrix.hdf5 }}.tar.bz2
          tar -jxf hdf5-${{ matrix.hdf5 }}.tar.bz2
          pushd hdf5-${{ matrix.hdf5 }}
          ./configure --disable-static --enable-shared --prefix=${HOME}/environments/${{ matrix.hdf5 }} --enable-hl --with-szlib
          make -j
          make install -j
          popd
          

  build-deps-parallel:

    runs-on: ubuntu-latest

    strategy:
      matrix:
        hdf5: [ 1.14.0 ]

    steps:

      - uses: actions/checkout@v3

      - name: Install System dependencies
        shell: bash -l {0}
        run: sudo apt update && sudo apt install -y libaec-dev zlib1g-dev automake autoconf libcurl4-openssl-dev libjpeg-dev wget curl bzip2 m4 flex bison cmake libzip-dev mpich libmpich-dev  libpthread-stubs0-dev

        ###
        # Installing libhdf5
        ###
      - name: Cache libhdf5-parallel-${{ matrix.hdf5 }}
        id: cache-hdf5
        uses: actions/cache@v3
        with:
          path: ~/environments/${{ matrix.hdf5 }}
          key: hdf5-parallel-${{ runner.os }}-${{ matrix.hdf5 }}


      - name: Build libhdf5-${{ matrix.hdf5 }}-pnetcdf-1.12.3
        if: steps.cache-hdf5.outputs.cache-hit != 'true'
        run: |
          set -x

          wget https://support.hdfgroup.org/ftp/HDF/releases/HDF4.2.15/src/hdf-4.2.15.tar.bz2
          tar -jxf hdf-4.2.15.tar.bz2
          pushd hdf-4.2.15
          CC=mpicc ./configure --prefix=${HOME}/environments/${{ matrix.hdf5 }} --disable-static --enable-shared --disable-fortran --disable-netcdf --with-szlib --enable-parallel --enable-hdf4-xdr
          make -j
          make install -j
          popd

          wget https://support.hdfgroup.org/ftp/HDF5/releases/hdf5-$(echo ${{ matrix.hdf5 }} | cut -d. -f 1,2)/hdf5-${{ matrix.hdf5 }}/src/hdf5-${{ matrix.hdf5 }}.tar.bz2
          tar -jxf hdf5-${{ matrix.hdf5 }}.tar.bz2
          pushd hdf5-${{ matrix.hdf5 }}
          CC=mpicc ./configure --disable-static --enable-shared --prefix=${HOME}/environments/${{ matrix.hdf5 }} --enable-hl --with-szlib --enable-parallel
          make -j
          make install -j
          popd
          wget https://parallel-netcdf.github.io/Release/pnetcdf-1.12.3.tar.gz
          tar -zxf pnetcdf-1.12.3.tar.gz
          pushd pnetcdf-1.12.3
          CC=mpicc ./configure --disable-static --enable-shared --prefix=${HOME}/environments/${{ matrix.hdf5 }} 
          make -j
          make install -j
          popd
          
  #####
  # One-Off Autotools-based tests.
  #####
  ##
  # Serial
  ##
  nc-ac-tests-oneoff-serial:

    needs: build-deps-serial
    runs-on: ubuntu-latest

    strategy:
      matrix:
        hdf5: [ 1.14.0 ]
    steps:

      - uses: actions/checkout@v3

      - name: Install System dependencies
        shell: bash -l {0}
<<<<<<< HEAD
        run: sudo apt update && sudo apt install -y libaec-dev zlib1g-dev automake autoconf libcurl4-openssl-dev libjpeg-dev wget curl bzip2 m4 flex bison cmake libzip-dev doxygen libpthread-stubs0-dev
=======
        run: sudo apt update && sudo apt install -y libaec-dev zlib1g-dev automake autoconf libcurl4-openssl-dev libjpeg-dev wget curl bzip2 m4 flex bison cmake libzip-dev doxygen valgrind
>>>>>>> bfb8a31a

        ###
        # Set Environmental Variables
        ###

      - run: echo "CFLAGS=-I${HOME}/environments/${{ matrix.hdf5 }}/include" >> $GITHUB_ENV
      - run: echo "LDFLAGS=-L${HOME}/environments/${{ matrix.hdf5 }}/lib" >> $GITHUB_ENV
      - run: echo "LD_LIBRARY_PATH=${HOME}/environments/${{ matrix.hdf5 }}/lib" >> $GITHUB_ENV


        ###
        # Fetch Cache
        ###

      - name: Fetch HDF Cache
        id: cache-hdf
        uses: actions/cache@v3
        with:
          path: ~/environments/${{ matrix.hdf5 }}
          key: hdf5-${{ runner.os }}-${{ matrix.hdf5 }}

      - name: Check Cache
        shell: bash -l {0}
        run: ls ${HOME}/environments && ls ${HOME}/environments/${{ matrix.hdf5 }} && ls ${HOME}/environments/${{ matrix.hdf5}}/lib

        ###
        # Configure and build
        ###

      - name: Run autoconf
        shell: bash -l {0}
        run: autoreconf -if

      - name: Configure
        shell: bash -l {0}
        run: CFLAGS=${CFLAGS} LDFLAGS=${LDFLAGS} LD_LIBRARY_PATH=${LD_LIBRARY_PATH} ./configure --enable-hdf5 --enable-dap --disable-dap-remote-tests  --enable-doxygen  --enable-external-server-tests
        if: ${{ success() }}

      - name: Look at config.log if error
        shell: bash -l {0}
        run: cat config.log
        if: ${{ failure() }}

      - name: Print Summary
        shell: bash -l {0}
        run: cat libnetcdf.settings

      - name: Build Library and Utilities
        shell: bash -l {0}
        run: CFLAGS=${CFLAGS} LDFLAGS=${LDFLAGS} LD_LIBRARY_PATH=${LD_LIBRARY_PATH} make -j
        if: ${{ success() }}

      - name: Build Tests
        shell: bash -l {0}
        run: CFLAGS=${CFLAGS} LDFLAGS=${LDFLAGS} LD_LIBRARY_PATH=${LD_LIBRARY_PATH} make check TESTS="" -j
        if: ${{ success() }}

      - name: Run Tests
        shell: bash -l {0}
        run: |
          LD_LIBRARY_PATH="/home/runner/work/netcdf-c/netcdf-c/liblib/.libs:${LD_LIBRARY_PATH}"
          CFLAGS=${CFLAGS} LDFLAGS=${LDFLAGS} LD_LIBRARY_PATH=${LD_LIBRARY_PATH} make check -j
        if: ${{ success() }}

  ##
  # Parallel
  ##
  nc-ac-tests-oneoff-parallel:

    needs: build-deps-parallel
    runs-on: ubuntu-latest

    strategy:
      matrix:
        hdf5: [ 1.14.0 ]
    steps:

      - uses: actions/checkout@v3

      - name: Install System dependencies
        shell: bash -l {0}
        run: sudo apt update && sudo apt install -y libaec-dev zlib1g-dev automake autoconf libcurl4-openssl-dev libjpeg-dev wget curl bzip2 m4 flex bison cmake libzip-dev mpich libmpich-dev  libpthread-stubs0-dev

        ###
        # Set Environmental Variables
        ###

      - run: echo "CFLAGS=-I${HOME}/environments/${{ matrix.hdf5 }}/include" >> $GITHUB_ENV
      - run: echo "LDFLAGS=-L${HOME}/environments/${{ matrix.hdf5 }}/lib" >> $GITHUB_ENV
      - run: echo "LD_LIBRARY_PATH=${HOME}/environments/${{ matrix.hdf5 }}/lib" >> $GITHUB_ENV

      - name: Fetch HDF Cache
        id: cache-hdf
        uses: actions/cache@v3
        with:
          path: ~/environments/${{ matrix.hdf5 }}
          key: hdf5-parallel-${{ runner.os }}-${{ matrix.hdf5 }}

      - name: Check Cache
        shell: bash -l {0}
        run: ls ${HOME}/environments && ls ${HOME}/environments/${{ matrix.hdf5 }} && ls ${HOME}/environments/${{ matrix.hdf5}}/lib


        ###
        # Configure and build
        ###

      - name: Run autoconf
        shell: bash -l {0}
        run: autoreconf -if

      - name: Configure
        shell: bash -l {0}
        run: CFLAGS=${CFLAGS} LDFLAGS=${LDFLAGS} LD_LIBRARY_PATH=${LD_LIBRARY_PATH} CC=mpicc ./configure --enable-hdf5 --enable-dap --disable-dap-remote-tests --enable-parallel-tests --enable-pnetcdf
        if: ${{ success() }}

      - name: Look at config.log if error
        shell: bash -l {0}
        run: cat config.log
        if: ${{ failure() }}

      - name: Print Summary
        shell: bash -l {0}
        run: cat libnetcdf.settings

      - name: Build Library and Utilities
        shell: bash -l {0}
        run: CFLAGS=${CFLAGS} LDFLAGS=${LDFLAGS} LD_LIBRARY_PATH=${LD_LIBRARY_PATH} CC=mpicc make -j
        if: ${{ success() }}

      - name: Build Tests
        shell: bash -l {0}
        run: CFLAGS=${CFLAGS} LDFLAGS=${LDFLAGS} LD_LIBRARY_PATH=${LD_LIBRARY_PATH} CC=mpicc make check TESTS="" -j
        if: ${{ success() }}

      - name: Run Tests
        shell: bash -l {0}
        run: CFLAGS=${CFLAGS} LDFLAGS=${LDFLAGS} LD_LIBRARY_PATH=${LD_LIBRARY_PATH} CC=mpicc make check -j
        if: ${{ success() }}


  #####
  # One-Off CMake-based tests.
  #####
  ##
  # Serial
  ##
  nc-cmake-tests-oneoff-serial:

    needs: build-deps-serial
    runs-on: ubuntu-latest

    strategy:
      matrix:
        hdf5: [ 1.14.0 ]

    steps:

      - uses: actions/checkout@v3

      - name: Install System dependencies
        shell: bash -l {0}
        run: sudo apt update && sudo apt install -y libaec-dev zlib1g-dev automake autoconf libcurl4-openssl-dev libjpeg-dev wget curl bzip2 m4 flex bison cmake libzip-dev doxygen libpthread-stubs0-dev

      ###
      # Set Environmental Variables
      ###

      - run: echo "CMAKE_PREFIX_PATH=${HOME}/environments/${{ matrix.hdf5 }}/" >> $GITHUB_ENV
      - run: echo "LD_LIBRARY_PATH=${HOME}/environments/${{ matrix.hdf5 }}/lib" >> $GITHUB_ENV

      ###
      # Fetch Cache
      ###

      - name: Fetch HDF Cache
        id: cache-hdf5
        uses: actions/cache@v3
        with:
          path: ~/environments/${{ matrix.hdf5 }}
          key: hdf5-${{ runner.os }}-${{ matrix.hdf5 }}

      - name: Check Cache
        shell: bash -l {0}
        run: ls ${HOME}/environments && ls ${HOME}/environments/${{ matrix.hdf5 }} && ls ${HOME}/environments/${{ matrix.hdf5}}/lib

      ###
      # Configure and build
      ###

      - name: Perform out-of-directory build
        shell: bash -l {0}
        run: |
          mkdir build
          cd build
          LD_LIBRARY_PATH=${LD_LIBRARY_PATH} cmake .. -DCMAKE_PREFIX_PATH=${CMAKE_PREFIX_PATH} -DENABLE_DAP=TRUE -DENABLE_HDF5=TRUE -DENABLE_NCZARR=TRUE -D ENABLE_DAP_LONG_TESTS=TRUE

      - name: Print Summary
        shell: bash -l {0}
        run: |
          cd build
          cat libnetcdf.settings

      - name: Build All
        shell: bash -l {0}
        run: |
          cd build
          LD_LIBRARY_PATH=${LD_LIBRARY_PATH} make -j 12
        if: ${{ success() }}

      - name: Run Tests
        shell: bash -l {0}
        run: |
          cd build
          LD_LIBRARY_PATH=${LD_LIBRARY_PATH} ctest --output-on-failure -j 12 .
        if: ${{ success() }}

      - name: Verbose Output if CTest Failure
        shell: bash -l {0}
        run: |
          cd build
          LD_LIBRARY_PATH=${LD_LIBRARY_PATH} ctest -j 12 --rerun-failed --output-on-failure -VV
        if: ${{ failure() }}

  ##
  # Parallel
  ##
  nc-cmake-tests-oneoff-parallel:

    needs: build-deps-parallel
    runs-on: ubuntu-latest

    strategy:
      matrix:
        hdf5: [ 1.14.0 ]

    steps:

      - uses: actions/checkout@v3

      - name: Install System dependencies
        shell: bash -l {0}
        run: sudo apt update && sudo apt install -y libaec-dev zlib1g-dev automake autoconf libcurl4-openssl-dev libjpeg-dev wget curl bzip2 m4 flex bison cmake libzip-dev doxygen mpich libmpich-dev  libpthread-stubs0-dev

      ###
      # Set Environmental Variables
      ###

      - run: echo "CMAKE_PREFIX_PATH=${HOME}/environments/${{ matrix.hdf5 }}/" >> $GITHUB_ENV
      - run: echo "LD_LIBRARY_PATH=${HOME}/environments/${{ matrix.hdf5 }}/lib" >> $GITHUB_ENV

      ###
      # Fetch Cache
      ###

      - name: Fetch HDF Cache
        id: cache-hdf5
        uses: actions/cache@v3
        with:
          path: ~/environments/${{ matrix.hdf5 }}
          key: hdf5-parallel-${{ runner.os }}-${{ matrix.hdf5 }}

      - name: Check Cache
        shell: bash -l {0}
        run: ls ${HOME}/environments && ls ${HOME}/environments/${{ matrix.hdf5 }} && ls ${HOME}/environments/${{ matrix.hdf5}}/lib

      ###
      # Configure and build
      ###

      - name: Perform out-of-directory build
        shell: bash -l {0}
        run: |
          mkdir build
          cd build
          LD_LIBRARY_PATH=${LD_LIBRARY_PATH} cmake .. -DCMAKE_C_COMPILER=mpicc -DCMAKE_PREFIX_PATH=${CMAKE_PREFIX_PATH} -DENABLE_DAP=TRUE -DENABLE_HDF5=TRUE -DENABLE_NCZARR=TRUE -D ENABLE_DAP_LONG_TESTS=TRUE -DENABLE_PNETCDF=TRUE

      - name: Print Summary
        shell: bash -l {0}
        run: |
          cd build
          cat libnetcdf.settings

      - name: Build All
        shell: bash -l {0}
        run: |
          cd build
          LD_LIBRARY_PATH=${LD_LIBRARY_PATH} make -j 12
        if: ${{ success() }}

      - name: Run Tests
        shell: bash -l {0}
        run: |
          cd build
          LD_LIBRARY_PATH=${LD_LIBRARY_PATH} ctest --output-on-failure -j 12 .
        if: ${{ success() }}

      - name: Verbose Output if CTest Failure
        shell: bash -l {0}
        run: |
          cd build
          LD_LIBRARY_PATH=${LD_LIBRARY_PATH} ctest -j 12 --rerun-failed --output-on-failure -VV
        if: ${{ failure() }}

  nc-autotools:

    needs: [ nc-cmake-tests-oneoff-serial, nc-ac-tests-oneoff-serial, nc-cmake-tests-oneoff-parallel, nc-ac-tests-oneoff-parallel ]
    runs-on: ubuntu-latest

    strategy:
      matrix:
        hdf5: [1.10.8, 1.12.2, 1.14.0 ]
        use_nc4: [ nc3, nc4 ]
        use_dap: [ dap_off, dap_on ]
        use_nczarr: [ nczarr_off, nczarr_on ]
    steps:

      - uses: actions/checkout@v3

      - name: Install System dependencies
        shell: bash -l {0}
        run: sudo apt update && sudo apt install -y libaec-dev zlib1g-dev automake autoconf libcurl4-openssl-dev libjpeg-dev wget curl bzip2 m4 flex bison cmake libzip-dev libpthread-stubs0-dev

      ###
      # Set Environmental Variables
      ###

      - run: echo "CFLAGS=-I${HOME}/environments/${{ matrix.hdf5 }}/include" >> $GITHUB_ENV
      - run: echo "LDFLAGS=-L${HOME}/environments/${{ matrix.hdf5 }}/lib" >> $GITHUB_ENV
      - run: echo "LD_LIBRARY_PATH=${HOME}/environments/${{ matrix.hdf5 }}/lib" >> $GITHUB_ENV
      - run: |
          echo "ENABLE_HDF5=--disable-hdf5" >> $GITHUB_ENV
        if: matrix.use_nc4 == 'nc3'
      - run: |
          echo "ENABLE_HDF5=--enable-hdf5" >> $GITHUB_ENV
        if: matrix.use_nc4 == 'nc4'
      - run: echo "ENABLE_DAP=--disable-dap" >> $GITHUB_ENV
        if: matrix.use_dap == 'dap_off'
      - run: echo "ENABLE_DAP=--enable-dap" >> $GITHUB_ENV
        if: matrix.use_dap == 'dap_on'
      - run: echo "ENABLE_NCZARR=--disable-nczarr" >> $GITHUB_ENV
        if: matrix.use_nczarr == 'nczarr_off'
      - run: echo "ENABLE_NCZARR=--enable-nczarr" >> $GITHUB_ENV
        if: matrix.use_nczarr == 'nczarr_on'

      ###
      # Fetch Cache
      ###

      - name: Fetch HDF Cache
        id: cache-hdf
        uses: actions/cache@v3
        with:
          path: ~/environments/${{ matrix.hdf5 }}
          key: hdf5-${{ runner.os }}-${{ matrix.hdf5 }}

      - name: Check Cache
        shell: bash -l {0}
        run: ls ${HOME}/environments && ls ${HOME}/environments/${{ matrix.hdf5 }} && ls ${HOME}/environments/${{ matrix.hdf5}}/lib

      ###
      # Configure and build
      ###

      - name: Run autoconf
        shell: bash -l {0}
        run: autoreconf -if

      - name: Configure
        shell: bash -l {0}
        run: |
          current_directory="$(pwd)"
          mkdir ../build
          cd ../build && CFLAGS=${CFLAGS} LDFLAGS=${LDFLAGS} LD_LIBRARY_PATH=${LD_LIBRARY_PATH} "${current_directory}/configure" ${ENABLE_HDF5} ${ENABLE_DAP} ${ENABLE_NCZARR}
        if: ${{ success() }}

      - name: Look at config.log if error
        shell: bash -l {0}
        run: cd ../build && cat config.log
        if: ${{ failure() }}

      - name: Print Summary
        shell: bash -l {0}
        run: cd ../build && cat libnetcdf.settings

      - name: Build Library and Utilities
        shell: bash -l {0}
        run: |
          cd ../build && CFLAGS=${CFLAGS} LDFLAGS=${LDFLAGS} LD_LIBRARY_PATH=${LD_LIBRARY_PATH} make -j
        if: ${{ success() }}

      - name: Build Tests
        shell: bash -l {0}
        run: |
          cd ../build && CFLAGS=${CFLAGS} LDFLAGS=${LDFLAGS} LD_LIBRARY_PATH=${LD_LIBRARY_PATH} make check TESTS="" -j
        if: ${{ success() }}

      - name: Run Tests
        shell: bash -l {0}
        run: |
          cd ../build && CFLAGS=${CFLAGS} LDFLAGS=${LDFLAGS} LD_LIBRARY_PATH=${LD_LIBRARY_PATH} make check -j
        if: ${{ success() }}

  nc-cmake:

    needs: [ nc-cmake-tests-oneoff-serial, nc-ac-tests-oneoff-serial, nc-cmake-tests-oneoff-parallel, nc-ac-tests-oneoff-parallel ]
    runs-on: ubuntu-latest

    strategy:
      matrix:
        hdf5: [ 1.10.8, 1.12.2, 1.14.0 ]
        use_nc4: [ nc3, nc4 ]
        use_dap: [ dap_off, dap_on ]
        use_nczarr: [ nczarr_off, nczarr_on ]
    steps:

      - uses: actions/checkout@v3

      - name: Install System dependencies
        shell: bash -l {0}
        run: sudo apt update && sudo apt install -y libaec-dev zlib1g-dev automake autoconf libcurl4-openssl-dev libjpeg-dev wget curl bzip2 m4 flex bison cmake libzip-dev libpthread-stubs0-dev

      ###
      # Set Environmental Variables
      ###

      - run: echo "CMAKE_PREFIX_PATH=${HOME}/environments/${{ matrix.hdf5 }}/" >> $GITHUB_ENV
      - run: echo "LD_LIBRARY_PATH=${HOME}/environments/${{ matrix.hdf5 }}/lib" >> $GITHUB_ENV
      - run: |
          echo "ENABLE_HDF5=OFF" >> $GITHUB_ENV
        if: matrix.use_nc4 == 'nc3'
      - run: |
          echo "ENABLE_HDF5=ON" >> $GITHUB_ENV
        if: matrix.use_nc4 == 'nc4'
      - run: echo "ENABLE_DAP=OFF" >> $GITHUB_ENV
        if: matrix.use_dap == 'dap_off'
      - run: echo "ENABLE_DAP=ON" >> $GITHUB_ENV
        if: matrix.use_dap == 'dap_on'
      - run: echo "ENABLE_NCZARR=OFF" >> $GITHUB_ENV
        if: matrix.use_nczarr == 'nczarr_off'
      - run: echo "ENABLE_NCZARR=ON" >> $GITHUB_ENV
        if: matrix.use_nczarr == 'nczarr_on'
      - run: echo "CTEST_OUTPUT_ON_FAILURE=1" >> $GITHUB_ENV

      ###
      # Fetch Cache
      ###

      - name: Fetch HDF Cache
        id: cache-hdf5
        uses: actions/cache@v3
        with:
          path: ~/environments/${{ matrix.hdf5 }}
          key: hdf5-${{ runner.os }}-${{ matrix.hdf5 }}

      - name: Check Cache
        shell: bash -l {0}
        run: ls ${HOME}/environments/${{ matrix.hdf5 }} && ls ${HOME}/environments/${{ matrix.hdf5}}/lib

      ###
      # Configure and build
      ###

      - name: Perform out-of-directory build
        shell: bash -l {0}
        run: |
          mkdir build
          cd build
          LD_LIBRARY_PATH=${LD_LIBRARY_PATH} cmake .. -DCMAKE_PREFIX_PATH=${CMAKE_PREFIX_PATH} -DENABLE_DAP=${ENABLE_DAP} -DENABLE_HDF5=${ENABLE_HDF5} -DENABLE_NCZARR=${ENABLE_NCZARR}

      - name: Print Summary
        shell: bash -l {0}
        run: |
          cd build
          cat libnetcdf.settings

      - name: Build All
        shell: bash -l {0}
        run: |
          cd build
          LD_LIBRARY_PATH=${LD_LIBRARY_PATH} make -j 12
        if: ${{ success() }}

      - name: Run Tests
        shell: bash -l {0}
        run: |
          cd build
          LD_LIBRARY_PATH=${LD_LIBRARY_PATH} ctest --verbose -j 12 .
        if: ${{ success() }}

      - name: Verbose Output if CTest Failure
        shell: bash -l {0}
        run: |
          cd build
          LD_LIBRARY_PATH=${LD_LIBRARY_PATH} ctest -j 12 --rerun-failed --output-on-failure -VV
        if: ${{ failure() }}<|MERGE_RESOLUTION|>--- conflicted
+++ resolved
@@ -21,11 +21,7 @@
 
       - name: Install System dependencies
         shell: bash -l {0}
-<<<<<<< HEAD
-        run: sudo apt update && sudo apt install -y libaec-dev zlib1g-dev automake autoconf libcurl4-openssl-dev libjpeg-dev wget curl bzip2 m4 flex bison cmake libzip-dev doxygen libpthread-stubs0-dev
-=======
-        run: sudo apt update && sudo apt install -y libaec-dev zlib1g-dev automake autoconf libcurl4-openssl-dev libjpeg-dev wget curl bzip2 m4 flex bison cmake libzip-dev doxygen openssl
->>>>>>> bfb8a31a
+        run: sudo apt update && sudo apt install -y libaec-dev zlib1g-dev automake autoconf libcurl4-openssl-dev libjpeg-dev wget curl bzip2 m4 flex bison cmake libzip-dev doxygen openssl libpthread-stubs0-dev
 
         ###
         # Installing libhdf5
@@ -135,11 +131,7 @@
 
       - name: Install System dependencies
         shell: bash -l {0}
-<<<<<<< HEAD
-        run: sudo apt update && sudo apt install -y libaec-dev zlib1g-dev automake autoconf libcurl4-openssl-dev libjpeg-dev wget curl bzip2 m4 flex bison cmake libzip-dev doxygen libpthread-stubs0-dev
-=======
-        run: sudo apt update && sudo apt install -y libaec-dev zlib1g-dev automake autoconf libcurl4-openssl-dev libjpeg-dev wget curl bzip2 m4 flex bison cmake libzip-dev doxygen valgrind
->>>>>>> bfb8a31a
+        run: sudo apt update && sudo apt install -y libaec-dev zlib1g-dev automake autoconf libcurl4-openssl-dev libjpeg-dev wget curl bzip2 m4 flex bison cmake libzip-dev doxygen valgrind libpthread-stubs0-dev
 
         ###
         # Set Environmental Variables
